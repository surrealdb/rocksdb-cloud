--- conflicted
+++ resolved
@@ -160,12 +160,9 @@
     "user_timestamp_size": 0,
     "secondary_cache_fault_one_in" : lambda: random.choice([0, 0, 32]),
     "prepopulate_block_cache" : lambda: random.choice([0, 1]),
-<<<<<<< HEAD
-=======
     "memtable_prefix_bloom_size_ratio": lambda: random.choice([0.001, 0.01, 0.1, 0.5]),
     "memtable_whole_key_filtering": lambda: random.randint(0, 1),
     "detect_filter_construct_corruption": lambda: random.choice([0, 1]),
->>>>>>> 00724f43
 }
 
 _TEST_DIR_ENV_VAR = 'TEST_TMPDIR'
