// Copyright (c) 2011-present, Facebook, Inc.  All rights reserved.
//  This source code is licensed under both the GPLv2 (found in the
//  COPYING file in the root directory) and Apache 2.0 License
//  (found in the LICENSE.Apache file in the root directory).
// Copyright (c) 2011 The LevelDB Authors. All rights reserved.
// Use of this source code is governed by a BSD-style license that can be
// found in the LICENSE file. See the AUTHORS file for names of contributors.

#pragma once

#include <stddef.h>
#include <stdint.h>

#include <limits>
#include <memory>
#include <string>
#include <unordered_map>
#include <vector>

#include "rocksdb/advanced_options.h"
#include "rocksdb/comparator.h"
#include "rocksdb/compression_type.h"
#include "rocksdb/customizable.h"
#include "rocksdb/data_structure.h"
#include "rocksdb/env.h"
#include "rocksdb/file_checksum.h"
#include "rocksdb/listener.h"
#include "rocksdb/pre_release_callback.h"
#include "rocksdb/sst_partitioner.h"
#include "rocksdb/types.h"
#include "rocksdb/universal_compaction.h"
#include "rocksdb/version.h"
#include "rocksdb/write_buffer_manager.h"

#ifdef max
#undef max
#endif

namespace ROCKSDB_NAMESPACE {

class Cache;
class CompactionFilter;
class CompactionFilterFactory;
class Comparator;
class ConcurrentTaskLimiter;
class Env;
enum InfoLogLevel : unsigned char;
class SstFileManager;
class FilterPolicy;
class Logger;
class MergeOperator;
class Snapshot;
class MemTableRepFactory;
class RateLimiter;
class Slice;
class Statistics;
class InternalKeyComparator;
class WalFilter;
class FileSystem;

struct Options;
struct DbPath;

using FileTypeSet = SmallEnumSet<FileType, FileType::kBlobFile>;

struct ColumnFamilyOptions : public AdvancedColumnFamilyOptions {
  // The function recovers options to a previous version. Only 4.6 or later
  // versions are supported.
  // NOT MAINTAINED: This function has not been and is not maintained.
  // DEPRECATED: This function might be removed in a future release.
  // In general, defaults are changed to suit broad interests. Opting
  // out of a change on upgrade should be deliberate and considered.
  ColumnFamilyOptions* OldDefaults(int rocksdb_major_version = 4,
                                   int rocksdb_minor_version = 6);

  // Some functions that make it easier to optimize RocksDB
  // Use this if your DB is very small (like under 1GB) and you don't want to
  // spend lots of memory for memtables.
  // An optional cache object is passed in to be used as the block cache
  ColumnFamilyOptions* OptimizeForSmallDb(
      std::shared_ptr<Cache>* cache = nullptr);

  // Use this if you don't need to keep the data sorted, i.e. you'll never use
  // an iterator, only Put() and Get() API calls
  //
  // Not supported in ROCKSDB_LITE
  ColumnFamilyOptions* OptimizeForPointLookup(uint64_t block_cache_size_mb);

  // Default values for some parameters in ColumnFamilyOptions are not
  // optimized for heavy workloads and big datasets, which means you might
  // observe write stalls under some conditions. As a starting point for tuning
  // RocksDB options, use the following two functions:
  // * OptimizeLevelStyleCompaction -- optimizes level style compaction
  // * OptimizeUniversalStyleCompaction -- optimizes universal style compaction
  // Universal style compaction is focused on reducing Write Amplification
  // Factor for big data sets, but increases Space Amplification. You can learn
  // more about the different styles here:
  // https://github.com/facebook/rocksdb/wiki/Rocksdb-Architecture-Guide
  // Make sure to also call IncreaseParallelism(), which will provide the
  // biggest performance gains.
  // Note: we might use more memory than memtable_memory_budget during high
  // write rate period
  //
  // OptimizeUniversalStyleCompaction is not supported in ROCKSDB_LITE
  ColumnFamilyOptions* OptimizeLevelStyleCompaction(
      uint64_t memtable_memory_budget = 512 * 1024 * 1024);
  ColumnFamilyOptions* OptimizeUniversalStyleCompaction(
      uint64_t memtable_memory_budget = 512 * 1024 * 1024);

  // -------------------
  // Parameters that affect behavior

  // Comparator used to define the order of keys in the table.
  // Default: a comparator that uses lexicographic byte-wise ordering
  //
  // REQUIRES: The client must ensure that the comparator supplied
  // here has the same name and orders keys *exactly* the same as the
  // comparator provided to previous open calls on the same DB.
  const Comparator* comparator = BytewiseComparator();

  // REQUIRES: The client must provide a merge operator if Merge operation
  // needs to be accessed. Calling Merge on a DB without a merge operator
  // would result in Status::NotSupported. The client must ensure that the
  // merge operator supplied here has the same name and *exactly* the same
  // semantics as the merge operator provided to previous open calls on
  // the same DB. The only exception is reserved for upgrade, where a DB
  // previously without a merge operator is introduced to Merge operation
  // for the first time. It's necessary to specify a merge operator when
  // opening the DB in this case.
  // Default: nullptr
  std::shared_ptr<MergeOperator> merge_operator = nullptr;

  // A single CompactionFilter instance to call into during compaction.
  // Allows an application to modify/delete a key-value during background
  // compaction.
  //
  // If the client requires a new `CompactionFilter` to be used for different
  // compaction runs and/or requires a `CompactionFilter` for table file
  // creations outside of compaction, it can specify compaction_filter_factory
  // instead of this option.  The client should specify only one of the two.
  // compaction_filter takes precedence over compaction_filter_factory if
  // client specifies both.
  //
  // If multithreaded compaction is being used, the supplied CompactionFilter
  // instance may be used from different threads concurrently and so should be
  // thread-safe.
  //
  // Default: nullptr
  const CompactionFilter* compaction_filter = nullptr;

  // This is a factory that provides `CompactionFilter` objects which allow
  // an application to modify/delete a key-value during table file creation.
  //
  // Unlike the `compaction_filter` option, which is used when compaction
  // creates a table file, this factory allows using a `CompactionFilter` when a
  // table file is created for various reasons. The factory can decide what
  // `TableFileCreationReason`s use a `CompactionFilter`. For compatibility, by
  // default the decision is to use a `CompactionFilter` for
  // `TableFileCreationReason::kCompaction` only.
  //
  // Each thread of work involving creating table files will create a new
  // `CompactionFilter` when it will be used according to the above
  // `TableFileCreationReason`-based decision. This allows the application to
  // know about the different ongoing threads of work and makes it unnecessary
  // for `CompactionFilter` to provide thread-safety.
  //
  // Default: nullptr
  std::shared_ptr<CompactionFilterFactory> compaction_filter_factory = nullptr;

  // -------------------
  // Parameters that affect performance

  // Amount of data to build up in memory (backed by an unsorted log
  // on disk) before converting to a sorted on-disk file.
  //
  // Larger values increase performance, especially during bulk loads.
  // Up to max_write_buffer_number write buffers may be held in memory
  // at the same time,
  // so you may wish to adjust this parameter to control memory usage.
  // Also, a larger write buffer will result in a longer recovery time
  // the next time the database is opened.
  //
  // Note that write_buffer_size is enforced per column family.
  // See db_write_buffer_size for sharing memory across column families.
  //
  // Default: 64MB
  //
  // Dynamically changeable through SetOptions() API
  size_t write_buffer_size = 64 << 20;

  // Compress blocks using the specified compression algorithm.
  //
  // Default: kSnappyCompression, if it's supported. If snappy is not linked
  // with the library, the default is kNoCompression.
  //
  // Typical speeds of kSnappyCompression on an Intel(R) Core(TM)2 2.4GHz:
  //    ~200-500MB/s compression
  //    ~400-800MB/s decompression
  //
  // Note that these speeds are significantly faster than most
  // persistent storage speeds, and therefore it is typically never
  // worth switching to kNoCompression.  Even if the input data is
  // incompressible, the kSnappyCompression implementation will
  // efficiently detect that and will switch to uncompressed mode.
  //
  // If you do not set `compression_opts.level`, or set it to
  // `CompressionOptions::kDefaultCompressionLevel`, we will attempt to pick the
  // default corresponding to `compression` as follows:
  //
  // - kZSTD: 3
  // - kZlibCompression: Z_DEFAULT_COMPRESSION (currently -1)
  // - kLZ4HCCompression: 0
  // - For all others, we do not specify a compression level
  //
  // Dynamically changeable through SetOptions() API
  CompressionType compression;

  // Compression algorithm that will be used for the bottommost level that
  // contain files. The behavior for num_levels = 1 is not well defined.
  // Right now, with num_levels = 1,  all compaction outputs will use
  // bottommost_compression and all flush outputs still use options.compression,
  // but the behavior is subject to change.
  //
  // Default: kDisableCompressionOption (Disabled)
  CompressionType bottommost_compression = kDisableCompressionOption;

  // different options for compression algorithms used by bottommost_compression
  // if it is enabled. To enable it, please see the definition of
  // CompressionOptions. Behavior for num_levels = 1 is the same as
  // options.bottommost_compression.
  CompressionOptions bottommost_compression_opts;

  // different options for compression algorithms
  CompressionOptions compression_opts;

  // Number of files to trigger level-0 compaction. A value <0 means that
  // level-0 compaction will not be triggered by number of files at all.
  //
  // Default: 4
  //
  // Dynamically changeable through SetOptions() API
  int level0_file_num_compaction_trigger = 4;

  // If non-nullptr, use the specified function to determine the
  // prefixes for keys.  These prefixes will be placed in the filter.
  // Depending on the workload, this can reduce the number of read-IOP
  // cost for scans when a prefix is passed via ReadOptions to
  // db.NewIterator().  For prefix filtering to work properly,
  // "prefix_extractor" and "comparator" must be such that the following
  // properties hold:
  //
  // 1) key.starts_with(prefix(key))
  // 2) Compare(prefix(key), key) <= 0.
  // 3) If Compare(k1, k2) <= 0, then Compare(prefix(k1), prefix(k2)) <= 0
  // 4) prefix(prefix(key)) == prefix(key)
  //
  // Default: nullptr
  std::shared_ptr<const SliceTransform> prefix_extractor = nullptr;

  // Control maximum total data size for a level.
  // max_bytes_for_level_base is the max total for level-1.
  // Maximum number of bytes for level L can be calculated as
  // (max_bytes_for_level_base) * (max_bytes_for_level_multiplier ^ (L-1))
  // For example, if max_bytes_for_level_base is 200MB, and if
  // max_bytes_for_level_multiplier is 10, total data size for level-1
  // will be 200MB, total file size for level-2 will be 2GB,
  // and total file size for level-3 will be 20GB.
  //
  // Default: 256MB.
  //
  // Dynamically changeable through SetOptions() API
  uint64_t max_bytes_for_level_base = 256 * 1048576;

  // Deprecated.
  uint64_t snap_refresh_nanos = 0;

  // Disable automatic compactions. Manual compactions can still
  // be issued on this column family
  //
  // Dynamically changeable through SetOptions() API
  bool disable_auto_compactions = false;

  // This is a factory that provides TableFactory objects.
  // Default: a block-based table factory that provides a default
  // implementation of TableBuilder and TableReader with default
  // BlockBasedTableOptions.
  std::shared_ptr<TableFactory> table_factory;

  // A list of paths where SST files for this column family
  // can be put into, with its target size. Similar to db_paths,
  // newer data is placed into paths specified earlier in the
  // vector while older data gradually moves to paths specified
  // later in the vector.
  // Note that, if a path is supplied to multiple column
  // families, it would have files and total size from all
  // the column families combined. User should provision for the
  // total size(from all the column families) in such cases.
  //
  // If left empty, db_paths will be used.
  // Default: empty
  std::vector<DbPath> cf_paths;

  // Compaction concurrent thread limiter for the column family.
  // If non-nullptr, use given concurrent thread limiter to control
  // the max outstanding compaction tasks. Limiter can be shared with
  // multiple column families across db instances.
  //
  // Default: nullptr
  std::shared_ptr<ConcurrentTaskLimiter> compaction_thread_limiter = nullptr;

  // If non-nullptr, use the specified factory for a function to determine the
  // partitioning of sst files. This helps compaction to split the files
  // on interesting boundaries (key prefixes) to make propagation of sst
  // files less write amplifying (covering the whole key space).
  // THE FEATURE IS STILL EXPERIMENTAL
  //
  // Default: nullptr
  std::shared_ptr<SstPartitionerFactory> sst_partitioner_factory = nullptr;

  // Create ColumnFamilyOptions with default values for all fields
  ColumnFamilyOptions();
  // Create ColumnFamilyOptions from Options
  explicit ColumnFamilyOptions(const Options& options);

  void Dump(Logger* log) const;
};

enum class WALRecoveryMode : char {
  // Original levelDB recovery
  //
  // We tolerate the last record in any log to be incomplete due to a crash
  // while writing it. Zeroed bytes from preallocation are also tolerated in the
  // trailing data of any log.
  //
  // Use case: Applications for which updates, once applied, must not be rolled
  // back even after a crash-recovery. In this recovery mode, RocksDB guarantees
  // this as long as `WritableFile::Append()` writes are durable. In case the
  // user needs the guarantee in more situations (e.g., when
  // `WritableFile::Append()` writes to page cache, but the user desires this
  // guarantee in face of power-loss crash-recovery), RocksDB offers various
  // mechanisms to additionally invoke `WritableFile::Sync()` in order to
  // strengthen the guarantee.
  //
  // This differs from `kPointInTimeRecovery` in that, in case a corruption is
  // detected during recovery, this mode will refuse to open the DB. Whereas,
  // `kPointInTimeRecovery` will stop recovery just before the corruption since
  // that is a valid point-in-time to which to recover.
  kTolerateCorruptedTailRecords = 0x00,
  // Recover from clean shutdown
  // We don't expect to find any corruption in the WAL
  // Use case : This is ideal for unit tests and rare applications that
  // can require high consistency guarantee
  kAbsoluteConsistency = 0x01,
  // Recover to point-in-time consistency (default)
  // We stop the WAL playback on discovering WAL inconsistency
  // Use case : Ideal for systems that have disk controller cache like
  // hard disk, SSD without super capacitor that store related data
  kPointInTimeRecovery = 0x02,
  // Recovery after a disaster
  // We ignore any corruption in the WAL and try to salvage as much data as
  // possible
  // Use case : Ideal for last ditch effort to recover data or systems that
  // operate with low grade unrelated data
  kSkipAnyCorruptedRecords = 0x03,
};

struct DbPath {
  std::string path;
  uint64_t target_size;  // Target size of total files under the path, in byte.

  DbPath() : target_size(0) {}
  DbPath(const std::string& p, uint64_t t) : path(p), target_size(t) {}
};

extern const char* kHostnameForDbHostId;

enum class CompactionServiceJobStatus : char {
  kSuccess,
  kFailure,
  kUseLocal,
};

struct CompactionServiceJobInfo {
  std::string db_name;
  std::string db_id;
  std::string db_session_id;
  uint64_t job_id;  // job_id is only unique within the current DB and session,
                    // restart DB will reset the job_id. `db_id` and
                    // `db_session_id` could help you build unique id across
                    // different DBs and sessions.

  Env::Priority priority;

  CompactionServiceJobInfo(std::string db_name_, std::string db_id_,
                           std::string db_session_id_, uint64_t job_id_,
                           Env::Priority priority_)
      : db_name(std::move(db_name_)),
        db_id(std::move(db_id_)),
        db_session_id(std::move(db_session_id_)),
        job_id(job_id_),
        priority(priority_) {}
};

// Exceptions MUST NOT propagate out of overridden functions into RocksDB,
// because RocksDB is not exception-safe. This could cause undefined behavior
// including data loss, unreported corruption, deadlocks, and more.
class CompactionService : public Customizable {
 public:
  static const char* Type() { return "CompactionService"; }

  // Returns the name of this compaction service.
  const char* Name() const override = 0;

  // Start the remote compaction with `compaction_service_input`, which can be
  // passed to `DB::OpenAndCompact()` on the remote side. `info` provides the
  // information the user might want to know, which includes `job_id`.
  virtual CompactionServiceJobStatus StartV2(
      const CompactionServiceJobInfo& /*info*/,
      const std::string& /*compaction_service_input*/) {
    return CompactionServiceJobStatus::kUseLocal;
  }

  // Wait for remote compaction to finish.
  virtual CompactionServiceJobStatus WaitForCompleteV2(
      const CompactionServiceJobInfo& /*info*/,
      std::string* /*compaction_service_result*/) {
    return CompactionServiceJobStatus::kUseLocal;
  }

  ~CompactionService() override = default;
};

struct ReplicationLogRecord {
  enum Type { kMemtableWrite, kMemtableSwitch, kManifestWrite };
  Type type;
  std::string contents;
};

// ReplicationLogListener provides a mechanism to implement physical replication
// in RocksDB. A leader registers the ReplicationLogListener through which it
// captures the replication events, which are then applied on the follower
// using DB::ApplyReplicationLogRecord().
// What is replicated in this method?
// * Manifest writes, which means the LSM trees of the leader and follower are
// identical.
// * Memtable writes.
// * Memtable switches.
//
// S3 files are not replicated. Follower needs to be able to locate the leader's
// SST files, which is usually done by overriding its Env.
//
// The support for physical replication is experimental and currently does not
// support any of the following options:
// * unordered_write
// * enable_pipelined_write
// * two_write_queues
// * write-ahead logging, i.e. WriteOptions::disableWAL needs to be set to true.
// Replication log provides write durability.
//
// In addition, atomic_flush needs to be true and any manual Flush() call will
// flush all the existing column families.
//
// Follower DB should not be written to and compaction and flushes should be
// disabled. The only changes to its internal state should happen through
// ApplyReplicationLogRecord().
class ReplicationLogListener {
 public:
  virtual ~ReplicationLogListener() = default;

  // Important: OnReplicationLogRecord needs to be thread safe. More concretely,
  // kMemtableWrite and kMemtableSwitch will all be issued from the same thread,
  // but might be issued concurrently with kManifestWrite.
  //
  // Returns a replication log sequence number. This is used on restart, where
  // the database needs to re-apply all replication log records since
  // DB::GetPersistedReplicationSequence() (non-inclusive).
  virtual std::string OnReplicationLogRecord(ReplicationLogRecord record) = 0;
};

struct DBOptions {
  // The function recovers options to the option as in version 4.6.
  // NOT MAINTAINED: This function has not been and is not maintained.
  // DEPRECATED: This function might be removed in a future release.
  // In general, defaults are changed to suit broad interests. Opting
  // out of a change on upgrade should be deliberate and considered.
  DBOptions* OldDefaults(int rocksdb_major_version = 4,
                         int rocksdb_minor_version = 6);

  // Some functions that make it easier to optimize RocksDB

  // Use this if your DB is very small (like under 1GB) and you don't want to
  // spend lots of memory for memtables.
  // An optional cache object is passed in for the memory of the
  // memtable to cost to
  DBOptions* OptimizeForSmallDb(std::shared_ptr<Cache>* cache = nullptr);

#ifndef ROCKSDB_LITE
  // By default, RocksDB uses only one background thread for flush and
  // compaction. Calling this function will set it up such that total of
  // `total_threads` is used. Good value for `total_threads` is the number of
  // cores. You almost definitely want to call this function if your system is
  // bottlenecked by RocksDB.
  DBOptions* IncreaseParallelism(int total_threads = 16);
#endif  // ROCKSDB_LITE

  // If true, the database will be created if it is missing.
  // Default: false
  bool create_if_missing = false;

  // If true, missing column families will be automatically created.
  // Default: false
  bool create_missing_column_families = false;

  // If true, an error is raised if the database already exists.
  // Default: false
  bool error_if_exists = false;

  // If true, RocksDB will aggressively check consistency of the data.
  // Also, if any of the  writes to the database fails (Put, Delete, Merge,
  // Write), the database will switch to read-only mode and fail all other
  // Write operations.
  // In most cases you want this to be set to true.
  // Default: true
  bool paranoid_checks = true;

  // If true, during memtable flush, RocksDB will validate total entries
  // read in flush, and compare with counter inserted into it.
  // The option is here to turn the feature off in case this new validation
  // feature has a bug.
  // Default: true
  bool flush_verify_memtable_count = true;

  // If true, the log numbers and sizes of the synced WALs are tracked
  // in MANIFEST, then during DB recovery, if a synced WAL is missing
  // from disk, or the WAL's size does not match the recorded size in
  // MANIFEST, an error will be reported and the recovery will be aborted.
  //
  // Note that this option does not work with secondary instance.
  //
  // Default: false
  bool track_and_verify_wals_in_manifest = false;

  // EXPERIMENTAL: This API/behavior is subject to change
  // If true, during DB-open it verifies the SST unique id between MANIFEST
  // and SST properties, which is to make sure the SST is not overwritten or
  // misplaced. A corruption error will be reported if mismatch detected, but
  // only when MANIFEST tracks the unique id, which starts from version 7.3.
  // The unique id is an internal unique id and subject to change.
  //
  // Note:
  // 1. if enabled, it opens every SST files during DB open to read the unique
  //    id from SST properties, so it's recommended to have `max_open_files=-1`
  //    to pre-open the SST files before the verification.
  // 2. existing SST files won't have its unique_id tracked in MANIFEST, then
  //    verification will be skipped.
  //
  // Default: false
  bool verify_sst_unique_id_in_manifest = false;

  // Use the specified object to interact with the environment,
  // e.g. to read/write files, schedule background work, etc. In the near
  // future, support for doing storage operations such as read/write files
  // through env will be deprecated in favor of file_system (see below)
  // Default: Env::Default()
  Env* env = Env::Default();

  // Limits internal file read/write bandwidth:
  //
  // - Flush requests write bandwidth at `Env::IOPriority::IO_HIGH`
  // - Compaction requests read and write bandwidth at
  //   `Env::IOPriority::IO_LOW`
  // - Reads associated with a `ReadOptions` can be charged at
  //   `ReadOptions::rate_limiter_priority` (see that option's API doc for usage
  //   and limitations).
  // - Writes associated with a `WriteOptions` can be charged at
  //   `WriteOptions::rate_limiter_priority` (see that option's API doc for
  //   usage and limitations).
  //
  // Rate limiting is disabled if nullptr. If rate limiter is enabled,
  // bytes_per_sync is set to 1MB by default.
  //
  // Default: nullptr
  std::shared_ptr<RateLimiter> rate_limiter = nullptr;

  // Use to track SST files and control their file deletion rate.
  //
  // Features:
  //  - Throttle the deletion rate of the SST files.
  //  - Keep track the total size of all SST files.
  //  - Set a maximum allowed space limit for SST files that when reached
  //    the DB wont do any further flushes or compactions and will set the
  //    background error.
  //  - Can be shared between multiple dbs.
  // Limitations:
  //  - Only track and throttle deletes of SST files in
  //    first db_path (db_name if db_paths is empty).
  //
  // Default: nullptr
  std::shared_ptr<SstFileManager> sst_file_manager = nullptr;

  // Any internal progress/error information generated by the db will
  // be written to info_log if it is non-nullptr, or to a file stored
  // in the same directory as the DB contents if info_log is nullptr.
  // Default: nullptr
  std::shared_ptr<Logger> info_log = nullptr;

#ifdef NDEBUG
  InfoLogLevel info_log_level = INFO_LEVEL;
#else
  InfoLogLevel info_log_level = DEBUG_LEVEL;
#endif  // NDEBUG

  // Number of open files that can be used by the DB.  You may need to
  // increase this if your database has a large working set. Value -1 means
  // files opened are always kept open. You can estimate number of files based
  // on target_file_size_base and target_file_size_multiplier for level-based
  // compaction. For universal-style compaction, you can usually set it to -1.
  //
  // A high value or -1 for this option can cause high memory usage.
  // See BlockBasedTableOptions::cache_usage_options to constrain
  // memory usage in case of block based table format.
  //
  // Default: -1
  //
  // Dynamically changeable through SetDBOptions() API.
  int max_open_files = -1;

  // If max_open_files is -1, DB will open all files on DB::Open(). You can
  // use this option to increase the number of threads used to open the files.
  // Default: 16
  int max_file_opening_threads = 16;

  // Once write-ahead logs exceed this size, we will start forcing the flush of
  // column families whose memtables are backed by the oldest live WAL file
  // (i.e. the ones that are causing all the space amplification). If set to 0
  // (default), we will dynamically choose the WAL size limit to be
  // [sum of all write_buffer_size * max_write_buffer_number] * 4
  //
  // For example, with 15 column families, each with
  // write_buffer_size = 128 MB
  // max_write_buffer_number = 6
  // max_total_wal_size will be calculated to be [15 * 128MB * 6] * 4 = 45GB
  //
  // The RocksDB wiki has some discussion about how the WAL interacts
  // with memtables and flushing of column families.
  // https://github.com/facebook/rocksdb/wiki/Column-Families
  //
  // This option takes effect only when there are more than one column
  // family as otherwise the wal size is dictated by the write_buffer_size.
  //
  // Default: 0
  //
  // Dynamically changeable through SetDBOptions() API.
  uint64_t max_total_wal_size = 0;

  // If non-null, then we should collect metrics about database operations
  std::shared_ptr<Statistics> statistics = nullptr;

  // By default, writes to stable storage use fdatasync (on platforms
  // where this function is available). If this option is true,
  // fsync is used instead.
  //
  // fsync and fdatasync are equally safe for our purposes and fdatasync is
  // faster, so it is rarely necessary to set this option. It is provided
  // as a workaround for kernel/filesystem bugs, such as one that affected
  // fdatasync with ext4 in kernel versions prior to 3.7.
  bool use_fsync = false;

  // A list of paths where SST files can be put into, with its target size.
  // Newer data is placed into paths specified earlier in the vector while
  // older data gradually moves to paths specified later in the vector.
  //
  // For example, you have a flash device with 10GB allocated for the DB,
  // as well as a hard drive of 2TB, you should config it to be:
  //   [{"/flash_path", 10GB}, {"/hard_drive", 2TB}]
  //
  // The system will try to guarantee data under each path is close to but
  // not larger than the target size. But current and future file sizes used
  // by determining where to place a file are based on best-effort estimation,
  // which means there is a chance that the actual size under the directory
  // is slightly more than target size under some workloads. User should give
  // some buffer room for those cases.
  //
  // If none of the paths has sufficient room to place a file, the file will
  // be placed to the last path anyway, despite to the target size.
  //
  // Placing newer data to earlier paths is also best-efforts. User should
  // expect user files to be placed in higher levels in some extreme cases.
  //
  // If left empty, only one path will be used, which is db_name passed when
  // opening the DB.
  // Default: empty
  std::vector<DbPath> db_paths;

  // This specifies the info LOG dir.
  // If it is empty, the log files will be in the same dir as data.
  // If it is non empty, the log files will be in the specified dir,
  // and the db data dir's absolute path will be used as the log file
  // name's prefix.
  std::string db_log_dir = "";

  // This specifies the absolute dir path for write-ahead logs (WAL).
  // If it is empty, the log files will be in the same dir as data,
  //   dbname is used as the data dir by default
  // If it is non empty, the log files will be in kept the specified dir.
  // When destroying the db,
  //   all log files in wal_dir and the dir itself is deleted
  std::string wal_dir = "";

  // The periodicity when obsolete files get deleted. The default
  // value is 6 hours. The files that get out of scope by compaction
  // process will still get automatically delete on every compaction,
  // regardless of this setting
  //
  // Default: 6 hours
  //
  // Dynamically changeable through SetDBOptions() API.
  uint64_t delete_obsolete_files_period_micros = 6ULL * 60 * 60 * 1000000;

  // Maximum number of concurrent background jobs (compactions and flushes).
  //
  // Default: 2
  //
  // Dynamically changeable through SetDBOptions() API.
  int max_background_jobs = 2;

  // DEPRECATED: RocksDB automatically decides this based on the
  // value of max_background_jobs. For backwards compatibility we will set
  // `max_background_jobs = max_background_compactions + max_background_flushes`
  // in the case where user sets at least one of `max_background_compactions` or
  // `max_background_flushes` (we replace -1 by 1 in case one option is unset).
  //
  // Maximum number of concurrent background compaction jobs, submitted to
  // the default LOW priority thread pool.
  //
  // If you're increasing this, also consider increasing number of threads in
  // LOW priority thread pool. For more information, see
  // Env::SetBackgroundThreads
  //
  // Default: -1
  //
  // Dynamically changeable through SetDBOptions() API.
  int max_background_compactions = -1;

  // This value represents the maximum number of threads that will
  // concurrently perform a compaction job by breaking it into multiple,
  // smaller ones that are run simultaneously.
  // Default: 1 (i.e. no subcompactions)
  //
  // Dynamically changeable through SetDBOptions() API.
  uint32_t max_subcompactions = 1;

  // DEPRECATED: RocksDB automatically decides this based on the
  // value of max_background_jobs. For backwards compatibility we will set
  // `max_background_jobs = max_background_compactions + max_background_flushes`
  // in the case where user sets at least one of `max_background_compactions` or
  // `max_background_flushes`.
  //
  // Maximum number of concurrent background memtable flush jobs, submitted by
  // default to the HIGH priority thread pool. If the HIGH priority thread pool
  // is configured to have zero threads, flush jobs will share the LOW priority
  // thread pool with compaction jobs.
  //
  // It is important to use both thread pools when the same Env is shared by
  // multiple db instances. Without a separate pool, long running compaction
  // jobs could potentially block memtable flush jobs of other db instances,
  // leading to unnecessary Put stalls.
  //
  // If you're increasing this, also consider increasing number of threads in
  // HIGH priority thread pool. For more information, see
  // Env::SetBackgroundThreads
  // Default: -1
  int max_background_flushes = -1;

  // Specify the maximal size of the info log file. If the log file
  // is larger than `max_log_file_size`, a new info log file will
  // be created.
  // If max_log_file_size == 0, all logs will be written to one
  // log file.
  size_t max_log_file_size = 0;

  // Time for the info log file to roll (in seconds).
  // If specified with non-zero value, log file will be rolled
  // if it has been active longer than `log_file_time_to_roll`.
  // Default: 0 (disabled)
  // Not supported in ROCKSDB_LITE mode!
  size_t log_file_time_to_roll = 0;

  // Maximal info log files to be kept.
  // Default: 1000
  size_t keep_log_file_num = 1000;

  // Recycle log files.
  // If non-zero, we will reuse previously written log files for new
  // logs, overwriting the old data.  The value indicates how many
  // such files we will keep around at any point in time for later
  // use.  This is more efficient because the blocks are already
  // allocated and fdatasync does not need to update the inode after
  // each write.
  // Default: 0
  size_t recycle_log_file_num = 0;

  // manifest file is rolled over on reaching this limit.
  // The older manifest file be deleted.
  // The default value is 1GB so that the manifest file can grow, but not
  // reach the limit of storage capacity.
  uint64_t max_manifest_file_size = 1024 * 1024 * 1024;

  // Number of shards used for table cache.
  int table_cache_numshardbits = 6;

  // The following two fields affect how archived logs will be deleted.
  // 1. If both set to 0, logs will be deleted asap and will not get into
  //    the archive.
  // 2. If WAL_ttl_seconds is 0 and WAL_size_limit_MB is not 0,
  //    WAL files will be checked every 10 min and if total size is greater
  //    then WAL_size_limit_MB, they will be deleted starting with the
  //    earliest until size_limit is met. All empty files will be deleted.
  // 3. If WAL_ttl_seconds is not 0 and WAL_size_limit_MB is 0, then
  //    WAL files will be checked every WAL_ttl_seconds / 2 and those that
  //    are older than WAL_ttl_seconds will be deleted.
  // 4. If both are not 0, WAL files will be checked every 10 min and both
  //    checks will be performed with ttl being first.
  uint64_t WAL_ttl_seconds = 0;
  uint64_t WAL_size_limit_MB = 0;

  // Number of bytes to preallocate (via fallocate) the manifest
  // files.  Default is 4mb, which is reasonable to reduce random IO
  // as well as prevent overallocation for mounts that preallocate
  // large amounts of data (such as xfs's allocsize option).
  size_t manifest_preallocation_size = 4 * 1024 * 1024;

  // Allow the OS to mmap file for reading sst tables.
  // Not recommended for 32-bit OS.
  // When the option is set to true and compression is disabled, the blocks
  // will not be copied and will be read directly from the mmap-ed memory
  // area, and the block will not be inserted into the block cache. However,
  // checksums will still be checked if ReadOptions.verify_checksums is set
  // to be true. It means a checksum check every time a block is read, more
  // than the setup where the option is set to false and the block cache is
  // used. The common use of the options is to run RocksDB on ramfs, where
  // checksum verification is usually not needed.
  // Default: false
  bool allow_mmap_reads = false;

  // Allow the OS to mmap file for writing.
  // DB::SyncWAL() only works if this is set to false.
  // Default: false
  bool allow_mmap_writes = false;

  // Enable direct I/O mode for read/write
  // they may or may not improve performance depending on the use case
  //
  // Files will be opened in "direct I/O" mode
  // which means that data r/w from the disk will not be cached or
  // buffered. The hardware buffer of the devices may however still
  // be used. Memory mapped files are not impacted by these parameters.

  // Use O_DIRECT for user and compaction reads.
  // Default: false
  // Not supported in ROCKSDB_LITE mode!
  bool use_direct_reads = false;

  // Use O_DIRECT for writes in background flush and compactions.
  // Default: false
  // Not supported in ROCKSDB_LITE mode!
  bool use_direct_io_for_flush_and_compaction = false;

  // If false, fallocate() calls are bypassed, which disables file
  // preallocation. The file space preallocation is used to increase the file
  // write/append performance. By default, RocksDB preallocates space for WAL,
  // SST, Manifest files, the extra space is truncated when the file is written.
  // Warning: if you're using btrfs, we would recommend setting
  // `allow_fallocate=false` to disable preallocation. As on btrfs, the extra
  // allocated space cannot be freed, which could be significant if you have
  // lots of files. More details about this limitation:
  // https://github.com/btrfs/btrfs-dev-docs/blob/471c5699336e043114d4bca02adcd57d9dab9c44/data-extent-reference-counts.md
  bool allow_fallocate = true;

  // Disable child process inherit open files. Default: true
  bool is_fd_close_on_exec = true;

  // if not zero, dump rocksdb.stats to LOG every stats_dump_period_sec
  //
  // Default: 600 (10 min)
  //
  // Dynamically changeable through SetDBOptions() API.
  unsigned int stats_dump_period_sec = 600;

  // if not zero, dump rocksdb.stats to RocksDB every stats_persist_period_sec
  // Default: 600
  unsigned int stats_persist_period_sec = 600;

  // If true, automatically persist stats to a hidden column family (column
  // family name: ___rocksdb_stats_history___) every
  // stats_persist_period_sec seconds; otherwise, write to an in-memory
  // struct. User can query through `GetStatsHistory` API.
  // If user attempts to create a column family with the same name on a DB
  // which have previously set persist_stats_to_disk to true, the column family
  // creation will fail, but the hidden column family will survive, as well as
  // the previously persisted statistics.
  // When peristing stats to disk, the stat name will be limited at 100 bytes.
  // Default: false
  bool persist_stats_to_disk = false;

  // if not zero, periodically take stats snapshots and store in memory, the
  // memory size for stats snapshots is capped at stats_history_buffer_size
  // Default: 1MB
  size_t stats_history_buffer_size = 1024 * 1024;

  // If set true, will hint the underlying file system that the file
  // access pattern is random, when a sst file is opened.
  // Default: true
  bool advise_random_on_open = true;

  // [experimental]
  // Used to activate or deactive the Mempurge feature (memtable garbage
  // collection). (deactivated by default). At every flush, the total useful
  // payload (total entries minus garbage entries) is estimated as a ratio
  // [useful payload bytes]/[size of a memtable (in bytes)]. This ratio is then
  // compared to this `threshold` value:
  //     - if ratio<threshold: the flush is replaced by a mempurge operation
  //     - else: a regular flush operation takes place.
  // Threshold values:
  //   0.0: mempurge deactivated (default).
  //   1.0: recommended threshold value.
  //   >1.0 : aggressive mempurge.
  //   0 < threshold < 1.0: mempurge triggered only for very low useful payload
  //   ratios.
  // [experimental]
  double experimental_mempurge_threshold = 0.0;

  // Amount of data to build up in memtables across all column
  // families before writing to disk.
  //
  // This is distinct from write_buffer_size, which enforces a limit
  // for a single memtable.
  //
  // This feature is disabled by default. Specify a non-zero value
  // to enable it.
  //
  // Default: 0 (disabled)
  size_t db_write_buffer_size = 0;

  // The memory usage of memtable will report to this object. The same object
  // can be passed into multiple DBs and it will track the sum of size of all
  // the DBs. If the total size of all live memtables of all the DBs exceeds
  // a limit, a flush will be triggered in the next DB to which the next write
  // is issued.
  //
  // If the object is only passed to one DB, the behavior is the same as
  // db_write_buffer_size. When write_buffer_manager is set, the value set will
  // override db_write_buffer_size.
  //
  // This feature is disabled by default. Specify a non-zero value
  // to enable it.
  //
  // Default: null
  std::shared_ptr<WriteBufferManager> write_buffer_manager = nullptr;

  // Specify the file access pattern once a compaction is started.
  // It will be applied to all input files of a compaction.
  // Default: NORMAL
  enum AccessHint { NONE, NORMAL, SEQUENTIAL, WILLNEED };
  AccessHint access_hint_on_compaction_start = NORMAL;

  // If non-zero, we perform bigger reads when doing compaction. If you're
  // running RocksDB on spinning disks, you should set this to at least 2MB.
  // That way RocksDB's compaction is doing sequential instead of random reads.
  //
  // Default: 0
  //
  // Dynamically changeable through SetDBOptions() API.
  size_t compaction_readahead_size = 0;

  // This is a maximum buffer size that is used by WinMmapReadableFile in
  // unbuffered disk I/O mode. We need to maintain an aligned buffer for
  // reads. We allow the buffer to grow until the specified value and then
  // for bigger requests allocate one shot buffers. In unbuffered mode we
  // always bypass read-ahead buffer at ReadaheadRandomAccessFile
  // When read-ahead is required we then make use of compaction_readahead_size
  // value and always try to read ahead. With read-ahead we always
  // pre-allocate buffer to the size instead of growing it up to a limit.
  //
  // This option is currently honored only on Windows
  //
  // Default: 1 Mb
  //
  // Special value: 0 - means do not maintain per instance buffer. Allocate
  //                per request buffer and avoid locking.
  size_t random_access_max_buffer_size = 1024 * 1024;

  // This is the maximum buffer size that is used by WritableFileWriter.
  // With direct IO, we need to maintain an aligned buffer for writes.
  // We allow the buffer to grow until it's size hits the limit in buffered
  // IO and fix the buffer size when using direct IO to ensure alignment of
  // write requests if the logical sector size is unusual
  //
  // Default: 1024 * 1024 (1 MB)
  //
  // Dynamically changeable through SetDBOptions() API.
  size_t writable_file_max_buffer_size = 1024 * 1024;

  // Use adaptive mutex, which spins in the user space before resorting
  // to kernel. This could reduce context switch when the mutex is not
  // heavily contended. However, if the mutex is hot, we could end up
  // wasting spin time.
  // Default: false
  bool use_adaptive_mutex = false;

  // Create DBOptions with default values for all fields
  DBOptions();
  // Create DBOptions from Options
  explicit DBOptions(const Options& options);

  void Dump(Logger* log) const;

  // Allows OS to incrementally sync files to disk while they are being
  // written, asynchronously, in the background. This operation can be used
  // to smooth out write I/Os over time. Users shouldn't rely on it for
  // persistence guarantee.
  // Issue one request for every bytes_per_sync written. 0 turns it off.
  //
  // You may consider using rate_limiter to regulate write rate to device.
  // When rate limiter is enabled, it automatically enables bytes_per_sync
  // to 1MB.
  //
  // This option applies to table files
  //
  // Default: 0, turned off
  //
  // Note: DOES NOT apply to WAL files. See wal_bytes_per_sync instead
  // Dynamically changeable through SetDBOptions() API.
  uint64_t bytes_per_sync = 0;

  // Same as bytes_per_sync, but applies to WAL files
  //
  // Default: 0, turned off
  //
  // Dynamically changeable through SetDBOptions() API.
  uint64_t wal_bytes_per_sync = 0;

  // When true, guarantees WAL files have at most `wal_bytes_per_sync`
  // bytes submitted for writeback at any given time, and SST files have at most
  // `bytes_per_sync` bytes pending writeback at any given time. This can be
  // used to handle cases where processing speed exceeds I/O speed during file
  // generation, which can lead to a huge sync when the file is finished, even
  // with `bytes_per_sync` / `wal_bytes_per_sync` properly configured.
  //
  //  - If `sync_file_range` is supported it achieves this by waiting for any
  //    prior `sync_file_range`s to finish before proceeding. In this way,
  //    processing (compression, etc.) can proceed uninhibited in the gap
  //    between `sync_file_range`s, and we block only when I/O falls behind.
  //  - Otherwise the `WritableFile::Sync` method is used. Note this mechanism
  //    always blocks, thus preventing the interleaving of I/O and processing.
  //
  // Note: Enabling this option does not provide any additional persistence
  // guarantees, as it may use `sync_file_range`, which does not write out
  // metadata.
  //
  // Default: false
  bool strict_bytes_per_sync = false;

  // A vector of EventListeners whose callback functions will be called
  // when specific RocksDB event happens.
  std::vector<std::shared_ptr<EventListener>> listeners;

  // If true, then the status of the threads involved in this DB will
  // be tracked and available via GetThreadList() API.
  //
  // Default: false
  bool enable_thread_tracking = false;

  // The limited write rate to DB if soft_pending_compaction_bytes_limit or
  // level0_slowdown_writes_trigger is triggered, or we are writing to the
  // last mem table allowed and we allow more than 3 mem tables. It is
  // calculated using size of user write requests before compression.
  // RocksDB may decide to slow down more if the compaction still
  // gets behind further.
  // If the value is 0, we will infer a value from `rater_limiter` value
  // if it is not empty, or 16MB if `rater_limiter` is empty. Note that
  // if users change the rate in `rate_limiter` after DB is opened,
  // `delayed_write_rate` won't be adjusted.
  //
  // Unit: byte per second.
  //
  // Default: 0
  //
  // Dynamically changeable through SetDBOptions() API.
  uint64_t delayed_write_rate = 0;

  // By default, a single write thread queue is maintained. The thread gets
  // to the head of the queue becomes write batch group leader and responsible
  // for writing to WAL and memtable for the batch group.
  //
  // If enable_pipelined_write is true, separate write thread queue is
  // maintained for WAL write and memtable write. A write thread first enter WAL
  // writer queue and then memtable writer queue. Pending thread on the WAL
  // writer queue thus only have to wait for previous writers to finish their
  // WAL writing but not the memtable writing. Enabling the feature may improve
  // write throughput and reduce latency of the prepare phase of two-phase
  // commit.
  //
  // Default: false
  bool enable_pipelined_write = false;

  // Setting unordered_write to true trades higher write throughput with
  // relaxing the immutability guarantee of snapshots. This violates the
  // repeatability one expects from ::Get from a snapshot, as well as
  // ::MultiGet and Iterator's consistent-point-in-time view property.
  // If the application cannot tolerate the relaxed guarantees, it can implement
  // its own mechanisms to work around that and yet benefit from the higher
  // throughput. Using TransactionDB with WRITE_PREPARED write policy and
  // two_write_queues=true is one way to achieve immutable snapshots despite
  // unordered_write.
  //
  // By default, i.e., when it is false, rocksdb does not advance the sequence
  // number for new snapshots unless all the writes with lower sequence numbers
  // are already finished. This provides the immutability that we except from
  // snapshots. Moreover, since Iterator and MultiGet internally depend on
  // snapshots, the snapshot immutability results into Iterator and MultiGet
  // offering consistent-point-in-time view. If set to true, although
  // Read-Your-Own-Write property is still provided, the snapshot immutability
  // property is relaxed: the writes issued after the snapshot is obtained (with
  // larger sequence numbers) will be still not visible to the reads from that
  // snapshot, however, there still might be pending writes (with lower sequence
  // number) that will change the state visible to the snapshot after they are
  // landed to the memtable.
  //
  // Default: false
  bool unordered_write = false;

  // If true, allow multi-writers to update mem tables in parallel.
  // Only some memtable_factory-s support concurrent writes; currently it
  // is implemented only for SkipListFactory.  Concurrent memtable writes
  // are not compatible with inplace_update_support or filter_deletes.
  // It is strongly recommended to set enable_write_thread_adaptive_yield
  // if you are going to use this feature.
  //
  // Default: true
  bool allow_concurrent_memtable_write = true;

  // If true, threads synchronizing with the write batch group leader will
  // wait for up to write_thread_max_yield_usec before blocking on a mutex.
  // This can substantially improve throughput for concurrent workloads,
  // regardless of whether allow_concurrent_memtable_write is enabled.
  //
  // Default: true
  bool enable_write_thread_adaptive_yield = true;

  // The maximum limit of number of bytes that are written in a single batch
  // of WAL or memtable write. It is followed when the leader write size
  // is larger than 1/8 of this limit.
  //
  // Default: 1 MB
  uint64_t max_write_batch_group_size_bytes = 1 << 20;

  // The maximum number of microseconds that a write operation will use
  // a yielding spin loop to coordinate with other write threads before
  // blocking on a mutex.  (Assuming write_thread_slow_yield_usec is
  // set properly) increasing this value is likely to increase RocksDB
  // throughput at the expense of increased CPU usage.
  //
  // Default: 100
  uint64_t write_thread_max_yield_usec = 100;

  // The latency in microseconds after which a std::this_thread::yield
  // call (sched_yield on Linux) is considered to be a signal that
  // other processes or threads would like to use the current core.
  // Increasing this makes writer threads more likely to take CPU
  // by spinning, which will show up as an increase in the number of
  // involuntary context switches.
  //
  // Default: 3
  uint64_t write_thread_slow_yield_usec = 3;

  // If true, then DB::Open() will not update the statistics used to optimize
  // compaction decision by loading table properties from many files.
  // Turning off this feature will improve DBOpen time especially in
  // disk environment.
  //
  // Default: false
  bool skip_stats_update_on_db_open = false;

  // If true, then DB::Open() will not fetch and check sizes of all sst files.
  // This may significantly speed up startup if there are many sst files,
  // especially when using non-default Env with expensive GetFileSize().
  // We'll still check that all required sst files exist.
  // If paranoid_checks is false, this option is ignored, and sst files are
  // not checked at all.
  //
  // Default: false
  bool skip_checking_sst_file_sizes_on_db_open = false;

  // Recovery mode to control the consistency while replaying WAL
  // Default: kPointInTimeRecovery
  WALRecoveryMode wal_recovery_mode = WALRecoveryMode::kPointInTimeRecovery;

  // if set to false then recovery will fail when a prepared
  // transaction is encountered in the WAL
  bool allow_2pc = false;

  // A global cache for table-level rows.
  // Default: nullptr (disabled)
  // Not supported in ROCKSDB_LITE mode!
  std::shared_ptr<Cache> row_cache = nullptr;

#ifndef ROCKSDB_LITE
  // A filter object supplied to be invoked while processing write-ahead-logs
  // (WALs) during recovery. The filter provides a way to inspect log
  // records, ignoring a particular record or skipping replay.
  // The filter is invoked at startup and is invoked from a single-thread
  // currently.
  WalFilter* wal_filter = nullptr;
#endif  // ROCKSDB_LITE

  // If true, then DB::Open / CreateColumnFamily / DropColumnFamily
  // SetOptions will fail if options file is not properly persisted.
  //
  // DEFAULT: false
  bool fail_if_options_file_error = false;

  // If false, we won't use options file.
  // DEFAULT: true
  bool use_options_file = true;

  // If true, then print malloc stats together with rocksdb.stats
  // when printing to LOG.
  // DEFAULT: false
  bool dump_malloc_stats = false;

  // By default RocksDB replay WAL logs and flush them on DB open, which may
  // create very small SST files. If this option is enabled, RocksDB will try
  // to avoid (but not guarantee not to) flush during recovery. Also, existing
  // WAL logs will be kept, so that if crash happened before flush, we still
  // have logs to recover from.
  //
  // DEFAULT: false
  bool avoid_flush_during_recovery = false;

  // By default RocksDB will flush all memtables on DB close if there are
  // unpersisted data (i.e. with WAL disabled) The flush can be skip to speedup
  // DB close. Unpersisted data WILL BE LOST.
  //
  // DEFAULT: false
  //
  // Dynamically changeable through SetDBOptions() API.
  bool avoid_flush_during_shutdown = false;

  // Set this option to true during creation of database if you want
  // to be able to ingest behind (call IngestExternalFile() skipping keys
  // that already exist, rather than overwriting matching keys).
  // Setting this option to true will affect 2 things:
  // 1) Disable some internal optimizations around SST file compression
  // 2) Reserve bottom-most level for ingested files only.
  // 3) Note that num_levels should be >= 3 if this option is turned on.
  //
  // DEFAULT: false
  // Immutable.
  bool allow_ingest_behind = false;

  // If enabled it uses two queues for writes, one for the ones with
  // disable_memtable and one for the ones that also write to memtable. This
  // allows the memtable writes not to lag behind other writes. It can be used
  // to optimize MySQL 2PC in which only the commits, which are serial, write to
  // memtable.
  bool two_write_queues = false;

  // If true WAL is not flushed automatically after each write. Instead it
  // relies on manual invocation of FlushWAL to write the WAL buffer to its
  // file.
  bool manual_wal_flush = false;

  // This feature is WORK IN PROGRESS
  // If enabled WAL records will be compressed before they are written.
  // Only zstd is supported. Compressed WAL records will be read in supported
  // versions regardless of the wal_compression settings.
  CompressionType wal_compression = kNoCompression;

  // If true, RocksDB supports flushing multiple column families and committing
  // their results atomically to MANIFEST. Note that it is not
  // necessary to set atomic_flush to true if WAL is always enabled since WAL
  // allows the database to be restored to the last persistent state in WAL.
  // This option is useful when there are column families with writes NOT
  // protected by WAL.
  // For manual flush, application has to specify which column families to
  // flush atomically in DB::Flush.
  // For auto-triggered flush, RocksDB atomically flushes ALL column families.
  //
  // Currently, any WAL-enabled writes after atomic flush may be replayed
  // independently if the process crashes later and tries to recover.
  bool atomic_flush = false;

  // If true, working thread may avoid doing unnecessary and long-latency
  // operation (such as deleting obsolete files directly or deleting memtable)
  // and will instead schedule a background job to do it.
  // Use it if you're latency-sensitive.
  // If set to true, takes precedence over
  // ReadOptions::background_purge_on_iterator_cleanup.
  bool avoid_unnecessary_blocking_io = false;

  // Historically DB ID has always been stored in Identity File in DB folder.
  // If this flag is true, the DB ID is written to Manifest file in addition
  // to the Identity file. By doing this 2 problems are solved
  // 1. We don't checksum the Identity file where as Manifest file is.
  // 2. Since the source of truth for DB is Manifest file DB ID will sit with
  //    the source of truth. Previously the Identity file could be copied
  //    independent of Manifest and that can result in wrong DB ID.
  // We recommend setting this flag to true.
  // Default: false
  bool write_dbid_to_manifest = false;

  // The number of bytes to prefetch when reading the log. This is mostly useful
  // for reading a remotely located log, as it can save the number of
  // round-trips. If 0, then the prefetching is disabled.
  //
  // Default: 0
  size_t log_readahead_size = 0;

  // If user does NOT provide the checksum generator factory, the file checksum
  // will NOT be used. A new file checksum generator object will be created
  // when a SST file is created. Therefore, each created FileChecksumGenerator
  // will only be used from a single thread and so does not need to be
  // thread-safe.
  //
  // Default: nullptr
  std::shared_ptr<FileChecksumGenFactory> file_checksum_gen_factory = nullptr;

  // By default, RocksDB recovery fails if any table file referenced in
  // MANIFEST are missing after scanning the MANIFEST.
  // Best-efforts recovery is another recovery mode that
  // tries to restore the database to the most recent point in time without
  // missing file.
  // Currently not compatible with atomic flush. Furthermore, WAL files will
  // not be used for recovery if best_efforts_recovery is true.
  // Default: false
  bool best_efforts_recovery = false;

  // It defines how many times db resume is called by a separate thread when
  // background retryable IO Error happens. When background retryable IO
  // Error happens, SetBGError is called to deal with the error. If the error
  // can be auto-recovered (e.g., retryable IO Error during Flush or WAL write),
  // then db resume is called in background to recover from the error. If this
  // value is 0 or negative, db resume will not be called.
  //
  // Default: INT_MAX
  int max_bgerror_resume_count = INT_MAX;

  // If max_bgerror_resume_count is >= 2, db resume is called multiple times.
  // This option decides how long to wait to retry the next resume if the
  // previous resume fails and satisfy redo resume conditions.
  //
  // Default: 1000000 (microseconds).
  uint64_t bgerror_resume_retry_interval = 1000000;

  // It allows user to opt-in to get error messages containing corrupted
  // keys/values. Corrupt keys, values will be logged in the
  // messages/logs/status that will help users with the useful information
  // regarding affected data. By default value is set false to prevent users
  // data to be exposed in the logs/messages etc.
  //
  // Default: false
  bool allow_data_in_errors = false;

  // If disable_manifest_sync is set to true the MANIFEST file will not be
  // synced (using fsync or fdatasync) after every write. Use this only in
  // situations where you don't care about database integrity after a power
  // cycle.
  //
  // Default: false
  bool disable_manifest_sync = false;

  // A string identifying the machine hosting the DB. This
  // will be written as a property in every SST file written by the DB (or
  // by offline writers such as SstFileWriter and RepairDB). It can be useful
  // for troubleshooting in memory corruption caused by a failing host when
  // writing a file, by tracing back to the writing host. These corruptions
  // may not be caught by the checksum since they happen before checksumming.
  // If left as default, the table writer will substitute it with the actual
  // hostname when writing the SST file. If set to an empty string, the
  // property will not be written to the SST file.
  //
  // Default: hostname
  std::string db_host_id = kHostnameForDbHostId;

  // Use this if your DB want to enable checksum handoff for specific file
  // types writes. Make sure that the File_system you use support the
  // crc32c checksum verification
  // Currently supported file tyes: kWALFile, kTableFile, kDescriptorFile.
  // NOTE: currently RocksDB only generates crc32c based checksum for the
  // handoff. If the storage layer has different checksum support, user
  // should enble this set as empty. Otherwise,it may cause unexpected
  // write failures.
  FileTypeSet checksum_handoff_file_types;

  // EXPERIMENTAL
  // CompactionService is a feature allows the user to run compactions on a
  // different host or process, which offloads the background load from the
  // primary host.
  // It's an experimental feature, the interface will be changed without
  // backward/forward compatibility support for now. Some known issues are still
  // under development.
  std::shared_ptr<CompactionService> compaction_service = nullptr;

  // It indicates, which lowest cache tier we want to
  // use for a certain DB. Currently we support volatile_tier and
  // non_volatile_tier. They are layered. By setting it to kVolatileTier, only
  // the block cache (current implemented volatile_tier) is used. So
  // cache entries will not spill to secondary cache (current
  // implemented non_volatile_tier), and block cache lookup misses will not
  // lookup in the secondary cache. When kNonVolatileBlockTier is used, we use
  // both block cache and secondary cache.
  //
  // Default: kNonVolatileBlockTier
  CacheTier lowest_used_cache_tier = CacheTier::kNonVolatileBlockTier;

<<<<<<< HEAD
  // See comments above ReplicationLogListener class definition.
  // Status: Experimental.
  std::shared_ptr<ReplicationLogListener> replication_log_listener = nullptr;
=======
  // If set to false, when compaction or flush sees a SingleDelete followed by
  // a Delete for the same user key, compaction job will not fail.
  // Otherwise, compaction job will fail.
  // This is a temporary option to help existing use cases migrate, and
  // will be removed in a future release.
  // Warning: do not set to false unless you are trying to migrate existing
  // data in which the contract of single delete
  // (https://github.com/facebook/rocksdb/wiki/Single-Delete) is not enforced,
  // thus has Delete mixed with SingleDelete for the same user key. Violation
  // of the contract leads to undefined behaviors with high possibility of data
  // inconsistency, e.g. deleted old data become visible again, etc.
  bool enforce_single_del_contracts = true;
>>>>>>> 8e0f4952
};

// Options to control the behavior of a database (passed to DB::Open)
struct Options : public DBOptions, public ColumnFamilyOptions {
  // Create an Options object with default values for all fields.
  Options() : DBOptions(), ColumnFamilyOptions() {}

  Options(const DBOptions& db_options,
          const ColumnFamilyOptions& column_family_options)
      : DBOptions(db_options), ColumnFamilyOptions(column_family_options) {}

  // Change to some default settings from an older version.
  // NOT MAINTAINED: This function has not been and is not maintained.
  // DEPRECATED: This function might be removed in a future release.
  // In general, defaults are changed to suit broad interests. Opting
  // out of a change on upgrade should be deliberate and considered.
  Options* OldDefaults(int rocksdb_major_version = 4,
                       int rocksdb_minor_version = 6);

  void Dump(Logger* log) const;

  void DumpCFOptions(Logger* log) const;

  // Some functions that make it easier to optimize RocksDB

  // Set appropriate parameters for bulk loading.
  // The reason that this is a function that returns "this" instead of a
  // constructor is to enable chaining of multiple similar calls in the future.
  //

  // All data will be in level 0 without any automatic compaction.
  // It's recommended to manually call CompactRange(NULL, NULL) before reading
  // from the database, because otherwise the read can be very slow.
  Options* PrepareForBulkLoad();

  // Use this if your DB is very small (like under 1GB) and you don't want to
  // spend lots of memory for memtables.
  Options* OptimizeForSmallDb();

  // Disable some checks that should not be necessary in the absence of
  // software logic errors or CPU+memory hardware errors. This can improve
  // write speeds but is only recommended for temporary use. Does not
  // change protection against corrupt storage (e.g. verify_checksums).
  Options* DisableExtraChecks();
};

//
// An application can issue a read request (via Get/Iterators) and specify
// if that read should process data that ALREADY resides on a specified cache
// level. For example, if an application specifies kBlockCacheTier then the
// Get call will process data that is already processed in the memtable or
// the block cache. It will not page in data from the OS cache or data that
// resides in storage.
enum ReadTier {
  kReadAllTier = 0x0,     // data in memtable, block cache, OS cache or storage
  kBlockCacheTier = 0x1,  // data in memtable or block cache
  kPersistedTier = 0x2,   // persisted data.  When WAL is disabled, this option
                          // will skip data in memtable.
                          // Note that this ReadTier currently only supports
                          // Get and MultiGet and does not support iterators.
  kMemtableTier = 0x3     // data in memtable. used for memtable-only iterators.
};

// Options that control read operations
struct ReadOptions {
  // If "snapshot" is non-nullptr, read as of the supplied snapshot
  // (which must belong to the DB that is being read and which must
  // not have been released).  If "snapshot" is nullptr, use an implicit
  // snapshot of the state at the beginning of this read operation.
  // Default: nullptr
  const Snapshot* snapshot;

  // `iterate_lower_bound` defines the smallest key at which the backward
  // iterator can return an entry. Once the bound is passed, Valid() will be
  // false. `iterate_lower_bound` is inclusive ie the bound value is a valid
  // entry.
  //
  // If prefix_extractor is not null, the Seek target and `iterate_lower_bound`
  // need to have the same prefix. This is because ordering is not guaranteed
  // outside of prefix domain.
  //
  // Default: nullptr
  const Slice* iterate_lower_bound;

  // "iterate_upper_bound" defines the extent up to which the forward iterator
  // can returns entries. Once the bound is reached, Valid() will be false.
  // "iterate_upper_bound" is exclusive ie the bound value is
  // not a valid entry. If prefix_extractor is not null:
  // 1. If options.auto_prefix_mode = true, iterate_upper_bound will be used
  //    to infer whether prefix iterating (e.g. applying prefix bloom filter)
  //    can be used within RocksDB. This is done by comparing
  //    iterate_upper_bound with the seek key.
  // 2. If options.auto_prefix_mode = false, iterate_upper_bound only takes
  //    effect if it shares the same prefix as the seek key. If
  //    iterate_upper_bound is outside the prefix of the seek key, then keys
  //    returned outside the prefix range will be undefined, just as if
  //    iterate_upper_bound = null.
  // If iterate_upper_bound is not null, SeekToLast() will position the iterator
  // at the first key smaller than iterate_upper_bound.
  //
  // Default: nullptr
  const Slice* iterate_upper_bound;

  // RocksDB does auto-readahead for iterators on noticing more than two reads
  // for a table file. The readahead starts at 8KB and doubles on every
  // additional read up to 256KB.
  // This option can help if most of the range scans are large, and if it is
  // determined that a larger readahead than that enabled by auto-readahead is
  // needed.
  // Using a large readahead size (> 2MB) can typically improve the performance
  // of forward iteration on spinning disks.
  // Default: 0
  size_t readahead_size;

  // A threshold for the number of keys that can be skipped before failing an
  // iterator seek as incomplete. The default value of 0 should be used to
  // never fail a request as incomplete, even on skipping too many keys.
  // Default: 0
  uint64_t max_skippable_internal_keys;

  // Specify if this read request should process data that ALREADY
  // resides on a particular cache. If the required data is not
  // found at the specified cache, then Status::Incomplete is returned.
  // Default: kReadAllTier
  ReadTier read_tier;

  // If true, all data read from underlying storage will be
  // verified against corresponding checksums.
  // Default: true
  bool verify_checksums;

  // Should the "data block"/"index block" read for this iteration be placed in
  // block cache?
  // Callers may wish to set this field to false for bulk scans.
  // This would help not to the change eviction order of existing items in the
  // block cache.
  // Default: true
  bool fill_cache;

  // Specify to create a tailing iterator -- a special iterator that has a
  // view of the complete database (i.e. it can also be used to read newly
  // added data) and is optimized for sequential reads. It will return records
  // that were inserted into the database after the creation of the iterator.
  // Default: false
  // Not supported in ROCKSDB_LITE mode!
  bool tailing;

  // This options is not used anymore. It was to turn on a functionality that
  // has been removed.
  bool managed;

  // Enable a total order seek regardless of index format (e.g. hash index)
  // used in the table. Some table format (e.g. plain table) may not support
  // this option.
  // If true when calling Get(), we also skip prefix bloom when reading from
  // block based table, which only affects Get() performance.
  // Default: false
  bool total_order_seek;

  // When true, by default use total_order_seek = true, and RocksDB can
  // selectively enable prefix seek mode if won't generate a different result
  // from total_order_seek, based on seek key, and iterator upper bound.
  // Not supported in ROCKSDB_LITE mode, in the way that even with value true
  // prefix mode is not used.
  // Default: false
  bool auto_prefix_mode;

  // Enforce that the iterator only iterates over the same prefix as the seek.
  // This option is effective only for prefix seeks, i.e. prefix_extractor is
  // non-null for the column family and total_order_seek is false.  Unlike
  // iterate_upper_bound, prefix_same_as_start only works within a prefix
  // but in both directions.
  // Default: false
  bool prefix_same_as_start;

  // Keep the blocks loaded by the iterator pinned in memory as long as the
  // iterator is not deleted, If used when reading from tables created with
  // BlockBasedTableOptions::use_delta_encoding = false,
  // Iterator's property "rocksdb.iterator.is-key-pinned" is guaranteed to
  // return 1.
  // Default: false
  bool pin_data;

  // If true, when PurgeObsoleteFile is called in CleanupIteratorState, we
  // schedule a background job in the flush job queue and delete obsolete files
  // in background.
  // Default: false
  bool background_purge_on_iterator_cleanup;

  // If true, range tombstones handling will be skipped in key lookup paths.
  // For DB instances that don't use DeleteRange() calls, this setting can
  // be used to optimize the read performance.
  // Note that, if this assumption (of no previous DeleteRange() calls) is
  // broken, stale keys could be served in read paths.
  // Default: false
  bool ignore_range_deletions;

  // A callback to determine whether relevant keys for this scan exist in a
  // given table based on the table's properties. The callback is passed the
  // properties of each table during iteration. If the callback returns false,
  // the table will not be scanned. This option only affects Iterators and has
  // no impact on point lookups.
  // Default: empty (every table will be scanned)
  std::function<bool(const TableProperties&)> table_filter;

  // Timestamp of operation. Read should return the latest data visible to the
  // specified timestamp. All timestamps of the same database must be of the
  // same length and format. The user is responsible for providing a customized
  // compare function via Comparator to order <key, timestamp> tuples.
  // For iterator, iter_start_ts is the lower bound (older) and timestamp
  // serves as the upper bound. Versions of the same record that fall in
  // the timestamp range will be returned. If iter_start_ts is nullptr,
  // only the most recent version visible to timestamp is returned.
  // The user-specified timestamp feature is still under active development,
  // and the API is subject to change.
  // Default: nullptr
  const Slice* timestamp;
  const Slice* iter_start_ts;

  // Deadline for completing an API call (Get/MultiGet/Seek/Next for now)
  // in microseconds.
  // It should be set to microseconds since epoch, i.e, gettimeofday or
  // equivalent plus allowed duration in microseconds. The best way is to use
  // env->NowMicros() + some timeout.
  // This is best efforts. The call may exceed the deadline if there is IO
  // involved and the file system doesn't support deadlines, or due to
  // checking for deadline periodically rather than for every key if
  // processing a batch
  std::chrono::microseconds deadline;

  // A timeout in microseconds to be passed to the underlying FileSystem for
  // reads. As opposed to deadline, this determines the timeout for each
  // individual file read request. If a MultiGet/Get/Seek/Next etc call
  // results in multiple reads, each read can last up to io_timeout us.
  std::chrono::microseconds io_timeout;

  // It limits the maximum cumulative value size of the keys in batch while
  // reading through MultiGet. Once the cumulative value size exceeds this
  // soft limit then all the remaining keys are returned with status Aborted.
  //
  // Default: std::numeric_limits<uint64_t>::max()
  uint64_t value_size_soft_limit;

  // For iterators, RocksDB does auto-readahead on noticing more than two
  // sequential reads for a table file if user doesn't provide readahead_size.
  // The readahead starts at 8KB and doubles on every additional read upto
  // max_auto_readahead_size only when reads are sequential. However at each
  // level, if iterator moves over next file, readahead_size starts again from
  // 8KB.
  //
  // By enabling this option, RocksDB will do some enhancements for
  // prefetching the data.
  //
  // Default: false
  bool adaptive_readahead;

  // For file reads associated with this option, charge the internal rate
  // limiter (see `DBOptions::rate_limiter`) at the specified priority. The
  // special value `Env::IO_TOTAL` disables charging the rate limiter.
  //
  // The rate limiting is bypassed no matter this option's value for file reads
  // on plain tables (these can exist when `ColumnFamilyOptions::table_factory`
  // is a `PlainTableFactory`) and cuckoo tables (these can exist when
  // `ColumnFamilyOptions::table_factory` is a `CuckooTableFactory`).
  //
  // The new `DB::MultiGet()` APIs (i.e., the ones returning `void`) will return
  // `Status::NotSupported` when that operation requires file read(s) and
  // `rate_limiter_priority != Env::IO_TOTAL`.
  //
  // The bytes charged to rate limiter may not exactly match the file read bytes
  // since there are some seemingly insignificant reads, like for file
  // headers/footers, that we currently do not charge to rate limiter.
  //
  // Default: `Env::IO_TOTAL`.
  Env::IOPriority rate_limiter_priority = Env::IO_TOTAL;

  // Experimental
  //
  // If async_io is enabled, RocksDB will prefetch some of data asynchronously.
  // RocksDB apply it if reads are sequential and its internal automatic
  // prefetching.
  //
  // Default: false
  bool async_io;

  ReadOptions();
  ReadOptions(bool cksum, bool cache);
};

// Options that control write operations
struct WriteOptions {
  // If true, the write will be flushed from the operating system
  // buffer cache (by calling WritableFile::Sync()) before the write
  // is considered complete.  If this flag is true, writes will be
  // slower.
  //
  // If this flag is false, and the machine crashes, some recent
  // writes may be lost.  Note that if it is just the process that
  // crashes (i.e., the machine does not reboot), no writes will be
  // lost even if sync==false.
  //
  // In other words, a DB write with sync==false has similar
  // crash semantics as the "write()" system call.  A DB write
  // with sync==true has similar crash semantics to a "write()"
  // system call followed by "fdatasync()".
  //
  // Default: false
  bool sync;

  // If true, writes will not first go to the write ahead log,
  // and the write may get lost after a crash. The backup engine
  // relies on write-ahead logs to back up the memtable, so if
  // you disable write-ahead logs, you must create backups with
  // flush_before_backup=true to avoid losing unflushed memtable data.
  // Default: false
  bool disableWAL;

  // If true and if user is trying to write to column families that don't exist
  // (they were dropped),  ignore the write (don't return an error). If there
  // are multiple writes in a WriteBatch, other writes will succeed.
  // Default: false
  bool ignore_missing_column_families;

  // If true and we need to wait or sleep for the write request, fails
  // immediately with Status::Incomplete().
  // Default: false
  bool no_slowdown;

  // If true, this write request is of lower priority if compaction is
  // behind. In this case, no_slowdown = true, the request will be canceled
  // immediately with Status::Incomplete() returned. Otherwise, it will be
  // slowed down. The slowdown value is determined by RocksDB to guarantee
  // it introduces minimum impacts to high priority writes.
  //
  // Default: false
  bool low_pri;

  // See comments for PreReleaseCallback
  PreReleaseCallback* pre_release_callback;

  // If true, this writebatch will maintain the last insert positions of each
  // memtable as hints in concurrent write. It can improve write performance
  // in concurrent writes if keys in one writebatch are sequential. In
  // non-concurrent writes (when concurrent_memtable_writes is false) this
  // option will be ignored.
  //
  // Default: false
  bool memtable_insert_hint_per_batch;

  // For writes associated with this option, charge the internal rate
  // limiter (see `DBOptions::rate_limiter`) at the specified priority. The
  // special value `Env::IO_TOTAL` disables charging the rate limiter.
  //
  // Currently the support covers automatic WAL flushes, which happen during
  // live updates (`Put()`, `Write()`, `Delete()`, etc.)
  // when `WriteOptions::disableWAL == false`
  // and `DBOptions::manual_wal_flush == false`.
  //
  // Only `Env::IO_USER` and `Env::IO_TOTAL` are allowed
  // due to implementation constraints.
  //
  // Default: `Env::IO_TOTAL`
  Env::IOPriority rate_limiter_priority;

  WriteOptions()
      : sync(false),
        disableWAL(false),
        ignore_missing_column_families(false),
        no_slowdown(false),
        low_pri(false),
        pre_release_callback(nullptr),
        memtable_insert_hint_per_batch(false),
        rate_limiter_priority(Env::IO_TOTAL) {}
};

// Options that control flush operations
struct FlushOptions {
  // If true, the flush will wait until the flush is done.
  // Default: true
  bool wait;
  // If true, the flush would proceed immediately even it means writes will
  // stall for the duration of the flush; if false the operation will wait
  // until it's possible to do flush w/o causing stall or until required flush
  // is performed by someone else (foreground call or background thread).
  // Default: false
  bool allow_write_stall;
  FlushOptions() : wait(true), allow_write_stall(false) {}
};

// Create a Logger from provided DBOptions
extern Status CreateLoggerFromOptions(const std::string& dbname,
                                      const DBOptions& options,
                                      std::shared_ptr<Logger>* logger);

// CompactionOptions are used in CompactFiles() call.
struct CompactionOptions {
  // Compaction output compression type
  // Default: snappy
  // If set to `kDisableCompressionOption`, RocksDB will choose compression type
  // according to the `ColumnFamilyOptions`, taking into account the output
  // level if `compression_per_level` is specified.
  CompressionType compression;
  // Compaction will create files of size `output_file_size_limit`.
  // Default: MAX, which means that compaction will create a single file
  uint64_t output_file_size_limit;
  // If > 0, it will replace the option in the DBOptions for this compaction.
  uint32_t max_subcompactions;

  CompactionOptions()
      : compression(kSnappyCompression),
        output_file_size_limit(std::numeric_limits<uint64_t>::max()),
        max_subcompactions(0) {}
};

// For level based compaction, we can configure if we want to skip/force
// bottommost level compaction.
enum class BottommostLevelCompaction {
  // Skip bottommost level compaction
  kSkip,
  // Only compact bottommost level if there is a compaction filter
  // This is the default option
  kIfHaveCompactionFilter,
  // Always compact bottommost level
  kForce,
  // Always compact bottommost level but in bottommost level avoid
  // double-compacting files created in the same compaction
  kForceOptimized,
};

// CompactRangeOptions is used by CompactRange() call.
struct CompactRangeOptions {
  // If true, no other compaction will run at the same time as this
  // manual compaction
  bool exclusive_manual_compaction = true;
  // If true, compacted files will be moved to the minimum level capable
  // of holding the data or given level (specified non-negative target_level).
  bool change_level = false;
  // If change_level is true and target_level have non-negative value, compacted
  // files will be moved to target_level.
  int target_level = -1;
  // Compaction outputs will be placed in options.db_paths[target_path_id].
  // Behavior is undefined if target_path_id is out of range.
  uint32_t target_path_id = 0;
  // By default level based compaction will only compact the bottommost level
  // if there is a compaction filter
  BottommostLevelCompaction bottommost_level_compaction =
      BottommostLevelCompaction::kIfHaveCompactionFilter;
  // If true, will execute immediately even if doing so would cause the DB to
  // enter write stall mode. Otherwise, it'll sleep until load is low enough.
  bool allow_write_stall = false;
  // If > 0, it will replace the option in the DBOptions for this compaction.
  uint32_t max_subcompactions = 0;
  // Set user-defined timestamp low bound, the data with older timestamp than
  // low bound maybe GCed by compaction. Default: nullptr
  Slice* full_history_ts_low = nullptr;

  // Allows cancellation of an in-progress manual compaction.
  //
  // Cancellation can be delayed waiting on automatic compactions when used
  // together with `exclusive_manual_compaction == true`.
  std::atomic<bool>* canceled = nullptr;
};

// IngestExternalFileOptions is used by IngestExternalFile()
struct IngestExternalFileOptions {
  // Can be set to true to move the files instead of copying them.
  bool move_files = false;
  // If set to true, ingestion falls back to copy when move fails.
  bool failed_move_fall_back_to_copy = true;
  // If set to false, an ingested file keys could appear in existing snapshots
  // that where created before the file was ingested.
  bool snapshot_consistency = true;
  // If set to false, IngestExternalFile() will fail if the file key range
  // overlaps with existing keys or tombstones in the DB.
  bool allow_global_seqno = true;
  // If set to false and the file key range overlaps with the memtable key range
  // (memtable flush required), IngestExternalFile will fail.
  bool allow_blocking_flush = true;
  // Set to true if you would like duplicate keys in the file being ingested
  // to be skipped rather than overwriting existing data under that key.
  // Use case: back-fill of some historical data in the database without
  // over-writing existing newer version of data.
  // This option could only be used if the DB has been running
  // with allow_ingest_behind=true since the dawn of time.
  // All files will be ingested at the bottommost level with seqno=0.
  bool ingest_behind = false;
  // Set to true if you would like to write global_seqno to a given offset in
  // the external SST file for backward compatibility. Older versions of
  // RocksDB writes a global_seqno to a given offset within ingested SST files,
  // and new versions of RocksDB do not. If you ingest an external SST using
  // new version of RocksDB and would like to be able to downgrade to an
  // older version of RocksDB, you should set 'write_global_seqno' to true. If
  // your service is just starting to use the new RocksDB, we recommend that
  // you set this option to false, which brings two benefits:
  // 1. No extra random write for global_seqno during ingestion.
  // 2. Without writing external SST file, it's possible to do checksum.
  // We have a plan to set this option to false by default in the future.
  bool write_global_seqno = true;
  // Set to true if you would like to verify the checksums of each block of the
  // external SST file before ingestion.
  // Warning: setting this to true causes slowdown in file ingestion because
  // the external SST file has to be read.
  bool verify_checksums_before_ingest = false;
  // When verify_checksums_before_ingest = true, RocksDB uses default
  // readahead setting to scan the file while verifying checksums before
  // ingestion.
  // Users can override the default value using this option.
  // Using a large readahead size (> 2MB) can typically improve the performance
  // of forward iteration on spinning disks.
  size_t verify_checksums_readahead_size = 0;
  // Set to TRUE if user wants to verify the sst file checksum of ingested
  // files. The DB checksum function will generate the checksum of each
  // ingested file (if file_checksum_gen_factory is set) and compare the
  // checksum function name and checksum with the ingested checksum information.
  //
  // If this option is set to True: 1) if DB does not enable checksum
  // (file_checksum_gen_factory == nullptr), the ingested checksum information
  // will be ignored; 2) If DB enable the checksum function, we calculate the
  // sst file checksum after the file is moved or copied and compare the
  // checksum and checksum name. If checksum or checksum function name does
  // not match, ingestion will be failed. If the verification is successful,
  // checksum and checksum function name will be stored in Manifest.
  // If this option is set to FALSE, 1) if DB does not enable checksum,
  // the ingested checksum information will be ignored; 2) if DB enable the
  // checksum, we only verify the ingested checksum function name and we
  // trust the ingested checksum. If the checksum function name matches, we
  // store the checksum in Manifest. DB does not calculate the checksum during
  // ingestion. However, if no checksum information is provided with the
  // ingested files, DB will generate the checksum and store in the Manifest.
  bool verify_file_checksum = true;
<<<<<<< HEAD
  // Only set unsafe_disable_sync to true if you know what you're doing. If set
  // to true no file sync operations will be performed when ingesting the
  // external file.
  bool unsafe_disable_sync = false;
=======
  // Set to TRUE if user wants file to be ingested to the bottommost level. An
  // error of Status::TryAgain() will be returned if a file cannot fit in the
  // bottommost level when calling
  // DB::IngestExternalFile()/DB::IngestExternalFiles(). The user should clear
  // the bottommost level in the overlapping range before re-attempt.
  //
  // ingest_behind takes precedence over fail_if_not_bottommost_level.
  bool fail_if_not_bottommost_level = false;
>>>>>>> 8e0f4952
};

enum TraceFilterType : uint64_t {
  // Trace all the operations
  kTraceFilterNone = 0x0,
  // Do not trace the get operations
  kTraceFilterGet = 0x1 << 0,
  // Do not trace the write operations
  kTraceFilterWrite = 0x1 << 1,
  // Do not trace the `Iterator::Seek()` operations
  kTraceFilterIteratorSeek = 0x1 << 2,
  // Do not trace the `Iterator::SeekForPrev()` operations
  kTraceFilterIteratorSeekForPrev = 0x1 << 3,
  // Do not trace the `MultiGet()` operations
  kTraceFilterMultiGet = 0x1 << 4,
  // Do not include user data in the referenced_key in block cache traces
  kTraceFilterReferencedKey = 0x1 << 5,
};

// TraceOptions is used for StartTrace
struct TraceOptions {
  // To avoid the trace file size grows large than the storage space,
  // user can set the max trace file size in Bytes. Default is 64GB
  uint64_t max_trace_file_size = uint64_t{64} * 1024 * 1024 * 1024;
  // Specify trace sampling option, i.e. capture one per how many requests.
  // Default to 1 (capture every request).
  uint64_t sampling_frequency = 1;
  // Note: The filtering happens before sampling.
  uint64_t filter = kTraceFilterNone;
  // When true, the order of write records in the trace will match the order of
  // the corresponding write records in the WAL and applied to the DB. There may
  // be a performance penalty associated with preserving this ordering.
  //
  // Default: false. This means write records in the trace may be in an order
  // different from the WAL's order.
  bool preserve_write_order = false;
};

// ImportColumnFamilyOptions is used by ImportColumnFamily()
struct ImportColumnFamilyOptions {
  // Can be set to true to move the files instead of copying them.
  bool move_files = false;
};

// Options used with DB::GetApproximateSizes()
struct SizeApproximationOptions {
  // Defines whether the returned size should include the recently written
  // data in the memtables. If set to false, include_files must be true.
  bool include_memtables = false;
  // Defines whether the returned size should include data serialized to disk.
  // If set to false, include_memtables must be true.
  bool include_files = true;
  // When approximating the files total size that is used to store a keys range
  // using DB::GetApproximateSizes, allow approximation with an error margin of
  // up to total_files_size * files_size_error_margin. This allows to take some
  // shortcuts in files size approximation, resulting in better performance,
  // while guaranteeing the resulting error is within a reasonable margin.
  // E.g., if the value is 0.1, then the error margin of the returned files size
  // approximation will be within 10%.
  // If the value is non-positive - a more precise yet more CPU intensive
  // estimation is performed.
  double files_size_error_margin = -1.0;
};

struct CompactionServiceOptionsOverride {
  // Currently pointer configurations are not passed to compaction service
  // compaction so the user needs to set it. It will be removed once pointer
  // configuration passing is supported.
  Env* env = Env::Default();
  std::shared_ptr<FileChecksumGenFactory> file_checksum_gen_factory = nullptr;

  const Comparator* comparator = BytewiseComparator();
  std::shared_ptr<MergeOperator> merge_operator = nullptr;
  const CompactionFilter* compaction_filter = nullptr;
  std::shared_ptr<CompactionFilterFactory> compaction_filter_factory = nullptr;
  std::shared_ptr<const SliceTransform> prefix_extractor = nullptr;
  std::shared_ptr<TableFactory> table_factory;
  std::shared_ptr<SstPartitionerFactory> sst_partitioner_factory = nullptr;

  // Only subsets of events are triggered in remote compaction worker, like:
  // `OnTableFileCreated`, `OnTableFileCreationStarted`,
  // `ShouldBeNotifiedOnFileIO` `OnSubcompactionBegin`,
  // `OnSubcompactionCompleted`, etc. Worth mentioning, `OnCompactionBegin` and
  // `OnCompactionCompleted` won't be triggered. They will be triggered on the
  // primary DB side.
  std::vector<std::shared_ptr<EventListener>> listeners;

  // statistics is used to collect DB operation metrics, the metrics won't be
  // returned to CompactionService primary host, to collect that, the user needs
  // to set it here.
  std::shared_ptr<Statistics> statistics = nullptr;

  // Only compaction generated SST files use this user defined table properties
  // collector.
  std::vector<std::shared_ptr<TablePropertiesCollectorFactory>>
      table_properties_collector_factories;
};

struct OpenAndCompactOptions {
  // Allows cancellation of an in-progress compaction.
  std::atomic<bool>* canceled = nullptr;
};

#ifndef ROCKSDB_LITE
struct LiveFilesStorageInfoOptions {
  // Whether to populate FileStorageInfo::file_checksum* or leave blank
  bool include_checksum_info = false;
  // Flushes memtables if total size in bytes of live WAL files is >= this
  // number. Default: always force a flush without checking sizes.
  uint64_t wal_size_for_flush = 0;
};
#endif  // !ROCKSDB_LITE

}  // namespace ROCKSDB_NAMESPACE<|MERGE_RESOLUTION|>--- conflicted
+++ resolved
@@ -1414,11 +1414,10 @@
   // Default: kNonVolatileBlockTier
   CacheTier lowest_used_cache_tier = CacheTier::kNonVolatileBlockTier;
 
-<<<<<<< HEAD
   // See comments above ReplicationLogListener class definition.
   // Status: Experimental.
   std::shared_ptr<ReplicationLogListener> replication_log_listener = nullptr;
-=======
+
   // If set to false, when compaction or flush sees a SingleDelete followed by
   // a Delete for the same user key, compaction job will not fail.
   // Otherwise, compaction job will fail.
@@ -1431,7 +1430,6 @@
   // of the contract leads to undefined behaviors with high possibility of data
   // inconsistency, e.g. deleted old data become visible again, etc.
   bool enforce_single_del_contracts = true;
->>>>>>> 8e0f4952
 };
 
 // Options to control the behavior of a database (passed to DB::Open)
@@ -1962,12 +1960,12 @@
   // ingestion. However, if no checksum information is provided with the
   // ingested files, DB will generate the checksum and store in the Manifest.
   bool verify_file_checksum = true;
-<<<<<<< HEAD
+
   // Only set unsafe_disable_sync to true if you know what you're doing. If set
   // to true no file sync operations will be performed when ingesting the
   // external file.
   bool unsafe_disable_sync = false;
-=======
+
   // Set to TRUE if user wants file to be ingested to the bottommost level. An
   // error of Status::TryAgain() will be returned if a file cannot fit in the
   // bottommost level when calling
@@ -1976,7 +1974,6 @@
   //
   // ingest_behind takes precedence over fail_if_not_bottommost_level.
   bool fail_if_not_bottommost_level = false;
->>>>>>> 8e0f4952
 };
 
 enum TraceFilterType : uint64_t {
