// Copyright (c) 2011-present, Facebook, Inc.  All rights reserved.
//  This source code is licensed under both the GPLv2 (found in the
//  COPYING file in the root directory) and Apache 2.0 License
//  (found in the LICENSE.Apache file in the root directory).
// Copyright (c) 2011 The LevelDB Authors. All rights reserved.
// Use of this source code is governed by a BSD-style license that can be
// found in the LICENSE file. See the AUTHORS file for names of contributors.

#pragma once

#include <stdint.h>
#include <stdio.h>

#include <map>
#include <memory>
#include <string>
#include <unordered_map>
#include <vector>

#include "rocksdb/block_cache_trace_writer.h"
#include "rocksdb/iterator.h"
#include "rocksdb/listener.h"
#include "rocksdb/metadata.h"
#include "rocksdb/options.h"
#include "rocksdb/snapshot.h"
#include "rocksdb/sst_file_writer.h"
#include "rocksdb/thread_status.h"
#include "rocksdb/transaction_log.h"
#include "rocksdb/types.h"
#include "rocksdb/version.h"
#include "rocksdb/wide_columns.h"

#ifdef _WIN32
// Windows API macro interference
#undef DeleteFile
#endif

#if defined(__GNUC__) || defined(__clang__)
#define ROCKSDB_DEPRECATED_FUNC __attribute__((__deprecated__))
#elif _WIN32
#define ROCKSDB_DEPRECATED_FUNC __declspec(deprecated)
#endif

namespace ROCKSDB_NAMESPACE {

struct ColumnFamilyOptions;
struct CompactionOptions;
struct CompactRangeOptions;
struct DBOptions;
struct ExternalSstFileInfo;
struct FlushOptions;
struct Options;
struct ReadOptions;
struct TableProperties;
struct WriteOptions;
struct WaitForCompactOptions;
class Env;
class EventListener;
class FileSystem;
class Replayer;
class StatsHistoryIterator;
class TraceReader;
class TraceWriter;
class WriteBatch;

extern const std::string kDefaultColumnFamilyName;
extern const std::string kPersistentStatsColumnFamilyName;
struct ColumnFamilyDescriptor {
  std::string name;
  ColumnFamilyOptions options;
  ColumnFamilyDescriptor()
      : name(kDefaultColumnFamilyName), options(ColumnFamilyOptions()) {}
  ColumnFamilyDescriptor(const std::string& _name,
                         const ColumnFamilyOptions& _options)
      : name(_name), options(_options) {}
};

class ColumnFamilyHandle {
 public:
  virtual ~ColumnFamilyHandle() {}
  // Returns the name of the column family associated with the current handle.
  virtual const std::string& GetName() const = 0;
  // Returns the ID of the column family associated with the current handle.
  virtual uint32_t GetID() const = 0;
  // Fills "*desc" with the up-to-date descriptor of the column family
  // associated with this handle. Since it fills "*desc" with the up-to-date
  // information, this call might internally lock and release DB mutex to
  // access the up-to-date CF options.  In addition, all the pointer-typed
  // options cannot be referenced any longer than the original options exist.
  //
  // Note that this function is not supported in RocksDBLite.
  virtual Status GetDescriptor(ColumnFamilyDescriptor* desc) = 0;
  // Returns the comparator of the column family associated with the
  // current handle.
  virtual const Comparator* GetComparator() const = 0;
};

static const int kMajorVersion = __ROCKSDB_MAJOR__;
static const int kMinorVersion = __ROCKSDB_MINOR__;

// A range of keys
struct Range {
  // In case of user_defined timestamp, if enabled, `start` and `limit` should
  // point to key without timestamp part.
  Slice start;
  Slice limit;

  Range() {}
  Range(const Slice& s, const Slice& l) : start(s), limit(l) {}
};

struct RangePtr {
  // In case of user_defined timestamp, if enabled, `start` and `limit` should
  // point to key without timestamp part.
  const Slice* start;
  const Slice* limit;

  RangePtr() : start(nullptr), limit(nullptr) {}
  RangePtr(const Slice* s, const Slice* l) : start(s), limit(l) {}
};

// It is valid that files_checksums and files_checksum_func_names are both
// empty (no checksum information is provided for ingestion). Otherwise,
// their sizes should be the same as external_files. The file order should
// be the same in three vectors and guaranteed by the caller.
// Note that, we assume the temperatures of this batch of files to be
// ingested are the same.
struct IngestExternalFileArg {
  ColumnFamilyHandle* column_family = nullptr;
  std::vector<std::string> external_files;
  IngestExternalFileOptions options;
  std::vector<std::string> files_checksums;
  std::vector<std::string> files_checksum_func_names;
  // A hint as to the temperature for *reading* the files to be ingested.
  Temperature file_temperature = Temperature::kUnknown;
};

struct GetMergeOperandsOptions {
  using ContinueCallback = std::function<bool(Slice)>;

  // A limit on the number of merge operands returned by the GetMergeOperands()
  // API. In contrast with ReadOptions::merge_operator_max_count, this is a hard
  // limit: when it is exceeded, no merge operands will be returned and the
  // query will fail with an Incomplete status. See also the
  // DB::GetMergeOperands() API below.
  int expected_max_number_of_operands = 0;

  // `continue_cb` will be called after reading each merge operand, excluding
  // any base value. Operands are read in order from newest to oldest. The
  // operand value is provided as an argument.
  //
  // Returning false will end the lookup process at the merge operand on which
  // `continue_cb` was just invoked. Returning true allows the lookup to
  // continue.
  //
  // If it is nullptr, `GetMergeOperands()` will behave as if it always returned
  // true (continue fetching merge operands until there are no more).
  ContinueCallback continue_cb;
};

// A collections of table properties objects, where
//  key: is the table's file name.
//  value: the table properties object of the given table.
using TablePropertiesCollection =
    std::unordered_map<std::string, std::shared_ptr<const TableProperties>>;

// A DB is a persistent, versioned ordered map from keys to values.
// A DB is safe for concurrent access from multiple threads without
// any external synchronization.
// DB is an abstract base class with one primary implementation (DBImpl)
// and a number of wrapper implementations.
class DB {
 public:
  // Open the database with the specified "name" for reads and writes.
  // Stores a pointer to a heap-allocated database in *dbptr and returns
  // OK on success.
  // Stores nullptr in *dbptr and returns a non-OK status on error, including
  // if the DB is already open (read-write) by another DB object. (This
  // guarantee depends on options.env->LockFile(), which might not provide
  // this guarantee in a custom Env implementation.)
  //
  // Caller must delete *dbptr when it is no longer needed.
  static Status Open(const Options& options, const std::string& name,
                     DB** dbptr);

  // Open DB with column families.
  // db_options specify database specific options
  // column_families is the vector of all column families in the database,
  // containing column family name and options. You need to open ALL column
  // families in the database. To get the list of column families, you can use
  // ListColumnFamilies().
  //
  // The default column family name is 'default' and it's stored
  // in ROCKSDB_NAMESPACE::kDefaultColumnFamilyName.
  // If everything is OK, handles will on return be the same size
  // as column_families --- handles[i] will be a handle that you
  // will use to operate on column family column_family[i].
  // Before delete DB, you have to close All column families by calling
  // DestroyColumnFamilyHandle() with all the handles.
  static Status Open(const DBOptions& db_options, const std::string& name,
                     const std::vector<ColumnFamilyDescriptor>& column_families,
                     std::vector<ColumnFamilyHandle*>* handles, DB** dbptr);

  // OpenForReadOnly() creates a Read-only instance that supports reads alone.
  //
  // All DB interfaces that modify data, like put/delete, will return error.
  // Automatic Flush and Compactions are disabled and any manual calls
  // to Flush/Compaction will return error.
  //
  // While a given DB can be simultaneously opened via OpenForReadOnly
  // by any number of readers, if a DB is simultaneously opened by Open
  // and OpenForReadOnly, the read-only instance has undefined behavior
  // (though can often succeed if quickly closed) and the read-write
  // instance is unaffected. See also OpenAsSecondary.

  // Open the database for read only.
  //
  static Status OpenForReadOnly(const Options& options, const std::string& name,
                                DB** dbptr,
                                bool error_if_wal_file_exists = false);

  // Open the database for read only with column families.
  //
  // When opening DB with read only, you can specify only a subset of column
  // families in the database that should be opened. However, you always need
  // to specify default column family. The default column family name is
  // 'default' and it's stored in ROCKSDB_NAMESPACE::kDefaultColumnFamilyName
  //
  static Status OpenForReadOnly(
      const DBOptions& db_options, const std::string& name,
      const std::vector<ColumnFamilyDescriptor>& column_families,
      std::vector<ColumnFamilyHandle*>* handles, DB** dbptr,
      bool error_if_wal_file_exists = false);

  // OpenAsSecondary() creates a secondary instance that supports read-only
  // operations and supports dynamic catch up with the primary (through a
  // call to TryCatchUpWithPrimary()).
  //
  // All DB interfaces that modify data, like put/delete, will return error.
  // Automatic Flush and Compactions are disabled and any manual calls
  // to Flush/Compaction will return error.
  //
  // Multiple secondary instances can co-exist at the same time.
  //

  // Open DB as secondary instance
  //
  // The options argument specifies the options to open the secondary instance.
  // Options.max_open_files should be set to -1.
  // The name argument specifies the name of the primary db that you have used
  // to open the primary instance.
  // The secondary_path argument points to a directory where the secondary
  // instance stores its info log.
  // The dbptr is an out-arg corresponding to the opened secondary instance.
  // The pointer points to a heap-allocated database, and the caller should
  // delete it after use.
  //
  // Return OK on success, non-OK on failures.
  static Status OpenAsSecondary(const Options& options, const std::string& name,
                                const std::string& secondary_path, DB** dbptr);

  // Open DB as secondary instance with specified column families
  //
  // When opening DB in secondary mode, you can specify only a subset of column
  // families in the database that should be opened. However, you always need
  // to specify default column family. The default column family name is
  // 'default' and it's stored in ROCKSDB_NAMESPACE::kDefaultColumnFamilyName
  //
  // Column families created by the primary after the secondary instance starts
  // are currently ignored by the secondary instance.  Column families opened
  // by secondary and dropped by the primary will be dropped by secondary as
  // well (on next invocation of TryCatchUpWithPrimary()). However the user
  // of the secondary instance can still access the data of such dropped column
  // family as long as they do not destroy the corresponding column family
  // handle.
  //
  // The options argument specifies the options to open the secondary instance.
  // Options.max_open_files should be set to -1.
  // The name argument specifies the name of the primary db that you have used
  // to open the primary instance.
  // The secondary_path argument points to a directory where the secondary
  // instance stores its info log.
  // The column_families argument specifies a list of column families to open.
  // If default column family is not specified or if any specified column
  // families does not exist, the function returns non-OK status.
  // The handles is an out-arg corresponding to the opened database column
  // family handles.
  // The dbptr is an out-arg corresponding to the opened secondary instance.
  // The pointer points to a heap-allocated database, and the caller should
  // delete it after use. Before deleting the dbptr, the user should also
  // delete the pointers stored in handles vector.
  //
  // Return OK on success, non-OK on failures.
  static Status OpenAsSecondary(
      const DBOptions& db_options, const std::string& name,
      const std::string& secondary_path,
      const std::vector<ColumnFamilyDescriptor>& column_families,
      std::vector<ColumnFamilyHandle*>* handles, DB** dbptr);

  // Open DB and run the compaction.
  // It's a read-only operation, the result won't be installed to the DB, it
  // will be output to the `output_directory`. The API should only be used with
  // `options.CompactionService` to run compaction triggered by
  // `CompactionService`.
  static Status OpenAndCompact(
      const std::string& name, const std::string& output_directory,
      const std::string& input, std::string* output,
      const CompactionServiceOptionsOverride& override_options);

  static Status OpenAndCompact(
      const OpenAndCompactOptions& options, const std::string& name,
      const std::string& output_directory, const std::string& input,
      std::string* output,
      const CompactionServiceOptionsOverride& override_options);

  // Experimental and subject to change
  // Open DB and trim data newer than specified timestamp.
  // The trim_ts specified the user-defined timestamp trim bound.
  // This API should only be used at timestamp enabled column families recovery.
  // If some input column families do not support timestamp, nothing will
  // be happened to them. The data with timestamp > trim_ts
  // will be removed after this API returns successfully.
  static Status OpenAndTrimHistory(
      const DBOptions& db_options, const std::string& dbname,
      const std::vector<ColumnFamilyDescriptor>& column_families,
      std::vector<ColumnFamilyHandle*>* handles, DB** dbptr,
      std::string trim_ts);

  // Manually, synchronously attempt to resume DB writes after a write failure
  // to the underlying filesystem. See
  // https://github.com/facebook/rocksdb/wiki/Background-Error-Handling
  //
  // Returns OK if writes are successfully resumed, or there was no
  // outstanding error to recover from. Returns underlying write error if
  // it is not recoverable.
  //
  // WART: Does not mix well with auto-resume. Will return Busy if an
  // auto-resume is in progress, without waiting for it to complete.
  // See DBOptions::max_bgerror_resume_count and
  // EventListener::OnErrorRecoveryBegin
  virtual Status Resume() { return Status::NotSupported(); }

  // Close the DB by releasing resources, closing files etc. This should be
  // called before calling the destructor so that the caller can get back a
  // status in case there are any errors. This will not fsync the WAL files.
  // If syncing is required, the caller must first call SyncWAL(), or Write()
  // using an empty write batch with WriteOptions.sync=true.
  // Regardless of the return status, the DB must be freed.
  //
  // If the return status is Aborted(), closing fails because there is
  // unreleased snapshot in the system. In this case, users can release
  // the unreleased snapshots and try again and expect it to succeed. For
  // other status, re-calling Close() will be no-op and return the original
  // close status. If the return status is NotSupported(), then the DB
  // implementation does cleanup in the destructor
  //
  // WaitForCompact() with WaitForCompactOptions.close_db=true will be a good
  // choice for users who want to wait for background work before closing
  // (rather than aborting and potentially redoing some work on re-open)
  virtual Status Close() { return Status::NotSupported(); }

  // ListColumnFamilies will open the DB specified by argument name
  // and return the list of all column families in that DB
  // through column_families argument. The ordering of
  // column families in column_families is unspecified.
  static Status ListColumnFamilies(const DBOptions& db_options,
                                   const std::string& name,
                                   std::vector<std::string>* column_families);

  // Abstract class ctor
  DB() {}
  // No copying allowed
  DB(const DB&) = delete;
  void operator=(const DB&) = delete;

  virtual ~DB();

  // Create a column_family and return the handle of column family
  // through the argument handle.
  // NOTE: creating many column families one-by-one is not recommended because
  // of quadratic overheads, such as writing a full OPTIONS file for all CFs
  // after each new CF creation. Use CreateColumnFamilies(), or DB::Open() with
  // create_missing_column_families=true.
  virtual Status CreateColumnFamily(const ColumnFamilyOptions& options,
                                    const std::string& column_family_name,
                                    ColumnFamilyHandle** handle);

  // Bulk create column families with the same column family options.
  // Return the handles of the column families through the argument handles.
  // In case of error, the request may succeed partially, and handles will
  // contain column family handles that it managed to create, and have size
  // equal to the number of created column families.
  virtual Status CreateColumnFamilies(
      const ColumnFamilyOptions& options,
      const std::vector<std::string>& column_family_names,
      std::vector<ColumnFamilyHandle*>* handles);

  // Bulk create column families.
  // Return the handles of the column families through the argument handles.
  // In case of error, the request may succeed partially, and handles will
  // contain column family handles that it managed to create, and have size
  // equal to the number of created column families.
  virtual Status CreateColumnFamilies(
      const std::vector<ColumnFamilyDescriptor>& column_families,
      std::vector<ColumnFamilyHandle*>* handles);

  // Drop a column family specified by column_family handle. This call
  // only records a drop record in the manifest and prevents the column
  // family from flushing and compacting.
  virtual Status DropColumnFamily(ColumnFamilyHandle* column_family);

  // Bulk drop column families. This call only records drop records in the
  // manifest and prevents the column families from flushing and compacting.
  // In case of error, the request may succeed partially. User may call
  // ListColumnFamilies to check the result.
  virtual Status DropColumnFamilies(
      const std::vector<ColumnFamilyHandle*>& column_families);

  // Release and deallocate a column family handle. A column family is only
  // removed once it is dropped (DropColumnFamily) and all handles have been
  // destroyed (DestroyColumnFamilyHandle). Use this method to destroy
  // column family handles (except for DefaultColumnFamily()!) before closing
  // a DB.
  virtual Status DestroyColumnFamilyHandle(ColumnFamilyHandle* column_family);

  // Set the database entry for "key" to "value".
  // If "key" already exists, it will be overwritten.
  // Returns OK on success, and a non-OK status on error.
  // Note: consider setting options.sync = true.
  virtual Status Put(const WriteOptions& options,
                     ColumnFamilyHandle* column_family, const Slice& key,
                     const Slice& value) = 0;
  virtual Status Put(const WriteOptions& options,
                     ColumnFamilyHandle* column_family, const Slice& key,
                     const Slice& ts, const Slice& value) = 0;
  virtual Status Put(const WriteOptions& options, const Slice& key,
                     const Slice& value) {
    return Put(options, DefaultColumnFamily(), key, value);
  }
  virtual Status Put(const WriteOptions& options, const Slice& key,
                     const Slice& ts, const Slice& value) {
    return Put(options, DefaultColumnFamily(), key, ts, value);
  }

  // Set the database entry for "key" in the column family specified by
  // "column_family" to the wide-column entity defined by "columns". If the key
  // already exists in the column family, it will be overwritten.
  //
  // Returns OK on success, and a non-OK status on error.
  virtual Status PutEntity(const WriteOptions& options,
                           ColumnFamilyHandle* column_family, const Slice& key,
                           const WideColumns& columns);
  // Split and store wide column entities in multiple column families (a.k.a.
  // AttributeGroups)
  virtual Status PutEntity(const WriteOptions& options, const Slice& key,
                           const AttributeGroups& attribute_groups);

  // Remove the database entry (if any) for "key".  Returns OK on
  // success, and a non-OK status on error.  It is not an error if "key"
  // did not exist in the database.
  // Note: consider setting options.sync = true.
  virtual Status Delete(const WriteOptions& options,
                        ColumnFamilyHandle* column_family,
                        const Slice& key) = 0;
  virtual Status Delete(const WriteOptions& options,
                        ColumnFamilyHandle* column_family, const Slice& key,
                        const Slice& ts) = 0;
  virtual Status Delete(const WriteOptions& options, const Slice& key) {
    return Delete(options, DefaultColumnFamily(), key);
  }
  virtual Status Delete(const WriteOptions& options, const Slice& key,
                        const Slice& ts) {
    return Delete(options, DefaultColumnFamily(), key, ts);
  }

  // Remove the database entry for "key". Requires that the key exists
  // and was not overwritten. Returns OK on success, and a non-OK status
  // on error.  It is not an error if "key" did not exist in the database.
  //
  // If a key is overwritten (by calling Put() multiple times), then the result
  // of calling SingleDelete() on this key is undefined.  SingleDelete() only
  // behaves correctly if there has been only one Put() for this key since the
  // previous call to SingleDelete() for this key.
  //
  // This feature is currently an experimental performance optimization
  // for a very specific workload.  It is up to the caller to ensure that
  // SingleDelete is only used for a key that is not deleted using Delete() or
  // written using Merge().  Mixing SingleDelete operations with Deletes and
  // Merges can result in undefined behavior.
  //
  // Note: consider setting options.sync = true.
  virtual Status SingleDelete(const WriteOptions& options,
                              ColumnFamilyHandle* column_family,
                              const Slice& key) = 0;
  virtual Status SingleDelete(const WriteOptions& options,
                              ColumnFamilyHandle* column_family,
                              const Slice& key, const Slice& ts) = 0;
  virtual Status SingleDelete(const WriteOptions& options, const Slice& key) {
    return SingleDelete(options, DefaultColumnFamily(), key);
  }
  virtual Status SingleDelete(const WriteOptions& options, const Slice& key,
                              const Slice& ts) {
    return SingleDelete(options, DefaultColumnFamily(), key, ts);
  }

  // Removes the database entries in the range ["begin_key", "end_key"), i.e.,
  // including "begin_key" and excluding "end_key". Returns OK on success, and
  // a non-OK status on error. It is not an error if the database does not
  // contain any existing data in the range ["begin_key", "end_key").
  //
  // If "end_key" comes before "start_key" according to the user's comparator,
  // a `Status::InvalidArgument` is returned.
  //
  // This feature is now usable in production, with the following caveats:
  // 1) Accumulating too many range tombstones in the memtable will degrade read
  // performance; this can be avoided by manually flushing occasionally.
  // 2) Limiting the maximum number of open files in the presence of range
  // tombstones can degrade read performance. To avoid this problem, set
  // max_open_files to -1 whenever possible.
  virtual Status DeleteRange(const WriteOptions& options,
                             ColumnFamilyHandle* column_family,
                             const Slice& begin_key, const Slice& end_key);
  virtual Status DeleteRange(const WriteOptions& options,
                             ColumnFamilyHandle* column_family,
                             const Slice& begin_key, const Slice& end_key,
                             const Slice& ts);
  virtual Status DeleteRange(const WriteOptions& options,
                             const Slice& begin_key, const Slice& end_key) {
    return DeleteRange(options, DefaultColumnFamily(), begin_key, end_key);
  }
  virtual Status DeleteRange(const WriteOptions& options,
                             const Slice& begin_key, const Slice& end_key,
                             const Slice& ts) {
    return DeleteRange(options, DefaultColumnFamily(), begin_key, end_key, ts);
  }

  // Merge the database entry for "key" with "value".  Returns OK on success,
  // and a non-OK status on error. The semantics of this operation is
  // determined by the user provided merge_operator when opening DB.
  // Note: consider setting options.sync = true.
  virtual Status Merge(const WriteOptions& options,
                       ColumnFamilyHandle* column_family, const Slice& key,
                       const Slice& value) = 0;
  virtual Status Merge(const WriteOptions& options, const Slice& key,
                       const Slice& value) {
    return Merge(options, DefaultColumnFamily(), key, value);
  }
  virtual Status Merge(const WriteOptions& /*options*/,
                       ColumnFamilyHandle* /*column_family*/,
                       const Slice& /*key*/, const Slice& /*ts*/,
                       const Slice& /*value*/);

  // Apply the specified updates to the database.
  // If `updates` contains no update, WAL will still be synced if
  // options.sync=true.
  // Returns OK on success, non-OK on failure.
  // Note: consider setting options.sync = true.
  virtual Status Write(const WriteOptions& options, WriteBatch* updates) = 0;

  // If the column family specified by "column_family" contains an entry for
  // "key", return the corresponding value in "*value". If the entry is a plain
  // key-value, return the value as-is; if it is a wide-column entity, return
  // the value of its default anonymous column (see kDefaultWideColumnName) if
  // any, or an empty value otherwise.
  //
  // If timestamp is enabled and a non-null timestamp pointer is passed in,
  // timestamp is returned. If the underlying DB implementation doesn't
  // support returning timestamp and the timestamp argument is non-null,
  // a Status::NotSupported() error will be returned.
  //
  // Returns OK on success. Returns NotFound and an empty value in "*value" if
  // there is no entry for "key". Returns some other non-OK status on error.
  // NOTE: Pure virtual => was virtual before
  virtual Status Get(const ReadOptions& options,
                     ColumnFamilyHandle* column_family, const Slice& key,
                     PinnableSlice* value, std::string* timestamp) = 0;

  // The timestamp of the key is returned if a non-null timestamp pointer is
  // passed, and value is returned as a string
  // NOTE: virtual final => disallow override (was previously allowed)
  virtual inline Status Get(const ReadOptions& options,
                            ColumnFamilyHandle* column_family, const Slice& key,
                            std::string* value, std::string* timestamp) final {
    assert(value != nullptr);
    PinnableSlice pinnable_val(value);
    assert(!pinnable_val.IsPinned());
    auto s = Get(options, column_family, key, &pinnable_val, timestamp);
    if (s.ok() && pinnable_val.IsPinned()) {
      value->assign(pinnable_val.data(), pinnable_val.size());
    }  // else value is already assigned
    return s;
  }

  // No timestamp, and value is returned in a PinnableSlice
  // NOTE: virtual final => disallow override (was previously allowed)
  virtual Status Get(const ReadOptions& options,
                     ColumnFamilyHandle* column_family, const Slice& key,
                     PinnableSlice* value) final {
    return Get(options, column_family, key, value, nullptr);
  }

  // No timestamp, and the value is returned as a string
  // NOTE: virtual final => disallow override (was previously allowed)
  virtual inline Status Get(const ReadOptions& options,
                            ColumnFamilyHandle* column_family, const Slice& key,
                            std::string* value) final {
    assert(value != nullptr);
    PinnableSlice pinnable_val(value);
    assert(!pinnable_val.IsPinned());
    auto s = Get(options, column_family, key, &pinnable_val);
    if (s.ok() && pinnable_val.IsPinned()) {
      value->assign(pinnable_val.data(), pinnable_val.size());
    }  // else value is already assigned
    return s;
  }

  // Gets a key in the default column family, returns the value as a string,
  // and no timestamp returned
  // NOTE: virtual final => disallow override (was previously allowed)
  virtual Status Get(const ReadOptions& options, const Slice& key,
                     std::string* value) final {
    return Get(options, DefaultColumnFamily(), key, value);
  }

  // Gets a key in the default column family, returns the value as a string,
  // and timestamp of the key is returned if timestamp parameter is non-null
  // NOTE: virtual final => disallow override (was previously allowed)
  virtual Status Get(const ReadOptions& options, const Slice& key,
                     std::string* value, std::string* timestamp) final {
    return Get(options, DefaultColumnFamily(), key, value, timestamp);
  }

  // If the column family specified by "column_family" contains an entry for
  // "key", return it as a wide-column entity in "*columns". If the entry is a
  // wide-column entity, return it as-is; if it is a plain key-value, return it
  // as an entity with a single anonymous column (see kDefaultWideColumnName)
  // which contains the value.
  //
  // Returns OK on success. Returns NotFound and an empty wide-column entity in
  // "*columns" if there is no entry for "key". Returns some other non-OK status
  // on error.
  virtual Status GetEntity(const ReadOptions& /* options */,
                           ColumnFamilyHandle* /* column_family */,
                           const Slice& /* key */,
                           PinnableWideColumns* /* columns */) {
    return Status::NotSupported("GetEntity not supported");
  }

  // Returns logically grouped wide-column entities per column family (a.k.a.
  // attribute groups) for a single key. PinnableAttributeGroups is a vector of
  // PinnableAttributeGroup. Each PinnableAttributeGroup will have
  // ColumnFamilyHandle* as input, and Status and PinnableWideColumns as output.
  virtual Status GetEntity(const ReadOptions& /* options */,
                           const Slice& /* key */,
                           PinnableAttributeGroups* /* result */) {
    return Status::NotSupported("GetEntity not supported");
  }

  // Populates the `merge_operands` array with all the merge operands in the DB
  // for `key`, or a customizable suffix of merge operands when
  // `GetMergeOperandsOptions::continue_cb` is set. The `merge_operands` array
  // will be populated in the order of insertion. The number of entries
  // populated in `merge_operands` will be assigned to `*number_of_operands`.
  //
  // If the number of merge operands to return for `key` is greater than
  // `merge_operands_options.expected_max_number_of_operands`,
  // `merge_operands` is not populated and the return value is
  // `Status::Incomplete`. In that case, `*number_of_operands` will be assigned
  // the number of merge operands found in the DB for `key`.
  //
  // `merge_operands`- Points to an array of at-least
  //             merge_operands_options.expected_max_number_of_operands and the
  //             caller is responsible for allocating it.
  //
  // The caller should delete or `Reset()` the `merge_operands` entries when
  // they are no longer needed. All `merge_operands` entries must be destroyed
  // or `Reset()` before this DB is closed or destroyed.
  virtual Status GetMergeOperands(
      const ReadOptions& options, ColumnFamilyHandle* column_family,
      const Slice& key, PinnableSlice* merge_operands,
      GetMergeOperandsOptions* get_merge_operands_options,
      int* number_of_operands) = 0;

  // Consistent Get of many keys across column families without the need
  // for an explicit snapshot. The main difference between this set of
  // MultiGet APis and the batched MultiGet APIs that follow are -
  // 1. The APIs take std::vector instead of C style array pointers
  // 2. Values are returned as std::string rather than PinnableSlice
  //
  // If keys[i] does not exist in the database, then the i'th returned
  // status will be one for which Status::IsNotFound() is true, and
  // (*values)[i] will be set to some arbitrary value (often ""). Otherwise,
  // the i'th returned status will have Status::ok() true, and (*values)[i]
  // will store the value associated with keys[i].
  //
  // (*values) will always be resized to be the same size as (keys).
  // Similarly, the number of returned statuses will be the number of keys.
  // If timestamps is non-null, the vector pointed to by it will be resized to
  // number of keys and filled with timestamps of the keys on return.
  // Note: keys will not be "de-duplicated". Duplicate keys will return
  // duplicate values in order, and may return different status values
  // in case there are errors.
  // NOTE: virtual final => disallow override (was previously allowed)
  virtual std::vector<Status> MultiGet(
      const ReadOptions& options,
      const std::vector<ColumnFamilyHandle*>& column_families,
      const std::vector<Slice>& keys, std::vector<std::string>* values,
      std::vector<std::string>* timestamps) final {
    size_t num_keys = keys.size();
    std::vector<Status> statuses(num_keys);
    std::vector<PinnableSlice> pin_values(num_keys);

    values->resize(num_keys);
    if (timestamps) {
      timestamps->resize(num_keys);
    }
    MultiGet(options, num_keys,
             const_cast<ColumnFamilyHandle**>(column_families.data()),
             keys.data(), pin_values.data(),
             timestamps ? timestamps->data() : nullptr, statuses.data(),
             /*sorted_input=*/false);
    for (size_t i = 0; i < num_keys; ++i) {
      if (statuses[i].ok()) {
        (*values)[i].assign(pin_values[i].data(), pin_values[i].size());
      }
    }
    return statuses;
  }

  // No timestamps are returned
  // NOTE: virtual final => disallow override (was previously allowed)
  virtual std::vector<Status> MultiGet(
      const ReadOptions& options,
      const std::vector<ColumnFamilyHandle*>& column_family,
      const std::vector<Slice>& keys, std::vector<std::string>* values) final {
    values->resize(keys.size());
    return MultiGet(options, column_family, keys, values, nullptr);
  }

  // MultiGet for default column family, no timestamps returned
  // NOTE: virtual final => disallow override (was previously allowed)
  virtual std::vector<Status> MultiGet(const ReadOptions& options,
                                       const std::vector<Slice>& keys,
                                       std::vector<std::string>* values) final {
    values->resize(keys.size());
    return MultiGet(
        options,
        std::vector<ColumnFamilyHandle*>(keys.size(), DefaultColumnFamily()),
        keys, values);
  }

  // MultiGet for default column family
  // NOTE: virtual final => disallow override (was previously allowed)
  virtual std::vector<Status> MultiGet(
      const ReadOptions& options, const std::vector<Slice>& keys,
      std::vector<std::string>* values,
      std::vector<std::string>* timestamps) final {
    values->resize(keys.size());
    return MultiGet(
        options,
        std::vector<ColumnFamilyHandle*>(keys.size(), DefaultColumnFamily()),
        keys, values, timestamps);
  }

  // Overloaded MultiGet API that improves performance by batching operations
  // in the read path for greater efficiency. Currently, only the block based
  // table format with full filters are supported. Other table formats such
  // as plain table, block based table with block based filters and
  // partitioned indexes will still work, but will not get any performance
  // benefits.
  // Parameters -
  // options - ReadOptions
  // num_keys - Number of keys to lookup
  // column_families - Pointer to C style array of ColumnFamilyHandle* that
  //                   the keys belong to.
  // keys - Pointer to C style array of key Slices with num_keys elements
  // values - Pointer to C style array of PinnableSlices with num_keys elements
  // timestamps - Pointer to C style array of std::string that, if non-null and
  //              timestamps are enabled, will be filled with timestamps of the
  //              keys on return. The array should be sized to num_keys entries
  //              by the caller.
  // statuses - Pointer to C style array of Status with num_keys elements
  // sorted_input - If true, it means the input keys are already sorted by key
  //                order, so the MultiGet() API doesn't have to sort them
  //                again. If false, the keys will be copied and sorted
  //                internally by the API - the input array will not be
  //                modified

  // NOTE: Pure virtual => was virtual (optional). If the concrete
  // implementation
  //       doesn't support returning timestamps, and the timestamps paramater is
  //       non-null, it should return Status::NotSupported() for all the keys.
  virtual void MultiGet(const ReadOptions& options, const size_t num_keys,
                        ColumnFamilyHandle** column_families, const Slice* keys,
                        PinnableSlice* values, std::string* timestamps,
                        Status* statuses, const bool sorted_input = false) = 0;

  // MultiGet for single column family
  // NOTE: virtual final => disallow override (was previously allowed)
  virtual void MultiGet(const ReadOptions& options,
                        ColumnFamilyHandle* column_family,
                        const size_t num_keys, const Slice* keys,
                        PinnableSlice* values, std::string* timestamps,
                        Status* statuses,
                        const bool sorted_input = false) final;

  // MultiGet for single column family, no timestamps returned
  // NOTE: virtual final => disallow override (was previously allowed)
  virtual void MultiGet(const ReadOptions& options,
                        ColumnFamilyHandle* column_family,
                        const size_t num_keys, const Slice* keys,
                        PinnableSlice* values, Status* statuses,
                        const bool sorted_input = false) final {
    MultiGet(options, column_family, num_keys, keys, values, nullptr, statuses,
             sorted_input);
  }

  // Multiple column families, no timestamps returned
  // NOTE: virtual final => disallow override (was previously allowed)
  virtual void MultiGet(const ReadOptions& options, const size_t num_keys,
                        ColumnFamilyHandle** column_families, const Slice* keys,
                        PinnableSlice* values, Status* statuses,
                        const bool sorted_input = false) final {
    MultiGet(options, num_keys, column_families, keys, values, nullptr,
             statuses, sorted_input);
  }

  // Batched MultiGet-like API that returns wide-column entities from a single
  // column family. For any given "key[i]" in "keys" (where 0 <= "i" <
  // "num_keys"), if the column family specified by "column_family" contains an
  // entry, it is returned it as a wide-column entity in "results[i]". If the
  // entry is a wide-column entity, it is returned as-is; if it is a plain
  // key-value, it is returned as an entity with a single anonymous column (see
  // kDefaultWideColumnName) which contains the value.
  //
  // "statuses[i]" is set to OK if "keys[i]" is successfully retrieved. It is
  // set to NotFound and an empty wide-column entity is returned in "results[i]"
  // if there is no entry for "keys[i]". Finally, "statuses[i]" is set to some
  // other non-OK status on error.
  //
  // If "keys" are sorted according to the column family's comparator, the
  // "sorted_input" flag can be set for a small performance improvement.
  //
  // Note that it is the caller's responsibility to ensure that "keys",
  // "results", and "statuses" point to "num_keys" number of contiguous objects
  // (Slices, PinnableWideColumns, and Statuses respectively).
  virtual void MultiGetEntity(const ReadOptions& /* options */,
                              ColumnFamilyHandle* /* column_family */,
                              size_t num_keys, const Slice* /* keys */,
                              PinnableWideColumns* /* results */,
                              Status* statuses,
                              bool /* sorted_input */ = false) {
    for (size_t i = 0; i < num_keys; ++i) {
      statuses[i] = Status::NotSupported("MultiGetEntity not supported");
    }
  }

  // Batched MultiGet-like API that returns wide-column entities potentially
  // from multiple column families. For any given "key[i]" in "keys" (where 0 <=
  // "i" < "num_keys"), if the column family specified by "column_families[i]"
  // contains an entry, it is returned it as a wide-column entity in
  // "results[i]". If the entry is a wide-column entity, it is returned as-is;
  // if it is a plain key-value, it is returned as an entity with a single
  // anonymous column (see kDefaultWideColumnName) which contains the value.
  //
  // "statuses[i]" is set to OK if "keys[i]" is successfully retrieved. It is
  // set to NotFound and an empty wide-column entity is returned in "results[i]"
  // if there is no entry for "keys[i]". Finally, "statuses[i]" is set to some
  // other non-OK status on error.
  //
  // If "keys" are sorted by column family id and within each column family,
  // according to the column family's comparator, the "sorted_input" flag can be
  // set for a small performance improvement.
  //
  // Note that it is the caller's responsibility to ensure that
  // "column_families", "keys", "results", and "statuses" point to "num_keys"
  // number of contiguous objects (ColumnFamilyHandle pointers, Slices,
  // PinnableWideColumns, and Statuses respectively).
  virtual void MultiGetEntity(const ReadOptions& /* options */, size_t num_keys,
                              ColumnFamilyHandle** /* column_families */,
                              const Slice* /* keys */,
                              PinnableWideColumns* /* results */,
                              Status* statuses,
                              bool /* sorted_input */ = false) {
    for (size_t i = 0; i < num_keys; ++i) {
      statuses[i] = Status::NotSupported("MultiGetEntity not supported");
    }
  }

  // Batched MultiGet-like API that returns attribute groups.
  // An "attribute group" refers to a logical grouping of wide-column entities
  // within RocksDB. These attribute groups are implemented using column
  // families. Attribute group allows users to group wide-columns based on
  // various criteria, such as similar access patterns or data types
  //
  // The input is a list of keys and PinnableAttributeGroups. For any given
  // keys[i] (where 0 <= i < num_keys), results[i] will contain result for the
  // ith key. Each result will be returned as PinnableAttributeGroups.
  // PinnableAttributeGroups is a vector of PinnableAttributeGroup. Each
  // PinnableAttributeGroup will contain a ColumnFamilyHandle pointer, Status
  // and PinnableWideColumns.
  //
  // Note that it is the caller's responsibility to ensure that
  // "keys" and "results" have the same "num_keys" number of objects. Also
  // PinnableAttributeGroup needs to have ColumnFamilyHandle pointer set
  // properly to get the corresponding wide columns from the column family.
  virtual void MultiGetEntity(const ReadOptions& /* options */, size_t num_keys,
                              const Slice* /* keys */,
                              PinnableAttributeGroups* results) {
    for (size_t i = 0; i < num_keys; ++i) {
      for (size_t j = 0; j < results[i].size(); ++j) {
        results[i][j].SetStatus(
            Status::NotSupported("MultiGetEntity not supported"));
      }
    }
  }

  // If the key definitely does not exist in the database, then this method
  // returns false, else true. If the caller wants to obtain value when the key
  // is found in memory, a bool for 'value_found' must be passed. 'value_found'
  // will be true on return if value has been set properly.
  // This check is potentially lighter-weight than invoking DB::Get(). One way
  // to make this lighter weight is to avoid doing any IOs.
  // Default implementation here returns true and sets 'value_found' to false
  virtual bool KeyMayExist(const ReadOptions& /*options*/,
                           ColumnFamilyHandle* /*column_family*/,
                           const Slice& /*key*/, std::string* /*value*/,
                           std::string* /*timestamp*/,
                           bool* value_found = nullptr) {
    if (value_found != nullptr) {
      *value_found = false;
    }
    return true;
  }

  virtual bool KeyMayExist(const ReadOptions& options,
                           ColumnFamilyHandle* column_family, const Slice& key,
                           std::string* value, bool* value_found = nullptr) {
    return KeyMayExist(options, column_family, key, value,
                       /*timestamp=*/nullptr, value_found);
  }

  virtual bool KeyMayExist(const ReadOptions& options, const Slice& key,
                           std::string* value, bool* value_found = nullptr) {
    return KeyMayExist(options, DefaultColumnFamily(), key, value, value_found);
  }

  virtual bool KeyMayExist(const ReadOptions& options, const Slice& key,
                           std::string* value, std::string* timestamp,
                           bool* value_found = nullptr) {
    return KeyMayExist(options, DefaultColumnFamily(), key, value, timestamp,
                       value_found);
  }

  // Return a heap-allocated iterator over the contents of the database.
  // The result of NewIterator() is initially invalid (caller must
  // call one of the Seek methods on the iterator before using it).
  //
  // Caller should delete the iterator when it is no longer needed.
  // The returned iterator should be deleted before this db is deleted.
  virtual Iterator* NewIterator(const ReadOptions& options,
                                ColumnFamilyHandle* column_family) = 0;
  virtual Iterator* NewIterator(const ReadOptions& options) {
    return NewIterator(options, DefaultColumnFamily());
  }
  // Returns iterators from a consistent database state across multiple
  // column families. Iterators are heap allocated and need to be deleted
  // before the db is deleted
  virtual Status NewIterators(
      const ReadOptions& options,
      const std::vector<ColumnFamilyHandle*>& column_families,
      std::vector<Iterator*>* iterators) = 0;

<<<<<<< HEAD
  // Returns the iterator sequence number
  virtual SequenceNumber GetIteratorSequenceNumber(Iterator* it) = 0;
=======
  // UNDER CONSTRUCTION - DO NOT USE
  // Return a cross-column-family iterator from a consistent database state.
  // When the same key is present in multiple column families, the iterator
  // selects the value or columns from the first column family containing the
  // key, in the order specified by the `column_families` parameter.
  virtual std::unique_ptr<Iterator> NewMultiCfIterator(
      const ReadOptions& options,
      const std::vector<ColumnFamilyHandle*>& column_families) = 0;
>>>>>>> 6f7cabea

  // Return a handle to the current DB state.  Iterators created with
  // this handle will all observe a stable snapshot of the current DB
  // state.  The caller must call ReleaseSnapshot(result) when the
  // snapshot is no longer needed.
  //
  // nullptr will be returned if the DB fails to take a snapshot or does
  // not support snapshot (eg: inplace_update_support enabled).
  virtual const Snapshot* GetSnapshot() = 0;

  // RocksDB-Cloud contribution begin
  // SuperSnapshot is a combination of a snapshot and a super-version. They
  // fulfill the same goal as snapshots, i.e. provide a consistent view of the
  // database. However, unlike snapshots, they also pin the current
  // super-version (memtable, immutable memtable list and file LSM tree). In
  // that way they are similar to iterators, which also pin the current
  // super-version for the duration of their lifetime.
  // Each super-snapshot is tied to a column family and the column family in the
  // read request has to match with the column family of the snapshot.
  //
  // Just like the regular snapshot, the caller must call ReleaseSnapshot() when
  // it's done with the snapshot, and before closing the database.
  virtual Status GetSuperSnapshots(
      const std::vector<ColumnFamilyHandle*>& column_families,
      std::vector<const Snapshot*>* snapshots) = 0;
  // RocksDB-Cloud contribution end

  // Release a previously acquired snapshot.  The caller must not
  // use "snapshot" after this call.
  virtual void ReleaseSnapshot(const Snapshot* snapshot) = 0;

  // Contains all valid property arguments for GetProperty() or
  // GetMapProperty(). Each is a "string" property for retrieval with
  // GetProperty() unless noted as a "map" property, for GetMapProperty().
  //
  // NOTE: Property names cannot end in numbers since those are interpreted as
  //       arguments, e.g., see kNumFilesAtLevelPrefix.
  struct Properties {
    //  "rocksdb.num-files-at-level<N>" - returns string containing the number
    //      of files at level <N>, where <N> is an ASCII representation of a
    //      level number (e.g., "0").
    static const std::string kNumFilesAtLevelPrefix;

    //  "rocksdb.compression-ratio-at-level<N>" - returns string containing the
    //      compression ratio of data at level <N>, where <N> is an ASCII
    //      representation of a level number (e.g., "0"). Here, compression
    //      ratio is defined as uncompressed data size / compressed file size.
    //      Returns "-1.0" if no open files at level <N>.
    static const std::string kCompressionRatioAtLevelPrefix;

    //  "rocksdb.stats" - returns a multi-line string containing the data
    //      described by kCFStats followed by the data described by kDBStats.
    static const std::string kStats;

    //  "rocksdb.sstables" - returns a multi-line string summarizing current
    //      SST files.
    static const std::string kSSTables;

    //  "rocksdb.cfstats" - Raw data from "rocksdb.cfstats-no-file-histogram"
    //      and "rocksdb.cf-file-histogram" as a "map" property.
    static const std::string kCFStats;

    //  "rocksdb.cfstats-no-file-histogram" - returns a multi-line string with
    //      general column family stats per-level over db's lifetime ("L<n>"),
    //      aggregated over db's lifetime ("Sum"), and aggregated over the
    //      interval since the last retrieval ("Int").
    static const std::string kCFStatsNoFileHistogram;

    //  "rocksdb.cf-file-histogram" - print out how many file reads to every
    //      level, as well as the histogram of latency of single requests.
    static const std::string kCFFileHistogram;

    // "rocksdb.cf-write-stall-stats" - returns a multi-line string or
    //      map with statistics on CF-scope write stalls for a given CF
    // See`WriteStallStatsMapKeys` for structured representation of keys
    // available in the map form.
    static const std::string kCFWriteStallStats;

    // "rocksdb.db-write-stall-stats" - returns a multi-line string or
    //      map with statistics on DB-scope write stalls
    // See`WriteStallStatsMapKeys` for structured representation of keys
    // available in the map form.
    static const std::string kDBWriteStallStats;

    //  "rocksdb.dbstats" - As a string property, returns a multi-line string
    //      with general database stats, both cumulative (over the db's
    //      lifetime) and interval (since the last retrieval of kDBStats).
    //      As a map property, returns cumulative stats only and does not
    //      update the baseline for the interval stats.
    static const std::string kDBStats;

    //  "rocksdb.levelstats" - returns multi-line string containing the number
    //      of files per level and total size of each level (MB).
    static const std::string kLevelStats;

    //  "rocksdb.block-cache-entry-stats" - returns a multi-line string or
    //      map with statistics on block cache usage. See
    //      `BlockCacheEntryStatsMapKeys` for structured representation of keys
    //      available in the map form.
    static const std::string kBlockCacheEntryStats;

    //  "rocksdb.fast-block-cache-entry-stats" - same as above, but returns
    //      stale values more frequently to reduce overhead and latency.
    static const std::string kFastBlockCacheEntryStats;

    //  "rocksdb.num-immutable-mem-table" - returns number of immutable
    //      memtables that have not yet been flushed.
    static const std::string kNumImmutableMemTable;

    //  "rocksdb.num-immutable-mem-table-flushed" - returns number of immutable
    //      memtables that have already been flushed.
    static const std::string kNumImmutableMemTableFlushed;

    //  "rocksdb.mem-table-flush-pending" - returns 1 if a memtable flush is
    //      pending; otherwise, returns 0.
    static const std::string kMemTableFlushPending;

    //  "rocksdb.num-running-flushes" - returns the number of currently running
    //      flushes.
    static const std::string kNumRunningFlushes;

    //  "rocksdb.compaction-pending" - returns 1 if at least one compaction is
    //      pending; otherwise, returns 0.
    static const std::string kCompactionPending;

    //  "rocksdb.num-running-compactions" - returns the number of currently
    //      running compactions.
    static const std::string kNumRunningCompactions;

    //  "rocksdb.background-errors" - returns accumulated number of background
    //      errors.
    static const std::string kBackgroundErrors;

    //  "rocksdb.cur-size-active-mem-table" - returns approximate size of active
    //      memtable (bytes).
    static const std::string kCurSizeActiveMemTable;

    //  "rocksdb.cur-size-all-mem-tables" - returns approximate size of active
    //      and unflushed immutable memtables (bytes).
    static const std::string kCurSizeAllMemTables;

    //  "rocksdb.size-all-mem-tables" - returns approximate size of active,
    //      unflushed immutable, and pinned immutable memtables (bytes).
    static const std::string kSizeAllMemTables;

    //  "rocksdb.num-entries-active-mem-table" - returns total number of entries
    //      in the active memtable.
    static const std::string kNumEntriesActiveMemTable;

    //  "rocksdb.num-entries-imm-mem-tables" - returns total number of entries
    //      in the unflushed immutable memtables.
    static const std::string kNumEntriesImmMemTables;

    //  "rocksdb.num-deletes-active-mem-table" - returns total number of delete
    //      entries in the active memtable.
    static const std::string kNumDeletesActiveMemTable;

    //  "rocksdb.num-deletes-imm-mem-tables" - returns total number of delete
    //      entries in the unflushed immutable memtables.
    static const std::string kNumDeletesImmMemTables;

    //  "rocksdb.estimate-num-keys" - returns estimated number of total keys in
    //      the active and unflushed immutable memtables and storage.
    static const std::string kEstimateNumKeys;

    //  "rocksdb.estimate-table-readers-mem" - returns estimated memory used for
    //      reading SST tables, excluding memory used in block cache (e.g.,
    //      filter and index blocks).
    static const std::string kEstimateTableReadersMem;

    //  "rocksdb.is-file-deletions-enabled" - returns 0 if deletion of obsolete
    //      files is enabled; otherwise, returns a non-zero number.
    //  This name may be misleading because true(non-zero) means disable,
    //  but we keep the name for backward compatibility.
    static const std::string kIsFileDeletionsEnabled;

    //  "rocksdb.num-snapshots" - returns number of unreleased snapshots of the
    //      database.
    static const std::string kNumSnapshots;

    //  "rocksdb.oldest-snapshot-time" - returns number representing unix
    //      timestamp of oldest unreleased snapshot.
    static const std::string kOldestSnapshotTime;

    //  "rocksdb.oldest-snapshot-sequence" - returns number representing
    //      sequence number of oldest unreleased snapshot.
    static const std::string kOldestSnapshotSequence;

    //  "rocksdb.num-live-versions" - returns number of live versions. `Version`
    //      is an internal data structure. See version_set.h for details. More
    //      live versions often mean more SST files are held from being deleted,
    //      by iterators or unfinished compactions.
    static const std::string kNumLiveVersions;

    //  "rocksdb.current-super-version-number" - returns number of current LSM
    //  version. It is a uint64_t integer number, incremented after there is
    //  any change to the LSM tree. The number is not preserved after restarting
    //  the DB. After DB restart, it will start from 0 again.
    static const std::string kCurrentSuperVersionNumber;

    //  "rocksdb.estimate-live-data-size" - returns an estimate of the amount of
    //      live data in bytes. For BlobDB, it also includes the exact value of
    //      live bytes in the blob files of the version.
    static const std::string kEstimateLiveDataSize;

    //  "rocksdb.min-log-number-to-keep" - return the minimum log number of the
    //      log files that should be kept.
    static const std::string kMinLogNumberToKeep;

    //  "rocksdb.min-obsolete-sst-number-to-keep" - return the minimum file
    //      number for an obsolete SST to be kept. The max value of `uint64_t`
    //      will be returned if all obsolete files can be deleted.
    static const std::string kMinObsoleteSstNumberToKeep;

    //  "rocksdb.total-sst-files-size" - returns total size (bytes) of all SST
    //      files belonging to any of the CF's versions.
    //  WARNING: may slow down online queries if there are too many files.
    static const std::string kTotalSstFilesSize;

    //  "rocksdb.live-sst-files-size" - returns total size (bytes) of all SST
    //      files belong to the CF's current version.
    static const std::string kLiveSstFilesSize;

    //  "rocksdb.live-non-bottommost-sst-files-size" - returns total size
    //      (bytes) of all SST files not in the bottommost level that belong
    //      to the latest LSM tree.
    static const std::string kLiveNonBottommostSstFilesSize;

    //  "rocksdb.obsolete-sst-files-size" - returns total size (bytes) of all
    //      SST files that became obsolete but have not yet been deleted or
    //      scheduled for deletion. SST files can end up in this state when
    //      using `DisableFileDeletions()`, for example.
    //
    //      N.B. Unlike the other "*SstFilesSize" properties, this property
    //      includes SST files that originated in any of the DB's CFs.
    static const std::string kObsoleteSstFilesSize;

    // "rocksdb.live_sst_files_size_at_temperature" - returns total size (bytes)
    //      of SST files at all certain file temperature
    static const std::string kLiveSstFilesSizeAtTemperature;

    //  "rocksdb.base-level" - returns number of level to which L0 data will be
    //      compacted.
    static const std::string kBaseLevel;

    //  "rocksdb.estimate-pending-compaction-bytes" - returns estimated total
    //      number of bytes compaction needs to rewrite to get all levels down
    //      to under target size. Not valid for other compactions than level-
    //      based.
    static const std::string kEstimatePendingCompactionBytes;

    //  "rocksdb.aggregated-table-properties" - returns a string or map
    //      representation of the aggregated table properties of the target
    //      column family. Only properties that make sense for aggregation
    //      are included.
    static const std::string kAggregatedTableProperties;

    //  "rocksdb.aggregated-table-properties-at-level<N>", same as the previous
    //      one but only returns the aggregated table properties of the
    //      specified level "N" at the target column family.
    static const std::string kAggregatedTablePropertiesAtLevel;

    //  "rocksdb.actual-delayed-write-rate" - returns the current actual delayed
    //      write rate. 0 means no delay.
    static const std::string kActualDelayedWriteRate;

    //  "rocksdb.is-write-stopped" - Return 1 if write has been stopped.
    static const std::string kIsWriteStopped;

    //  "rocksdb.estimate-oldest-key-time" - returns an estimation of
    //      oldest key timestamp in the DB. Currently only available for
    //      FIFO compaction with
    //      compaction_options_fifo.allow_compaction = false.
    static const std::string kEstimateOldestKeyTime;

    //  "rocksdb.block-cache-capacity" - returns block cache capacity.
    static const std::string kBlockCacheCapacity;

    //  "rocksdb.block-cache-usage" - returns the memory size for the entries
    //      residing in block cache.
    static const std::string kBlockCacheUsage;

    // "rocksdb.block-cache-pinned-usage" - returns the memory size for the
    //      entries being pinned.
    static const std::string kBlockCachePinnedUsage;

    // "rocksdb.options-statistics" - returns multi-line string
    //      of options.statistics
    static const std::string kOptionsStatistics;

    // "rocksdb.num-blob-files" - returns number of blob files in the current
    //      version.
    static const std::string kNumBlobFiles;

    // "rocksdb.blob-stats" - return the total number and size of all blob
    //      files, and total amount of garbage (bytes) in the blob files in
    //      the current version.
    static const std::string kBlobStats;

    // "rocksdb.total-blob-file-size" - returns the total size of all blob
    //      files over all versions.
    static const std::string kTotalBlobFileSize;

    // "rocksdb.live-blob-file-size" - returns the total size of all blob
    //      files in the current version.
    static const std::string kLiveBlobFileSize;

    // "rocksdb.live-blob-file-garbage-size" - returns the total amount of
    // garbage in the blob files in the current version.
    static const std::string kLiveBlobFileGarbageSize;

    //  "rocksdb.blob-cache-capacity" - returns blob cache capacity.
    static const std::string kBlobCacheCapacity;

    //  "rocksdb.blob-cache-usage" - returns the memory size for the entries
    //      residing in blob cache.
    static const std::string kBlobCacheUsage;

    // "rocksdb.blob-cache-pinned-usage" - returns the memory size for the
    //      entries being pinned in blob cache.
    static const std::string kBlobCachePinnedUsage;
  };

  // DB implementations export properties about their state via this method.
  // If "property" is a valid "string" property understood by this DB
  // implementation (see Properties struct above for valid options), fills
  // "*value" with its current value and returns true.  Otherwise, returns
  // false.
  virtual bool GetProperty(ColumnFamilyHandle* column_family,
                           const Slice& property, std::string* value) = 0;
  virtual bool GetProperty(const Slice& property, std::string* value) {
    return GetProperty(DefaultColumnFamily(), property, value);
  }

  // Like GetProperty but for valid "map" properties. (Some properties can be
  // accessed as either "string" properties or "map" properties.)
  virtual bool GetMapProperty(ColumnFamilyHandle* column_family,
                              const Slice& property,
                              std::map<std::string, std::string>* value) = 0;
  virtual bool GetMapProperty(const Slice& property,
                              std::map<std::string, std::string>* value) {
    return GetMapProperty(DefaultColumnFamily(), property, value);
  }

  // Similar to GetProperty(), but only works for a subset of properties whose
  // return value is an integer. Return the value by integer. Supported
  // properties:
  //  "rocksdb.num-immutable-mem-table"
  //  "rocksdb.mem-table-flush-pending"
  //  "rocksdb.compaction-pending"
  //  "rocksdb.background-errors"
  //  "rocksdb.cur-size-active-mem-table"
  //  "rocksdb.cur-size-all-mem-tables"
  //  "rocksdb.size-all-mem-tables"
  //  "rocksdb.num-entries-active-mem-table"
  //  "rocksdb.num-entries-imm-mem-tables"
  //  "rocksdb.num-deletes-active-mem-table"
  //  "rocksdb.num-deletes-imm-mem-tables"
  //  "rocksdb.estimate-num-keys"
  //  "rocksdb.estimate-table-readers-mem"
  //  "rocksdb.is-file-deletions-enabled"
  //  "rocksdb.num-snapshots"
  //  "rocksdb.oldest-snapshot-time"
  //  "rocksdb.num-live-versions"
  //  "rocksdb.current-super-version-number"
  //  "rocksdb.estimate-live-data-size"
  //  "rocksdb.min-log-number-to-keep"
  //  "rocksdb.min-obsolete-sst-number-to-keep"
  //  "rocksdb.total-sst-files-size"
  //  "rocksdb.live-sst-files-size"
  //  "rocksdb.obsolete-sst-files-size"
  //  "rocksdb.base-level"
  //  "rocksdb.estimate-pending-compaction-bytes"
  //  "rocksdb.num-running-compactions"
  //  "rocksdb.num-running-flushes"
  //  "rocksdb.actual-delayed-write-rate"
  //  "rocksdb.is-write-stopped"
  //  "rocksdb.estimate-oldest-key-time"
  //  "rocksdb.block-cache-capacity"
  //  "rocksdb.block-cache-usage"
  //  "rocksdb.block-cache-pinned-usage"
  //
  //  Properties dedicated for BlobDB:
  //  "rocksdb.num-blob-files"
  //  "rocksdb.total-blob-file-size"
  //  "rocksdb.live-blob-file-size"
  //  "rocksdb.blob-cache-capacity"
  //  "rocksdb.blob-cache-usage"
  //  "rocksdb.blob-cache-pinned-usage"
  virtual bool GetIntProperty(ColumnFamilyHandle* column_family,
                              const Slice& property, uint64_t* value) = 0;
  virtual bool GetIntProperty(const Slice& property, uint64_t* value) {
    return GetIntProperty(DefaultColumnFamily(), property, value);
  }

  // Reset internal stats for DB and all column families.
  // Note this doesn't reset options.statistics as it is not owned by
  // DB.
  virtual Status ResetStats() {
    return Status::NotSupported("Not implemented");
  }

  // Same as GetIntProperty(), but this one returns the aggregated int
  // property from all column families.
  virtual bool GetAggregatedIntProperty(const Slice& property,
                                        uint64_t* value) = 0;

  // Flags for DB::GetSizeApproximation that specify whether memtable
  // stats should be included, or file stats approximation or both
  enum class SizeApproximationFlags : uint8_t {
    NONE = 0,
    INCLUDE_MEMTABLES = 1 << 0,
    INCLUDE_FILES = 1 << 1
  };

  // For each i in [0,n-1], store in "sizes[i]", the approximate
  // file system space used by keys in "[range[i].start .. range[i].limit)"
  // in a single column family.
  //
  // Note that the returned sizes measure file system space usage, so
  // if the user data compresses by a factor of ten, the returned
  // sizes will be one-tenth the size of the corresponding user data size.
  virtual Status GetApproximateSizes(const SizeApproximationOptions& options,
                                     ColumnFamilyHandle* column_family,
                                     const Range* ranges, int n,
                                     uint64_t* sizes) = 0;

  // Simpler versions of the GetApproximateSizes() method above.
  // The include_flags argument must of type DB::SizeApproximationFlags
  // and can not be NONE.
  virtual Status GetApproximateSizes(ColumnFamilyHandle* column_family,
                                     const Range* ranges, int n,
                                     uint64_t* sizes,
                                     SizeApproximationFlags include_flags =
                                         SizeApproximationFlags::INCLUDE_FILES);

  virtual Status GetApproximateSizes(
      const Range* ranges, int n, uint64_t* sizes,
      SizeApproximationFlags include_flags =
          SizeApproximationFlags::INCLUDE_FILES) {
    return GetApproximateSizes(DefaultColumnFamily(), ranges, n, sizes,
                               include_flags);
  }

  // The method is similar to GetApproximateSizes, except it
  // returns approximate number of records in memtables.
  virtual void GetApproximateMemTableStats(ColumnFamilyHandle* column_family,
                                           const Range& range,
                                           uint64_t* const count,
                                           uint64_t* const size) = 0;
  virtual void GetApproximateMemTableStats(const Range& range,
                                           uint64_t* const count,
                                           uint64_t* const size) {
    GetApproximateMemTableStats(DefaultColumnFamily(), range, count, size);
  }

  // Compact the underlying storage for the key range [*begin,*end].
  // The actual compaction interval might be superset of [*begin, *end].
  // In particular, deleted and overwritten versions are discarded,
  // and the data is rearranged to reduce the cost of operations
  // needed to access the data.  This operation should typically only
  // be invoked by users who understand the underlying implementation.
  // This call blocks until the operation completes successfully, fails,
  // or is aborted (Status::Incomplete). See DisableManualCompaction.
  //
  // begin==nullptr is treated as a key before all keys in the database.
  // end==nullptr is treated as a key after all keys in the database.
  // Therefore the following call will compact the entire database:
  //    db->CompactRange(options, nullptr, nullptr);
  // Note that after the entire database is compacted, all data are pushed
  // down to the last level containing any data. If the total data size after
  // compaction is reduced, that level might not be appropriate for hosting all
  // the files. In this case, client could set options.change_level to true, to
  // move the files back to the minimum level capable of holding the data set
  // or a given level (specified by non-negative options.target_level).
  //
  // In case of user-defined timestamp, if enabled, `begin` and `end` should
  // not contain timestamp.
  virtual Status CompactRange(const CompactRangeOptions& options,
                              ColumnFamilyHandle* column_family,
                              const Slice* begin, const Slice* end) = 0;
  virtual Status CompactRange(const CompactRangeOptions& options,
                              const Slice* begin, const Slice* end) {
    return CompactRange(options, DefaultColumnFamily(), begin, end);
  }

  struct ApplyReplicationLogRecordInfo {
    // If true, the replication event contained manifest writes, which could
    // be either before or after DB's manifest update sequence
    bool has_manifest_writes{false};
    // The following fields are populated only if has_manifest_writes is true:
    // Manifest update sequence number for the current version of the manifest.
    uint64_t current_manifest_update_seq{0};
    // Latest manifest update sequence number that was applied in the call to
    // ApplyReplicationLogRecord(). Note that the manifest write is ignored if
    // if its manifest update sequence number is lower and equal than the DB's
    // manifest update sequence number.
    uint64_t latest_applied_manifest_update_seq{0};
    // If true, the replication event contains manifest writes with manifest
    // update sequence number greater than the DB's manifest update sequence
    // number. The new manifest writes may or may not be applied depending on
    // value of `allow_new_manifest_writes`
    // TODO(wei): remove once epoch based diverged manifest write detection is
    // rolled out
    bool has_new_manifest_writes{false};
    bool diverged_manifest_writes{false};

    // added_column_families contains column family handles for all column
    // families that were created as a result of ApplyReplicationLogRecord()
    // call, if any.
    std::vector<std::unique_ptr<ColumnFamilyHandle>> added_column_families;
    // deleted_column_families contains column family IDs for all column
    // families that were deleted as a result of ApplyReplicationLogRecord()
    // call, if any.
    std::vector<uint32_t> deleted_column_families;
  };
  // ApplyReplicationLogRecord() applies the replication record provided by the
  // leader's ReplicationLogListener. Info contains some useful information
  // about the event that was applied.
  //
  // cf_options_factory is invoked when ApplyReplicationLogRecord contains a
  // column family creation. Column family name is given as an argument and its
  // options need to be returned. The function is invoked done outside of the DB
  // mutex.
  //
  // If `allow_new_manifest_writes` is false, and there are new
  // manifest writes after DB's manfiest update sequence, this function will set
  // `has_new_manifest_writes_` to true and return early without applying
  // the new manifest writes.
  //
  // REQUIRES: info needs to be provided, can't be nullptr.
  enum ApplyReplicationLogRecordFlags : unsigned {
    AR_EVICT_OBSOLETE_FILES = 1U << 0,
    AR_EPOCH_BASED_DIVERGENCE_DETECTION = 1U << 1,
  };
  using CFOptionsFactory = std::function<ColumnFamilyOptions(Slice)>;
  virtual Status ApplyReplicationLogRecord(ReplicationLogRecord record,
                                           std::string replication_sequence,
                                           CFOptionsFactory cf_options_factory,
                                           bool allow_new_manifest_writes,
                                           uint64_t snapshot_replication_epoch,
                                           ApplyReplicationLogRecordInfo* info,
                                           unsigned flags = 0) = 0;
  virtual Status GetReplicationRecordDebugString(
      const ReplicationLogRecord& record, std::string* out) const = 0;
  // Returns the latest replication log sequence number (returned by
  // ReplicationLogListener::OnReplicationLogRecord()) that is persisted in the
  // LSM tree. All records after the persisted sequence need to be reapplied
  // (through ApplyReplicationLogRecord()) to catch up with the replication log.
  //
  // Note that some replication events after the given sequence might
  // actually be persisted, in particular the manifest writes.  However,
  // manifest writes mantain their own versioning and the persisted ones will be
  // correctly ignored by ApplyReplicationLogRecord().
  virtual Status GetPersistedReplicationSequence(std::string* out) = 0;
  // Returns latest ManifestUpdateSequence.
  virtual Status GetManifestUpdateSequence(uint64_t* out) = 0;

  // Dynamically change column family options or table factory options in a
  // running DB, for the specified column family. Only options internally
  // marked as "mutable" can be changed. Options not listed in `opts_map` will
  // keep their current values. See GetColumnFamilyOptionsFromMap() in
  // convenience.h for the details of `opts_map`. Not supported in LITE mode.
  //
  // USABILITY NOTE: SetOptions is intended only for expert users, and does
  // not apply the same sanitization to options as the standard DB::Open code
  // path does. Use with caution.
  //
  // RELIABILITY & PERFORMANCE NOTE: SetOptions is not fully stress-tested for
  // reliability, and this is a slow call because a new OPTIONS file is
  // serialized and persisted for each call. Use only infrequently.
  //
  // EXAMPLES:
  //  s = db->SetOptions(cfh, {{"ttl", "36000"}});
  //  s = db->SetOptions(cfh, {{"block_based_table_factory",
  //                            "{prepopulate_block_cache=kDisable;}"}});
  virtual Status SetOptions(
      ColumnFamilyHandle* /*column_family*/,
      const std::unordered_map<std::string, std::string>& /*opts_map*/) {
    return Status::NotSupported("Not implemented");
  }
  // Shortcut for SetOptions on the default column family handle.
  virtual Status SetOptions(
      const std::unordered_map<std::string, std::string>& new_options) {
    return SetOptions(DefaultColumnFamily(), new_options);
  }

  // Like SetOptions but for DBOptions, including the same caveats for
  // usability, reliability, and performance. See GetDBOptionsFromMap() (and
  // GetColumnFamilyOptionsFromMap()) in convenience.h for details on
  // `opts_map`. Note supported in LITE mode.
  //
  // EXAMPLES:
  //  s = db->SetDBOptions({{"max_subcompactions", "2"}});
  //  s = db->SetDBOptions({{"stats_dump_period_sec", "0"},
  //                        {"stats_persist_period_sec", "0"}});
  virtual Status SetDBOptions(
      const std::unordered_map<std::string, std::string>& new_options) = 0;

  // CompactFiles() inputs a list of files specified by file numbers and
  // compacts them to the specified level. A small difference compared to
  // CompactRange() is that CompactFiles() performs the compaction job
  // using the CURRENT thread, so is not considered a "background" job.
  //
  // @see GetDataBaseMetaData
  // @see GetColumnFamilyMetaData
  virtual Status CompactFiles(
      const CompactionOptions& compact_options,
      ColumnFamilyHandle* column_family,
      const std::vector<std::string>& input_file_names, const int output_level,
      const int output_path_id = -1,
      std::vector<std::string>* const output_file_names = nullptr,
      CompactionJobInfo* compaction_job_info = nullptr) = 0;

  virtual Status CompactFiles(
      const CompactionOptions& compact_options,
      const std::vector<std::string>& input_file_names, const int output_level,
      const int output_path_id = -1,
      std::vector<std::string>* const output_file_names = nullptr,
      CompactionJobInfo* compaction_job_info = nullptr) {
    return CompactFiles(compact_options, DefaultColumnFamily(),
                        input_file_names, output_level, output_path_id,
                        output_file_names, compaction_job_info);
  }

  // This function will wait until all currently running background processes
  // finish. After it returns, no background process will be run until
  // ContinueBackgroundWork is called, once for each preceding OK-returning
  // call to PauseBackgroundWork.
  virtual Status PauseBackgroundWork() = 0;
  virtual Status ContinueBackgroundWork() = 0;

  // This function will enable automatic compactions for the given column
  // families if they were previously disabled. The function will first set the
  // disable_auto_compactions option for each column family to 'false', after
  // which it will schedule a flush/compaction.
  //
  // NOTE: Setting disable_auto_compactions to 'false' through SetOptions() API
  // does NOT schedule a flush/compaction afterwards, and only changes the
  // parameter itself within the column family option.
  //
  virtual Status EnableAutoCompaction(
      const std::vector<ColumnFamilyHandle*>& column_family_handles) = 0;

  // After this function call, CompactRange() or CompactFiles() will not
  // run compactions and fail. Calling this function will tell outstanding
  // manual compactions to abort and will wait for them to finish or abort
  // before returning.
  virtual void DisableManualCompaction() = 0;
  // Re-enable CompactRange() and ComapctFiles() that are disabled by
  // DisableManualCompaction(). This function must be called as many times
  // as DisableManualCompaction() has been called in order to re-enable
  // manual compactions, and must not be called more times than
  // DisableManualCompaction() has been called.
  virtual void EnableManualCompaction() = 0;

  // Wait for all flush and compactions jobs to finish. Jobs to wait include the
  // unscheduled (queued, but not scheduled yet). If the db is shutting down,
  // Status::ShutdownInProgress will be returned.
  //
  // NOTE: This may also never return if there's sufficient ongoing writes that
  // keeps flush and compaction going without stopping. The user would have to
  // cease all the writes to DB to make this eventually return in a stable
  // state. The user may also use timeout option in WaitForCompactOptions to
  // make this stop waiting and return when timeout expires.
  virtual Status WaitForCompact(
      const WaitForCompactOptions& /* wait_for_compact_options */) = 0;

  // Number of levels used for this DB.
  virtual int NumberLevels(ColumnFamilyHandle* column_family) = 0;
  virtual int NumberLevels() { return NumberLevels(DefaultColumnFamily()); }

  // Maximum level to which a new compacted memtable is pushed if it
  // does not create overlap.
  virtual int MaxMemCompactionLevel(ColumnFamilyHandle* column_family) = 0;
  virtual int MaxMemCompactionLevel() {
    return MaxMemCompactionLevel(DefaultColumnFamily());
  }

  // Number of files in level-0 that would stop writes.
  virtual int Level0StopWriteTrigger(ColumnFamilyHandle* column_family) = 0;
  virtual int Level0StopWriteTrigger() {
    return Level0StopWriteTrigger(DefaultColumnFamily());
  }

  // Get DB name -- the exact same name that was provided as an argument to
  // DB::Open()
  virtual const std::string& GetName() const = 0;

  // Get Env object from the DB
  virtual Env* GetEnv() const = 0;

  // A shortcut for GetEnv()->->GetFileSystem().get(), possibly cached for
  // efficiency.
  virtual FileSystem* GetFileSystem() const;

  // Get DB Options that we use.  During the process of opening the
  // column family, the options provided when calling DB::Open() or
  // DB::CreateColumnFamily() will have been "sanitized" and transformed
  // in an implementation-defined manner.
  virtual Options GetOptions(ColumnFamilyHandle* column_family) const = 0;
  virtual Options GetOptions() const {
    return GetOptions(DefaultColumnFamily());
  }

  virtual DBOptions GetDBOptions() const = 0;

  // Flush all memtable data.
  // Flush a single column family, even when atomic flush is enabled. To flush
  // multiple column families, use Flush(options, column_families).
  virtual Status Flush(const FlushOptions& options,
                       ColumnFamilyHandle* column_family) = 0;
  virtual Status Flush(const FlushOptions& options) {
    return Flush(options, DefaultColumnFamily());
  }
  // Flushes memtables of multiple column families.
  // If atomic flush is not enabled, Flush(options, column_families) is
  // equivalent to calling Flush(options, column_family) multiple times.
  // If atomic flush is enabled, Flush(options, column_families) will flush all
  // column families specified in 'column_families' up to the latest sequence
  // number at the time when flush is requested.
  // Note that RocksDB 5.15 and earlier may not be able to open later versions
  // with atomic flush enabled.
  virtual Status Flush(
      const FlushOptions& options,
      const std::vector<ColumnFamilyHandle*>& column_families) = 0;

  // When using the manual_wal_flush option, flushes RocksDB internal buffers
  // of WAL data to the file, so that the data can survive process crash or be
  // included in a Checkpoint or Backup. Without manual_wal_flush, there is no
  // such internal buffer. If sync is true, it calls SyncWAL() afterwards.
  virtual Status FlushWAL(bool /*sync*/) {
    return Status::NotSupported("FlushWAL not implemented");
  }

  // Ensure all WAL writes have been synced to storage, so that (assuming OS
  // and hardware support) data will survive power loss. This function does
  // not imply FlushWAL, so `FlushWAL(true)` is recommended if using
  // manual_wal_flush=true. Currently only works if allow_mmap_writes = false
  // in Options.
  //
  // Note that Write() followed by SyncWAL() is not exactly the same as Write()
  // with sync=true: in the latter case the changes won't be visible until the
  // sync is done.
  virtual Status SyncWAL() = 0;

  // Freezes the logical state of the DB (by stopping writes), and if WAL is
  // enabled, ensures that state has been flushed to DB files (as in
  // FlushWAL()). This can be used for taking a Checkpoint at a known DB
  // state, though the user must use options to insure no DB flush is invoked
  // in this frozen state. Other operations allowed on a "read only" DB should
  // work while frozen. Each LockWAL() call that returns OK must eventually be
  // followed by a corresponding call to UnlockWAL(). Where supported, non-OK
  // status is generally only possible with some kind of corruption or I/O
  // error.
  virtual Status LockWAL() {
    return Status::NotSupported("LockWAL not implemented");
  }

  // Unfreeze the DB state from a successful LockWAL().
  // The write stop on the database will be cleared when UnlockWAL() have been
  // called for each successful LockWAL().
  virtual Status UnlockWAL() {
    return Status::NotSupported("UnlockWAL not implemented");
  }

  // The sequence number of the most recent transaction.
  virtual SequenceNumber GetLatestSequenceNumber() const = 0;

  // Increase the full_history_ts of column family. The new ts_low value should
  // be newer than current full_history_ts value.
  // If another thread updates full_history_ts_low concurrently to a higher
  // timestamp than the requested ts_low, a try again error will be returned.
  virtual Status IncreaseFullHistoryTsLow(ColumnFamilyHandle* column_family,
                                          std::string ts_low) = 0;

  // Get current full_history_ts value.
  virtual Status GetFullHistoryTsLow(ColumnFamilyHandle* column_family,
                                     std::string* ts_low) = 0;

  // Suspend deleting obsolete files. Compactions will continue to occur,
  // but no obsolete files will be deleted. To resume file deletions, each
  // call to DisableFileDeletions() must be matched by a subsequent call to
  // EnableFileDeletions(). For more details, see EnableFileDeletions().
  virtual Status DisableFileDeletions() = 0;

  // Resume deleting obsolete files, following up on `DisableFileDeletions()`.
  //
  // File deletions disabling and enabling is not controlled by a binary flag,
  // instead it's represented as a counter to allow different callers to
  // independently disable file deletion. Disabling file deletion can be
  // critical for operations like making a backup. So the counter implementation
  // makes the file deletion disabled as long as there is one caller requesting
  // so, and only when every caller agrees to re-enable file deletion, it will
  // be enabled. Two threads can call this method concurrently without
  // synchronization -- i.e., file deletions will be enabled only after both
  // threads call EnableFileDeletions()
  virtual Status EnableFileDeletions() = 0;

  // Retrieves the creation time of the oldest file in the DB.
  // This API only works if max_open_files = -1, if it is not then
  // Status returned is Status::NotSupported()
  // The file creation time is set using the env provided to the DB.
  // If the DB was created from a very old release then its possible that
  // the SST files might not have file_creation_time property and even after
  // moving to a newer release its possible that some files never got compacted
  // and may not have file_creation_time property. In both the cases
  // file_creation_time is considered 0 which means this API will return
  // creation_time = 0 as there wouldn't be a timestamp lower than 0.
  virtual Status GetCreationTimeOfOldestFile(uint64_t* creation_time) = 0;

  // Note: this API is not yet consistent with WritePrepared transactions.
  //
  // Sets iter to an iterator that is positioned at a write-batch whose
  // sequence number range [start_seq, end_seq] covers seq_number. If no such
  // write-batch exists, then iter is positioned at the next write-batch whose
  // start_seq > seq_number.
  //
  // Returns Status::OK if iterator is valid
  // Must set WAL_ttl_seconds or WAL_size_limit_MB to large values to
  // use this api, else the WAL files will get
  // cleared aggressively and the iterator might keep getting invalid before
  // an update is read.
  virtual Status GetUpdatesSince(
      SequenceNumber seq_number, std::unique_ptr<TransactionLogIterator>* iter,
      const TransactionLogIterator::ReadOptions& read_options =
          TransactionLogIterator::ReadOptions()) = 0;

// Windows API macro interference
#undef DeleteFile
  // WARNING: This API is planned for removal in RocksDB 7.0 since it does not
  // operate at the proper level of abstraction for a key-value store, and its
  // contract/restrictions are poorly documented. For example, it returns non-OK
  // `Status` for non-bottommost files and files undergoing compaction. Since we
  // do not plan to maintain it, the contract will likely remain underspecified
  // until its removal. Any user is encouraged to read the implementation
  // carefully and migrate away from it when possible.
  //
  // Delete the file name from the db directory and update the internal state to
  // reflect that. Supports deletion of sst and log files only. 'name' must be
  // path relative to the db directory. eg. 000001.sst, /archive/000003.log
  virtual Status DeleteFile(std::string name) = 0;

  // Obtains a list of all live table (SST) files and how they fit into the
  // LSM-trees, such as column family, level, key range, etc.
  // This builds a de-normalized form of GetAllColumnFamilyMetaData().
  // For information about all files in a DB, use GetLiveFilesStorageInfo().
  virtual void GetLiveFilesMetaData(
      std::vector<LiveFileMetaData>* /*metadata*/) {}

  // Return a list of all table (SST) and blob files checksum info.
  // Note: This function might be of limited use because it cannot be
  // synchronized with other "live files" APIs. GetLiveFilesStorageInfo()
  // is recommended instead.
  virtual Status GetLiveFilesChecksumInfo(FileChecksumList* checksum_list) = 0;

  // Get information about all live files that make up a DB, for making
  // live copies (Checkpoint, backups, etc.) or other storage-related purposes.
  // If creating a live copy, use DisableFileDeletions() before and
  // EnableFileDeletions() after to prevent deletions.
  // For LSM-tree metadata, use Get*MetaData() functions instead.
  virtual Status GetLiveFilesStorageInfo(
      const LiveFilesStorageInfoOptions& opts,
      std::vector<LiveFileStorageInfo>* files) = 0;

  // Obtains the LSM-tree meta data of the specified column family of the DB,
  // including metadata for each live table (SST) file in that column family.
  virtual void GetColumnFamilyMetaData(ColumnFamilyHandle* /*column_family*/,
                                       ColumnFamilyMetaData* /*metadata*/) {}

  // Get the metadata of the default column family.
  void GetColumnFamilyMetaData(ColumnFamilyMetaData* metadata) {
    GetColumnFamilyMetaData(DefaultColumnFamily(), metadata);
  }

  // Obtains the LSM-tree meta data of all column families of the DB, including
  // metadata for each live table (SST) file and each blob file in the DB.
  virtual void GetAllColumnFamilyMetaData(
      std::vector<ColumnFamilyMetaData>* /*metadata*/) {}

  // Retrieve the list of all files in the database except WAL files. The files
  // are relative to the dbname (or db_paths/cf_paths), not absolute paths.
  // (Not recommended with db_paths/cf_paths because that information is not
  // returned.) Despite being relative paths, the file names begin with "/".
  // The valid size of the manifest file is returned in manifest_file_size.
  // The manifest file is an ever growing file, but only the portion specified
  // by manifest_file_size is valid for this snapshot. Setting flush_memtable
  // to true does Flush before recording the live files (unless DB is
  // read-only). Setting flush_memtable to false is useful when we don't want
  // to wait for flush which may have to wait for compaction to complete
  // taking an indeterminate time.
  //
  // NOTE: Although GetLiveFiles() followed by GetSortedWalFiles() can generate
  // a lossless backup, GetLiveFilesStorageInfo() is strongly recommended
  // instead, because it ensures a single consistent view of all files is
  // captured in one call.
  virtual Status GetLiveFiles(std::vector<std::string>&,
                              uint64_t* manifest_file_size,
                              bool flush_memtable = true) = 0;

  // Retrieve the sorted list of all wal files with earliest file first
  virtual Status GetSortedWalFiles(VectorLogPtr& files) = 0;

  // Retrieve information about the current wal file
  //
  // Note that the log might have rolled after this call in which case
  // the current_log_file would not point to the current log file.
  //
  // Additionally, for the sake of optimization current_log_file->StartSequence
  // would always be set to 0
  virtual Status GetCurrentWalFile(
      std::unique_ptr<LogFile>* current_log_file) = 0;

  // IngestExternalFile() will load a list of external SST files (1) into the DB
  // Two primary modes are supported:
  // - Duplicate keys in the new files will overwrite exiting keys (default)
  // - Duplicate keys will be skipped (set ingest_behind=true)
  // In the first mode we will try to find the lowest possible level that
  // the file can fit in, and ingest the file into this level (2). A file that
  // have a key range that overlap with the memtable key range will require us
  // to Flush the memtable first before ingesting the file.
  // In the second mode we will always ingest in the bottom most level (see
  // docs to IngestExternalFileOptions::ingest_behind).
  // For a column family that enables user-defined timestamps, ingesting
  // external SST files are supported with these limitations: 1) Ingested file's
  // user key (without timestamp) range should not overlap with the db's key
  // range. 2) When ingesting multiple external SST files, their key ranges
  // should not overlap with each other either. 3) Ingestion behind mode is not
  // supported. 4) When an ingested file contains point data and range deletion
  // for the same key, the point data currently overrides the range deletion
  // regardless which one has the higher user-defined timestamps.
  //
  // (1) External SST files can be created using SstFileWriter
  // (2) We will try to ingest the files to the lowest possible level
  //     even if the file compression doesn't match the level compression
  // (3) If IngestExternalFileOptions->ingest_behind is set to true,
  //     we always ingest at the bottommost level, which should be reserved
  //     for this purpose (see DBOPtions::allow_ingest_behind flag).
  // (4) If IngestExternalFileOptions->fail_if_not_bottommost_level is set to
  //     true, then this method can return Status:TryAgain() indicating that
  //     the files cannot be ingested to the bottommost level, and it is the
  //     user's responsibility to clear the bottommost level in the overlapping
  //     range before re-attempting the ingestion.
  //
  // EXPERIMENTAL: the temperatures of the files after ingestion are currently
  // determined like this:
  // - If the ingested file is moved rather than copied, its temperature is
  //   inherited from the input file.
  // - If either ingest_behind or fail_if_not_bottommost_level is set to true,
  //   then the temperature is set to the CF's last_level_temperature.
  // - Otherwise, the temperature is set to the CF's default_write_temperature.
  // (Landing in the last level does not currently guarantee using
  // last_level_temperature - TODO)
  virtual Status IngestExternalFile(
      ColumnFamilyHandle* column_family,
      const std::vector<std::string>& external_files,
      const IngestExternalFileOptions& options) = 0;

  virtual Status IngestExternalFile(
      const std::vector<std::string>& external_files,
      const IngestExternalFileOptions& options) {
    return IngestExternalFile(DefaultColumnFamily(), external_files, options);
  }

  // IngestExternalFiles() will ingest files for multiple column families, and
  // record the result atomically to the MANIFEST.
  // If this function returns OK, all column families' ingestion must succeed.
  // If this function returns NOK, or the process crashes, then non-of the
  // files will be ingested into the database after recovery.
  // Note that it is possible for application to observe a mixed state during
  // the execution of this function. If the user performs range scan over the
  // column families with iterators, iterator on one column family may return
  // ingested data, while iterator on other column family returns old data.
  // Users can use snapshot for a consistent view of data.
  // If your db ingests multiple SST files using this API, i.e. args.size()
  // > 1, then RocksDB 5.15 and earlier will not be able to open it.
  //
  // REQUIRES: each arg corresponds to a different column family: namely, for
  // 0 <= i < j < len(args), args[i].column_family != args[j].column_family.
  virtual Status IngestExternalFiles(
      const std::vector<IngestExternalFileArg>& args) = 0;

  // CreateColumnFamilyWithImport() will create a new column family with
  // column_family_name and import external SST files specified in `metadata`
  // into this column family.
  // (1) External SST files can be created using SstFileWriter.
  // (2) External SST files can be exported from a particular column family in
  //     an existing DB using Checkpoint::ExportColumnFamily. `metadata` should
  //     be the output from Checkpoint::ExportColumnFamily.
  // Option in import_options specifies whether the external files are copied or
  // moved (default is copy). When option specifies copy, managing files at
  // external_file_path is caller's responsibility. When option specifies a
  // move, the call makes a best effort to delete the specified files at
  // external_file_path on successful return, logging any failure to delete
  // rather than returning in Status. Files are not modified on any error
  // return, and a best effort is made to remove any newly-created files.
  // On error return, column family handle returned will be nullptr.
  // ColumnFamily will be present on successful return and will not be present
  // on error return. ColumnFamily may be present on any crash during this call.
  virtual Status CreateColumnFamilyWithImport(
      const ColumnFamilyOptions& options, const std::string& column_family_name,
      const ImportColumnFamilyOptions& import_options,
      const ExportImportFilesMetaData& metadata, ColumnFamilyHandle** handle) {
    const std::vector<const ExportImportFilesMetaData*>& metadatas{&metadata};
    return CreateColumnFamilyWithImport(options, column_family_name,
                                        import_options, metadatas, handle);
  }

  // EXPERIMENTAL
  // Overload of the CreateColumnFamilyWithImport() that allows the caller to
  // pass a list of ExportImportFilesMetaData pointers to support creating
  // ColumnFamily by importing multiple ColumnFamilies.
  // It should be noticed that if the user keys of the imported column families
  // overlap with each other, an error will be returned.
  virtual Status CreateColumnFamilyWithImport(
      const ColumnFamilyOptions& options, const std::string& column_family_name,
      const ImportColumnFamilyOptions& import_options,
      const std::vector<const ExportImportFilesMetaData*>& metadatas,
      ColumnFamilyHandle** handle) = 0;

  // EXPERIMENTAL
  // ClipColumnFamily() will clip the entries in the CF according to the range
  // [begin_key, end_key). Returns OK on success, and a non-OK status on error.
  // Any entries outside this range will be completely deleted (including
  // tombstones).
  // The main difference between ClipColumnFamily(begin, end) and
  // DeleteRange(begin, end)
  // is that the former physically deletes all keys outside the range, but is
  // more heavyweight than the latter.
  // This feature is mainly used to ensure that there is no overlapping Key when
  // calling CreateColumnFamilyWithImport() to import multiple CFs.
  // Note that: concurrent updates cannot be performed during Clip.
  virtual Status ClipColumnFamily(ColumnFamilyHandle* column_family,
                                  const Slice& begin_key,
                                  const Slice& end_key) = 0;

  // Verify the checksums of files in db. Currently the whole-file checksum of
  // table files are checked.
  virtual Status VerifyFileChecksums(const ReadOptions& /*read_options*/) {
    return Status::NotSupported("File verification not supported");
  }

  // Verify the block checksums of files in db. The block checksums of table
  // files are checked.
  virtual Status VerifyChecksum(const ReadOptions& read_options) = 0;

  virtual Status VerifyChecksum() { return VerifyChecksum(ReadOptions()); }

  // Returns the unique ID which is read from IDENTITY file during the opening
  // of database by setting in the identity variable
  // Returns Status::OK if identity could be set properly
  virtual Status GetDbIdentity(std::string& identity) const = 0;

  // Return a unique identifier for each DB object that is opened
  // This DB session ID should be unique among all open DB instances on all
  // hosts, and should be unique among re-openings of the same or other DBs.
  // (Two open DBs have the same identity from other function GetDbIdentity when
  // one is physically copied from the other.)
  virtual Status GetDbSessionId(std::string& session_id) const = 0;

  // Returns default column family handle
  virtual ColumnFamilyHandle* DefaultColumnFamily() const = 0;

  virtual Status GetPropertiesOfAllTables(ColumnFamilyHandle* column_family,
                                          TablePropertiesCollection* props) = 0;
  virtual Status GetPropertiesOfAllTables(TablePropertiesCollection* props) {
    return GetPropertiesOfAllTables(DefaultColumnFamily(), props);
  }
  virtual Status GetPropertiesOfTablesInRange(
      ColumnFamilyHandle* column_family, const Range* range, std::size_t n,
      TablePropertiesCollection* props) = 0;

  virtual Status SuggestCompactRange(ColumnFamilyHandle* /*column_family*/,
                                     const Slice* /*begin*/,
                                     const Slice* /*end*/) {
    return Status::NotSupported("SuggestCompactRange() is not implemented.");
  }

  virtual Status PromoteL0(ColumnFamilyHandle* /*column_family*/,
                           int /*target_level*/) {
    return Status::NotSupported("PromoteL0() is not implemented.");
  }

  // Trace DB operations. Use EndTrace() to stop tracing.
  virtual Status StartTrace(const TraceOptions& /*options*/,
                            std::unique_ptr<TraceWriter>&& /*trace_writer*/) {
    return Status::NotSupported("StartTrace() is not implemented.");
  }

  virtual Status EndTrace() {
    return Status::NotSupported("EndTrace() is not implemented.");
  }

  // IO Tracing operations. Use EndIOTrace() to stop tracing.
  virtual Status StartIOTrace(const TraceOptions& /*options*/,
                              std::unique_ptr<TraceWriter>&& /*trace_writer*/) {
    return Status::NotSupported("StartIOTrace() is not implemented.");
  }

  virtual Status EndIOTrace() {
    return Status::NotSupported("EndIOTrace() is not implemented.");
  }

  // Trace block cache accesses. Use EndBlockCacheTrace() to stop tracing.
  virtual Status StartBlockCacheTrace(
      const TraceOptions& /*trace_options*/,
      std::unique_ptr<TraceWriter>&& /*trace_writer*/) {
    return Status::NotSupported("StartBlockCacheTrace() is not implemented.");
  }

  virtual Status StartBlockCacheTrace(
      const BlockCacheTraceOptions& /*options*/,
      std::unique_ptr<BlockCacheTraceWriter>&& /*trace_writer*/) {
    return Status::NotSupported("StartBlockCacheTrace() is not implemented.");
  }

  virtual Status EndBlockCacheTrace() {
    return Status::NotSupported("EndBlockCacheTrace() is not implemented.");
  }

  // Create a default trace replayer.
  virtual Status NewDefaultReplayer(
      const std::vector<ColumnFamilyHandle*>& /*handles*/,
      std::unique_ptr<TraceReader>&& /*reader*/,
      std::unique_ptr<Replayer>* /*replayer*/) {
    return Status::NotSupported("NewDefaultReplayer() is not implemented.");
  }

  // Needed for StackableDB
  virtual DB* GetRootDB() { return this; }

  // Given a window [start_time, end_time), setup a StatsHistoryIterator
  // to access stats history. Note the start_time and end_time are epoch
  // time measured in seconds, and end_time is an exclusive bound.
  virtual Status GetStatsHistory(
      uint64_t /*start_time*/, uint64_t /*end_time*/,
      std::unique_ptr<StatsHistoryIterator>* /*stats_iterator*/) {
    return Status::NotSupported("GetStatsHistory() is not implemented.");
  }

  // Make the secondary instance catch up with the primary by tailing and
  // replaying the MANIFEST and WAL of the primary.
  // Column families created by the primary after the secondary instance starts
  // will be ignored unless the secondary instance closes and restarts with the
  // newly created column families.
  // Column families that exist before secondary instance starts and dropped by
  // the primary afterwards will be marked as dropped. However, as long as the
  // secondary instance does not delete the corresponding column family
  // handles, the data of the column family is still accessible to the
  // secondary.
  virtual Status TryCatchUpWithPrimary() {
    return Status::NotSupported("Supported only by secondary instance");
  }

  // Call this function when a new leader is elected with a new replication
  // epoch. This will ensure that:
  // - a new MANIFEST file is generated on next kManifestWrite
  // - `ReplicationEpochAddition` added to VersionSet on first `kManifestWrite`
  // of the new epoch
  //
  // NOTE: this function should only be called when there is no going manifest
  // writes.
  virtual void UpdateReplicationEpoch(uint64_t next_replication_epoch) = 0;
  // TODO(wei): remove once epoch based divergence is rolled out
  virtual void NewManifestOnNextUpdate() = 0;

  // Get next file number that will be generated by the database. Useful for
  // constructing CloudManifestDelta.
  virtual uint64_t GetNextFileNumber() const = 0;
};

struct WriteStallStatsMapKeys {
  static const std::string& TotalStops();
  static const std::string& TotalDelays();

  static const std::string& CFL0FileCountLimitDelaysWithOngoingCompaction();
  static const std::string& CFL0FileCountLimitStopsWithOngoingCompaction();

  // REQUIRES:
  // `cause` isn't any of these: `WriteStallCause::kNone`,
  // `WriteStallCause::kCFScopeWriteStallCauseEnumMax`,
  // `WriteStallCause::kDBScopeWriteStallCauseEnumMax`
  //
  // REQUIRES:
  // `condition` isn't any of these: `WriteStallCondition::kNormal`
  static std::string CauseConditionCount(WriteStallCause cause,
                                         WriteStallCondition condition);
};

// Overloaded operators for enum class SizeApproximationFlags.
inline DB::SizeApproximationFlags operator&(DB::SizeApproximationFlags lhs,
                                            DB::SizeApproximationFlags rhs) {
  return static_cast<DB::SizeApproximationFlags>(static_cast<uint8_t>(lhs) &
                                                 static_cast<uint8_t>(rhs));
}
inline DB::SizeApproximationFlags operator|(DB::SizeApproximationFlags lhs,
                                            DB::SizeApproximationFlags rhs) {
  return static_cast<DB::SizeApproximationFlags>(static_cast<uint8_t>(lhs) |
                                                 static_cast<uint8_t>(rhs));
}

inline Status DB::GetApproximateSizes(ColumnFamilyHandle* column_family,
                                      const Range* ranges, int n,
                                      uint64_t* sizes,
                                      SizeApproximationFlags include_flags) {
  SizeApproximationOptions options;
  options.include_memtables =
      ((include_flags & SizeApproximationFlags::INCLUDE_MEMTABLES) !=
       SizeApproximationFlags::NONE);
  options.include_files =
      ((include_flags & SizeApproximationFlags::INCLUDE_FILES) !=
       SizeApproximationFlags::NONE);
  return GetApproximateSizes(options, column_family, ranges, n, sizes);
}

// Destroy the contents of the specified database.
// Be very careful using this method.
Status DestroyDB(const std::string& name, const Options& options,
                 const std::vector<ColumnFamilyDescriptor>& column_families =
                     std::vector<ColumnFamilyDescriptor>());

// If a DB cannot be opened, you may attempt to call this method to
// resurrect as much of the contents of the database as possible.
// Some data may be lost, so be careful when calling this function
// on a database that contains important information.
//
// With this API, we will warn and skip data associated with column families not
// specified in column_families.
//
// @param column_families Descriptors for known column families
Status RepairDB(const std::string& dbname, const DBOptions& db_options,
                const std::vector<ColumnFamilyDescriptor>& column_families);

// @param unknown_cf_opts Options for column families encountered during the
//                        repair that were not specified in column_families.
Status RepairDB(const std::string& dbname, const DBOptions& db_options,
                const std::vector<ColumnFamilyDescriptor>& column_families,
                const ColumnFamilyOptions& unknown_cf_opts);

// @param options These options will be used for the database and for ALL column
//                families encountered during the repair
Status RepairDB(const std::string& dbname, const Options& options);

void SetThreadLogging(bool v);
bool GetThreadLogging();

}  // namespace ROCKSDB_NAMESPACE<|MERGE_RESOLUTION|>--- conflicted
+++ resolved
@@ -971,10 +971,10 @@
       const std::vector<ColumnFamilyHandle*>& column_families,
       std::vector<Iterator*>* iterators) = 0;
 
-<<<<<<< HEAD
+
   // Returns the iterator sequence number
   virtual SequenceNumber GetIteratorSequenceNumber(Iterator* it) = 0;
-=======
+
   // UNDER CONSTRUCTION - DO NOT USE
   // Return a cross-column-family iterator from a consistent database state.
   // When the same key is present in multiple column families, the iterator
@@ -983,7 +983,6 @@
   virtual std::unique_ptr<Iterator> NewMultiCfIterator(
       const ReadOptions& options,
       const std::vector<ColumnFamilyHandle*>& column_families) = 0;
->>>>>>> 6f7cabea
 
   // Return a handle to the current DB state.  Iterators created with
   // this handle will all observe a stable snapshot of the current DB
