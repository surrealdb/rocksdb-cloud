--- conflicted
+++ resolved
@@ -88,11 +88,7 @@
   virtual void FindShortestSeparator(std::string* start,
                                      const Slice& limit) const;
   virtual void FindShortSuccessor(std::string* key) const;
-<<<<<<< HEAD
-  const ComparatorJniCallbackOptions* m_options;
-=======
   const std::unique_ptr<ComparatorJniCallbackOptions> m_options;
->>>>>>> 49ce8a10
 
  private:
   struct ThreadLocalBuf {
