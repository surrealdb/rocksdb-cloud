//  Copyright (c) 2011-present, Facebook, Inc.  All rights reserved.
//  This source code is licensed under both the GPLv2 (found in the
//  COPYING file in the root directory) and Apache 2.0 License
//  (found in the LICENSE.Apache file in the root directory).
//
// Copyright (c) 2011 The LevelDB Authors. All rights reserved.
// Use of this source code is governed by a BSD-style license that can be
// found in the LICENSE file. See the AUTHORS file for names of contributors.

#include "db/malloc_stats.h"

<<<<<<< HEAD
#ifndef ROCKSDB_LITE
=======
>>>>>>> 49ce8a10
#include <string.h>

#include <memory>

#include "port/jemalloc_helper.h"

namespace ROCKSDB_NAMESPACE {

#ifdef ROCKSDB_JEMALLOC

struct MallocStatus {
  char* cur;
  char* end;
};

static void GetJemallocStatus(void* mstat_arg, const char* status) {
  MallocStatus* mstat = reinterpret_cast<MallocStatus*>(mstat_arg);
  size_t status_len = status ? strlen(status) : 0;
  size_t buf_size = (size_t)(mstat->end - mstat->cur);
  if (!status_len || status_len > buf_size) {
    return;
  }

  snprintf(mstat->cur, buf_size, "%s", status);
  mstat->cur += status_len;
}
void DumpMallocStats(std::string* stats) {
  if (!HasJemalloc()) {
    return;
  }
  MallocStatus mstat;
  const unsigned int kMallocStatusLen = 1000000;
  std::unique_ptr<char[]> buf{new char[kMallocStatusLen + 1]};
  mstat.cur = buf.get();
  mstat.end = buf.get() + kMallocStatusLen;
  malloc_stats_print(GetJemallocStatus, &mstat, "");
  stats->append(buf.get());
}
#else
void DumpMallocStats(std::string*) {}
#endif  // ROCKSDB_JEMALLOC
}  // namespace ROCKSDB_NAMESPACE<|MERGE_RESOLUTION|>--- conflicted
+++ resolved
@@ -9,10 +9,6 @@
 
 #include "db/malloc_stats.h"
 
-<<<<<<< HEAD
-#ifndef ROCKSDB_LITE
-=======
->>>>>>> 49ce8a10
 #include <string.h>
 
 #include <memory>
