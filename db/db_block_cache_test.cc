//  Copyright (c) 2011-present, Facebook, Inc.  All rights reserved.
//  This source code is licensed under both the GPLv2 (found in the
//  COPYING file in the root directory) and Apache 2.0 License
//  (found in the LICENSE.Apache file in the root directory).
//
// Copyright (c) 2011 The LevelDB Authors. All rights reserved.
// Use of this source code is governed by a BSD-style license that can be
// found in the LICENSE file. See the AUTHORS file for names of contributors.
#include <cstdlib>
#include <functional>
#include <memory>
#include <unordered_set>

#include "cache/cache_entry_roles.h"
#include "cache/cache_key.h"
#include "cache/lru_cache.h"
#include "cache/typed_cache.h"
#include "db/column_family.h"
#include "db/db_impl/db_impl.h"
#include "db/db_test_util.h"
#include "env/unique_id_gen.h"
#include "port/stack_trace.h"
#include "rocksdb/persistent_cache.h"
#include "rocksdb/statistics.h"
#include "rocksdb/table.h"
#include "rocksdb/table_properties.h"
#include "table/block_based/block_based_table_reader.h"
#include "table/unique_id_impl.h"
#include "util/compression.h"
#include "util/defer.h"
#include "util/hash.h"
#include "util/math.h"
#include "util/random.h"
#include "utilities/fault_injection_fs.h"

namespace ROCKSDB_NAMESPACE {

class DBBlockCacheTest : public DBTestBase {
 private:
  size_t miss_count_ = 0;
  size_t hit_count_ = 0;
  size_t insert_count_ = 0;
  size_t failure_count_ = 0;
  size_t compression_dict_miss_count_ = 0;
  size_t compression_dict_hit_count_ = 0;
  size_t compression_dict_insert_count_ = 0;

 public:
  const size_t kNumBlocks = 10;
  const size_t kValueSize = 100;

  DBBlockCacheTest()
      : DBTestBase("db_block_cache_test", /*env_do_fsync=*/true) {}

  BlockBasedTableOptions GetTableOptions() {
    BlockBasedTableOptions table_options;
    // Set a small enough block size so that each key-value get its own block.
    table_options.block_size = 1;
    return table_options;
  }

  Options GetOptions(const BlockBasedTableOptions& table_options) {
    Options options = CurrentOptions();
    options.create_if_missing = true;
    options.avoid_flush_during_recovery = false;
    // options.compression = kNoCompression;
    options.statistics = ROCKSDB_NAMESPACE::CreateDBStatistics();
    options.table_factory.reset(NewBlockBasedTableFactory(table_options));
    return options;
  }

  void InitTable(const Options& /*options*/) {
    std::string value(kValueSize, 'a');
    for (size_t i = 0; i < kNumBlocks; i++) {
      ASSERT_OK(Put(std::to_string(i), value.c_str()));
    }
  }

  void RecordCacheCounters(const Options& options) {
    miss_count_ = TestGetTickerCount(options, BLOCK_CACHE_MISS);
    hit_count_ = TestGetTickerCount(options, BLOCK_CACHE_HIT);
    insert_count_ = TestGetTickerCount(options, BLOCK_CACHE_ADD);
    failure_count_ = TestGetTickerCount(options, BLOCK_CACHE_ADD_FAILURES);
  }

  void RecordCacheCountersForCompressionDict(const Options& options) {
    compression_dict_miss_count_ =
        TestGetTickerCount(options, BLOCK_CACHE_COMPRESSION_DICT_MISS);
    compression_dict_hit_count_ =
        TestGetTickerCount(options, BLOCK_CACHE_COMPRESSION_DICT_HIT);
    compression_dict_insert_count_ =
        TestGetTickerCount(options, BLOCK_CACHE_COMPRESSION_DICT_ADD);
  }

  void CheckCacheCounters(const Options& options, size_t expected_misses,
                          size_t expected_hits, size_t expected_inserts,
                          size_t expected_failures) {
    size_t new_miss_count = TestGetTickerCount(options, BLOCK_CACHE_MISS);
    size_t new_hit_count = TestGetTickerCount(options, BLOCK_CACHE_HIT);
    size_t new_insert_count = TestGetTickerCount(options, BLOCK_CACHE_ADD);
    size_t new_failure_count =
        TestGetTickerCount(options, BLOCK_CACHE_ADD_FAILURES);
    ASSERT_EQ(miss_count_ + expected_misses, new_miss_count);
    ASSERT_EQ(hit_count_ + expected_hits, new_hit_count);
    ASSERT_EQ(insert_count_ + expected_inserts, new_insert_count);
    ASSERT_EQ(failure_count_ + expected_failures, new_failure_count);
    miss_count_ = new_miss_count;
    hit_count_ = new_hit_count;
    insert_count_ = new_insert_count;
    failure_count_ = new_failure_count;
  }

  void CheckCacheCountersForCompressionDict(
      const Options& options, size_t expected_compression_dict_misses,
      size_t expected_compression_dict_hits,
      size_t expected_compression_dict_inserts) {
    size_t new_compression_dict_miss_count =
        TestGetTickerCount(options, BLOCK_CACHE_COMPRESSION_DICT_MISS);
    size_t new_compression_dict_hit_count =
        TestGetTickerCount(options, BLOCK_CACHE_COMPRESSION_DICT_HIT);
    size_t new_compression_dict_insert_count =
        TestGetTickerCount(options, BLOCK_CACHE_COMPRESSION_DICT_ADD);
    ASSERT_EQ(compression_dict_miss_count_ + expected_compression_dict_misses,
              new_compression_dict_miss_count);
    ASSERT_EQ(compression_dict_hit_count_ + expected_compression_dict_hits,
              new_compression_dict_hit_count);
    ASSERT_EQ(
        compression_dict_insert_count_ + expected_compression_dict_inserts,
        new_compression_dict_insert_count);
    compression_dict_miss_count_ = new_compression_dict_miss_count;
    compression_dict_hit_count_ = new_compression_dict_hit_count;
    compression_dict_insert_count_ = new_compression_dict_insert_count;
  }

  const std::array<size_t, kNumCacheEntryRoles> GetCacheEntryRoleCountsBg() {
    // Verify in cache entry role stats
    std::array<size_t, kNumCacheEntryRoles> cache_entry_role_counts;
    std::map<std::string, std::string> values;
    EXPECT_TRUE(db_->GetMapProperty(DB::Properties::kFastBlockCacheEntryStats,
                                    &values));
    for (size_t i = 0; i < kNumCacheEntryRoles; ++i) {
      auto role = static_cast<CacheEntryRole>(i);
      cache_entry_role_counts[i] =
          ParseSizeT(values[BlockCacheEntryStatsMapKeys::EntryCount(role)]);
    }
    return cache_entry_role_counts;
  }
};

TEST_F(DBBlockCacheTest, IteratorBlockCacheUsage) {
  ReadOptions read_options;
  read_options.fill_cache = false;
  auto table_options = GetTableOptions();
  auto options = GetOptions(table_options);
  InitTable(options);

  LRUCacheOptions co;
  co.capacity = 0;
  co.num_shard_bits = 0;
  co.strict_capacity_limit = false;
  // Needed not to count entry stats collector
  co.metadata_charge_policy = kDontChargeCacheMetadata;
  std::shared_ptr<Cache> cache = NewLRUCache(co);
  table_options.block_cache = cache;
  options.table_factory.reset(NewBlockBasedTableFactory(table_options));
  Reopen(options);
  RecordCacheCounters(options);

  std::vector<std::unique_ptr<Iterator>> iterators(kNumBlocks - 1);
  Iterator* iter = nullptr;

  ASSERT_EQ(0, cache->GetUsage());
  iter = db_->NewIterator(read_options);
  iter->Seek(std::to_string(0));
  ASSERT_LT(0, cache->GetUsage());
  delete iter;
  iter = nullptr;
  ASSERT_EQ(0, cache->GetUsage());
}

TEST_F(DBBlockCacheTest, TestWithoutCompressedBlockCache) {
  ReadOptions read_options;
  auto table_options = GetTableOptions();
  auto options = GetOptions(table_options);
  InitTable(options);

  LRUCacheOptions co;
  co.capacity = 0;
  co.num_shard_bits = 0;
  co.strict_capacity_limit = false;
  // Needed not to count entry stats collector
  co.metadata_charge_policy = kDontChargeCacheMetadata;
  std::shared_ptr<Cache> cache = NewLRUCache(co);
  table_options.block_cache = cache;
  options.table_factory.reset(NewBlockBasedTableFactory(table_options));
  Reopen(options);
  RecordCacheCounters(options);

  std::vector<std::unique_ptr<Iterator>> iterators(kNumBlocks - 1);
  Iterator* iter = nullptr;

  // Load blocks into cache.
  for (size_t i = 0; i + 1 < kNumBlocks; i++) {
    iter = db_->NewIterator(read_options);
    iter->Seek(std::to_string(i));
    ASSERT_OK(iter->status());
    CheckCacheCounters(options, 1, 0, 1, 0);
    iterators[i].reset(iter);
  }
  size_t usage = cache->GetUsage();
  ASSERT_LT(0, usage);
  cache->SetCapacity(usage);
  ASSERT_EQ(usage, cache->GetPinnedUsage());

  // Test with strict capacity limit.
  cache->SetStrictCapacityLimit(true);
  iter = db_->NewIterator(read_options);
  iter->Seek(std::to_string(kNumBlocks - 1));
  ASSERT_TRUE(iter->status().IsMemoryLimit());
  CheckCacheCounters(options, 1, 0, 0, 1);
  delete iter;
  iter = nullptr;

  // Release iterators and access cache again.
  for (size_t i = 0; i + 1 < kNumBlocks; i++) {
    iterators[i].reset();
    CheckCacheCounters(options, 0, 0, 0, 0);
  }
  ASSERT_EQ(0, cache->GetPinnedUsage());
  for (size_t i = 0; i + 1 < kNumBlocks; i++) {
    iter = db_->NewIterator(read_options);
    iter->Seek(std::to_string(i));
    ASSERT_OK(iter->status());
    CheckCacheCounters(options, 0, 1, 0, 0);
    iterators[i].reset(iter);
  }
}

#ifdef SNAPPY

namespace {
class PersistentCacheFromCache : public PersistentCache {
 public:
  PersistentCacheFromCache(std::shared_ptr<Cache> cache, bool read_only)
      : cache_(cache), read_only_(read_only) {}

  Status Insert(const Slice& key, const char* data,
                const size_t size) override {
    if (read_only_) {
      return Status::NotSupported();
    }
    std::unique_ptr<char[]> copy{new char[size]};
    std::copy_n(data, size, copy.get());
    Status s = cache_.Insert(key, copy.get(), size);
    if (s.ok()) {
      copy.release();
    }
    return s;
  }

  Status Lookup(const Slice& key, std::unique_ptr<char[]>* data,
                size_t* size) override {
    auto handle = cache_.Lookup(key);
    if (handle) {
      char* ptr = cache_.Value(handle);
      *size = cache_.get()->GetCharge(handle);
      data->reset(new char[*size]);
      std::copy_n(ptr, *size, data->get());
      cache_.Release(handle);
      return Status::OK();
    } else {
      return Status::NotFound();
    }
  }

  bool IsCompressed() override { return false; }

  StatsType Stats() override { return StatsType(); }

  std::string GetPrintableOptions() const override { return ""; }

  uint64_t NewId() override { return cache_.get()->NewId(); }

 private:
  BasicTypedSharedCacheInterface<char[], CacheEntryRole::kMisc> cache_;
  bool read_only_;
};

class ReadOnlyCacheWrapper : public CacheWrapper {
 public:
  using CacheWrapper::CacheWrapper;

<<<<<<< HEAD
  using Cache::Insert;
  Status Insert(const Slice& /*key*/, Cache::ObjectPtr /*value*/,
                const CacheItemHelper* /*helper*/, size_t /*charge*/,
                Handle** /*handle*/, Priority /*priority*/) override {
=======
  const char* Name() const override { return "ReadOnlyCacheWrapper"; }

  Status Insert(const Slice& /*key*/, Cache::ObjectPtr /*value*/,
                const CacheItemHelper* /*helper*/, size_t /*charge*/,
                Handle** /*handle*/, Priority /*priority*/,
                const Slice& /*compressed*/,
                CompressionType /*type*/) override {
>>>>>>> 49ce8a10
    return Status::NotSupported();
  }
};

}  // anonymous namespace
<<<<<<< HEAD

TEST_F(DBBlockCacheTest, TestWithSameCompressed) {
  auto table_options = GetTableOptions();
  auto options = GetOptions(table_options);
  InitTable(options);

  std::shared_ptr<Cache> rw_cache{NewLRUCache(1000000)};
  std::shared_ptr<PersistentCacheFromCache> rw_pcache{
      new PersistentCacheFromCache(rw_cache, /*read_only*/ false)};
  // Exercise some obscure behavior with read-only wrappers
  std::shared_ptr<Cache> ro_cache{new ReadOnlyCacheWrapper(rw_cache)};
  std::shared_ptr<PersistentCacheFromCache> ro_pcache{
      new PersistentCacheFromCache(rw_cache, /*read_only*/ true)};

  // Simple same pointer
  table_options.block_cache = rw_cache;
  table_options.block_cache_compressed = rw_cache;
  table_options.persistent_cache.reset();
  options.table_factory.reset(NewBlockBasedTableFactory(table_options));
  ASSERT_EQ(TryReopen(options).ToString(),
            "Invalid argument: block_cache same as block_cache_compressed not "
            "currently supported, and would be bad for performance anyway");

  // Other cases
  table_options.block_cache = ro_cache;
  table_options.block_cache_compressed = rw_cache;
  table_options.persistent_cache.reset();
  options.table_factory.reset(NewBlockBasedTableFactory(table_options));
  ASSERT_EQ(TryReopen(options).ToString(),
            "Invalid argument: block_cache and block_cache_compressed share "
            "the same key space, which is not supported");

  table_options.block_cache = rw_cache;
  table_options.block_cache_compressed = ro_cache;
  table_options.persistent_cache.reset();
  options.table_factory.reset(NewBlockBasedTableFactory(table_options));
  ASSERT_EQ(TryReopen(options).ToString(),
            "Invalid argument: block_cache_compressed and block_cache share "
            "the same key space, which is not supported");

  table_options.block_cache = ro_cache;
  table_options.block_cache_compressed.reset();
  table_options.persistent_cache = rw_pcache;
  options.table_factory.reset(NewBlockBasedTableFactory(table_options));
  ASSERT_EQ(TryReopen(options).ToString(),
            "Invalid argument: block_cache and persistent_cache share the same "
            "key space, which is not supported");

  table_options.block_cache = rw_cache;
  table_options.block_cache_compressed.reset();
  table_options.persistent_cache = ro_pcache;
  options.table_factory.reset(NewBlockBasedTableFactory(table_options));
  ASSERT_EQ(TryReopen(options).ToString(),
            "Invalid argument: persistent_cache and block_cache share the same "
            "key space, which is not supported");

  table_options.block_cache.reset();
  table_options.no_block_cache = true;
  table_options.block_cache_compressed = ro_cache;
  table_options.persistent_cache = rw_pcache;
  options.table_factory.reset(NewBlockBasedTableFactory(table_options));
  ASSERT_EQ(TryReopen(options).ToString(),
            "Invalid argument: block_cache_compressed and persistent_cache "
            "share the same key space, which is not supported");

  table_options.block_cache.reset();
  table_options.no_block_cache = true;
  table_options.block_cache_compressed = rw_cache;
  table_options.persistent_cache = ro_pcache;
  options.table_factory.reset(NewBlockBasedTableFactory(table_options));
  ASSERT_EQ(TryReopen(options).ToString(),
            "Invalid argument: persistent_cache and block_cache_compressed "
            "share the same key space, which is not supported");
}
=======
>>>>>>> 49ce8a10
#endif  // SNAPPY


// Make sure that when options.block_cache is set, after a new table is
// created its index/filter blocks are added to block cache.
TEST_F(DBBlockCacheTest, IndexAndFilterBlocksOfNewTableAddedToCache) {
  Options options = CurrentOptions();
  options.create_if_missing = true;
  options.statistics = ROCKSDB_NAMESPACE::CreateDBStatistics();
  BlockBasedTableOptions table_options;
  table_options.cache_index_and_filter_blocks = true;
  table_options.filter_policy.reset(NewBloomFilterPolicy(20));
  options.table_factory.reset(NewBlockBasedTableFactory(table_options));
  CreateAndReopenWithCF({"pikachu"}, options);

  ASSERT_OK(Put(1, "key", "val"));
  // Create a new table.
  ASSERT_OK(Flush(1));

  // index/filter blocks added to block cache right after table creation.
  ASSERT_EQ(1, TestGetTickerCount(options, BLOCK_CACHE_INDEX_MISS));
  ASSERT_EQ(1, TestGetTickerCount(options, BLOCK_CACHE_FILTER_MISS));
  ASSERT_EQ(2, /* only index/filter were added */
            TestGetTickerCount(options, BLOCK_CACHE_ADD));
  ASSERT_EQ(0, TestGetTickerCount(options, BLOCK_CACHE_DATA_MISS));
  uint64_t int_num;
  ASSERT_TRUE(
      dbfull()->GetIntProperty("rocksdb.estimate-table-readers-mem", &int_num));
  ASSERT_EQ(int_num, 0U);

  // Make sure filter block is in cache.
  std::string value;
  ReadOptions ropt;
  db_->KeyMayExist(ReadOptions(), handles_[1], "key", &value);

  // Miss count should remain the same.
  ASSERT_EQ(1, TestGetTickerCount(options, BLOCK_CACHE_FILTER_MISS));
  ASSERT_EQ(1, TestGetTickerCount(options, BLOCK_CACHE_FILTER_HIT));

  db_->KeyMayExist(ReadOptions(), handles_[1], "key", &value);
  ASSERT_EQ(1, TestGetTickerCount(options, BLOCK_CACHE_FILTER_MISS));
  ASSERT_EQ(2, TestGetTickerCount(options, BLOCK_CACHE_FILTER_HIT));

  // Make sure index block is in cache.
  auto index_block_hit = TestGetTickerCount(options, BLOCK_CACHE_INDEX_HIT);
  value = Get(1, "key");
  ASSERT_EQ(1, TestGetTickerCount(options, BLOCK_CACHE_INDEX_MISS));
  ASSERT_EQ(index_block_hit + 1,
            TestGetTickerCount(options, BLOCK_CACHE_INDEX_HIT));

  value = Get(1, "key");
  ASSERT_EQ(1, TestGetTickerCount(options, BLOCK_CACHE_INDEX_MISS));
  ASSERT_EQ(index_block_hit + 2,
            TestGetTickerCount(options, BLOCK_CACHE_INDEX_HIT));
}

// With fill_cache = false, fills up the cache, then iterates over the entire
// db, verify dummy entries inserted in `BlockBasedTable::NewDataBlockIterator`
// does not cause heap-use-after-free errors in COMPILE_WITH_ASAN=1 runs
TEST_F(DBBlockCacheTest, FillCacheAndIterateDB) {
  ReadOptions read_options;
  read_options.fill_cache = false;
  auto table_options = GetTableOptions();
  auto options = GetOptions(table_options);
  InitTable(options);

  std::shared_ptr<Cache> cache = NewLRUCache(10, 0, true);
  table_options.block_cache = cache;
  options.table_factory.reset(NewBlockBasedTableFactory(table_options));
  Reopen(options);
  ASSERT_OK(Put("key1", "val1"));
  ASSERT_OK(Put("key2", "val2"));
  ASSERT_OK(Flush());
  ASSERT_OK(Put("key3", "val3"));
  ASSERT_OK(Put("key4", "val4"));
  ASSERT_OK(Flush());
  ASSERT_OK(Put("key5", "val5"));
  ASSERT_OK(Put("key6", "val6"));
  ASSERT_OK(Flush());

  Iterator* iter = nullptr;

  iter = db_->NewIterator(read_options);
  iter->Seek(std::to_string(0));
  while (iter->Valid()) {
    iter->Next();
  }
  ASSERT_OK(iter->status());
  delete iter;
  iter = nullptr;
}

TEST_F(DBBlockCacheTest, IndexAndFilterBlocksStats) {
  Options options = CurrentOptions();
  options.create_if_missing = true;
  options.statistics = ROCKSDB_NAMESPACE::CreateDBStatistics();
  BlockBasedTableOptions table_options;
  table_options.cache_index_and_filter_blocks = true;
  LRUCacheOptions co;
  // 500 bytes are enough to hold the first two blocks
  co.capacity = 500;
  co.num_shard_bits = 0;
  co.strict_capacity_limit = false;
  co.metadata_charge_policy = kDontChargeCacheMetadata;
  std::shared_ptr<Cache> cache = NewLRUCache(co);
  table_options.block_cache = cache;
  table_options.filter_policy.reset(NewBloomFilterPolicy(20, true));
  options.table_factory.reset(NewBlockBasedTableFactory(table_options));
  CreateAndReopenWithCF({"pikachu"}, options);

  ASSERT_OK(Put(1, "longer_key", "val"));
  // Create a new table
  ASSERT_OK(Flush(1));
  size_t index_bytes_insert =
      TestGetTickerCount(options, BLOCK_CACHE_INDEX_BYTES_INSERT);
  size_t filter_bytes_insert =
      TestGetTickerCount(options, BLOCK_CACHE_FILTER_BYTES_INSERT);
  ASSERT_GT(index_bytes_insert, 0);
  ASSERT_GT(filter_bytes_insert, 0);
  ASSERT_EQ(cache->GetUsage(), index_bytes_insert + filter_bytes_insert);
  // set the cache capacity to the current usage
  cache->SetCapacity(index_bytes_insert + filter_bytes_insert);
  // Note that the second key needs to be no longer than the first one.
  // Otherwise the second index block may not fit in cache.
  ASSERT_OK(Put(1, "key", "val"));
  // Create a new table
  ASSERT_OK(Flush(1));
  // cache evicted old index and block entries
  ASSERT_GT(TestGetTickerCount(options, BLOCK_CACHE_INDEX_BYTES_INSERT),
            index_bytes_insert);
  ASSERT_GT(TestGetTickerCount(options, BLOCK_CACHE_FILTER_BYTES_INSERT),
            filter_bytes_insert);
}

#if (defined OS_LINUX || defined OS_WIN)
TEST_F(DBBlockCacheTest, WarmCacheWithDataBlocksDuringFlush) {
  Options options = CurrentOptions();
  options.create_if_missing = true;
  options.statistics = ROCKSDB_NAMESPACE::CreateDBStatistics();

  BlockBasedTableOptions table_options;
  table_options.block_cache = NewLRUCache(1 << 25, 0, false);
  table_options.cache_index_and_filter_blocks = false;
  table_options.prepopulate_block_cache =
      BlockBasedTableOptions::PrepopulateBlockCache::kFlushOnly;
  options.table_factory.reset(NewBlockBasedTableFactory(table_options));
  DestroyAndReopen(options);

  std::string value(kValueSize, 'a');
  for (size_t i = 1; i <= kNumBlocks; i++) {
    ASSERT_OK(Put(std::to_string(i), value));
    ASSERT_OK(Flush());
    ASSERT_EQ(i, options.statistics->getTickerCount(BLOCK_CACHE_DATA_ADD));
    ASSERT_EQ(value, Get(std::to_string(i)));
    ASSERT_EQ(0, options.statistics->getTickerCount(BLOCK_CACHE_DATA_MISS));
    ASSERT_EQ(i, options.statistics->getTickerCount(BLOCK_CACHE_DATA_HIT));
  }
  // Verify compaction not counted
  ASSERT_OK(db_->CompactRange(CompactRangeOptions(), /*begin=*/nullptr,
                              /*end=*/nullptr));
  EXPECT_EQ(kNumBlocks,
            options.statistics->getTickerCount(BLOCK_CACHE_DATA_ADD));
}

// This test cache data, index and filter blocks during flush.
class DBBlockCacheTest1 : public DBTestBase,
                          public ::testing::WithParamInterface<uint32_t> {
 public:
  const size_t kNumBlocks = 10;
  const size_t kValueSize = 100;
  DBBlockCacheTest1() : DBTestBase("db_block_cache_test1", true) {}
};

INSTANTIATE_TEST_CASE_P(DBBlockCacheTest1, DBBlockCacheTest1,
                        ::testing::Values(1, 2));

TEST_P(DBBlockCacheTest1, WarmCacheWithBlocksDuringFlush) {
  Options options = CurrentOptions();
  options.create_if_missing = true;
  options.disable_auto_compactions = true;
  options.statistics = ROCKSDB_NAMESPACE::CreateDBStatistics();

  BlockBasedTableOptions table_options;
  table_options.block_cache = NewLRUCache(1 << 25, 0, false);

  uint32_t filter_type = GetParam();
  switch (filter_type) {
    case 1:  // partition_filter
      table_options.partition_filters = true;
      table_options.index_type =
          BlockBasedTableOptions::IndexType::kTwoLevelIndexSearch;
      table_options.filter_policy.reset(NewBloomFilterPolicy(10));
      break;
    case 2:  // full filter
      table_options.filter_policy.reset(NewBloomFilterPolicy(10));
      break;
    default:
      assert(false);
  }

  table_options.cache_index_and_filter_blocks = true;
  table_options.prepopulate_block_cache =
      BlockBasedTableOptions::PrepopulateBlockCache::kFlushOnly;
  options.table_factory.reset(NewBlockBasedTableFactory(table_options));
  DestroyAndReopen(options);

  std::string value(kValueSize, 'a');
  for (size_t i = 1; i <= kNumBlocks; i++) {
    ASSERT_OK(Put(std::to_string(i), value));
    ASSERT_OK(Flush());
    ASSERT_EQ(i, options.statistics->getTickerCount(BLOCK_CACHE_DATA_ADD));
    if (filter_type == 1) {
      ASSERT_EQ(2 * i,
                options.statistics->getTickerCount(BLOCK_CACHE_INDEX_ADD));
      ASSERT_EQ(2 * i,
                options.statistics->getTickerCount(BLOCK_CACHE_FILTER_ADD));
    } else {
      ASSERT_EQ(i, options.statistics->getTickerCount(BLOCK_CACHE_INDEX_ADD));
      ASSERT_EQ(i, options.statistics->getTickerCount(BLOCK_CACHE_FILTER_ADD));
    }
    ASSERT_EQ(value, Get(std::to_string(i)));

    ASSERT_EQ(0, options.statistics->getTickerCount(BLOCK_CACHE_DATA_MISS));
    ASSERT_EQ(i, options.statistics->getTickerCount(BLOCK_CACHE_DATA_HIT));

    ASSERT_EQ(0, options.statistics->getTickerCount(BLOCK_CACHE_INDEX_MISS));
    ASSERT_EQ(i * 3, options.statistics->getTickerCount(BLOCK_CACHE_INDEX_HIT));
    if (filter_type == 1) {
      ASSERT_EQ(i * 3,
                options.statistics->getTickerCount(BLOCK_CACHE_FILTER_HIT));
    } else {
      ASSERT_EQ(i * 2,
                options.statistics->getTickerCount(BLOCK_CACHE_FILTER_HIT));
    }
    ASSERT_EQ(0, options.statistics->getTickerCount(BLOCK_CACHE_FILTER_MISS));
  }

  // Verify compaction not counted
  CompactRangeOptions cro;
  // Ensure files are rewritten, not just trivially moved.
  cro.bottommost_level_compaction = BottommostLevelCompaction::kForceOptimized;
  ASSERT_OK(db_->CompactRange(cro, /*begin=*/nullptr, /*end=*/nullptr));
  EXPECT_EQ(kNumBlocks,
            options.statistics->getTickerCount(BLOCK_CACHE_DATA_ADD));
  // Index and filter blocks are automatically warmed when the new table file
  // is automatically opened at the end of compaction. This is not easily
  // disabled so results in the new index and filter blocks being warmed.
  if (filter_type == 1) {
    EXPECT_EQ(2 * (1 + kNumBlocks),
              options.statistics->getTickerCount(BLOCK_CACHE_INDEX_ADD));
    EXPECT_EQ(2 * (1 + kNumBlocks),
              options.statistics->getTickerCount(BLOCK_CACHE_FILTER_ADD));
  } else {
    EXPECT_EQ(1 + kNumBlocks,
              options.statistics->getTickerCount(BLOCK_CACHE_INDEX_ADD));
    EXPECT_EQ(1 + kNumBlocks,
              options.statistics->getTickerCount(BLOCK_CACHE_FILTER_ADD));
  }
}

TEST_F(DBBlockCacheTest, DynamicallyWarmCacheDuringFlush) {
  Options options = CurrentOptions();
  options.create_if_missing = true;
  options.statistics = ROCKSDB_NAMESPACE::CreateDBStatistics();

  BlockBasedTableOptions table_options;
  table_options.block_cache = NewLRUCache(1 << 25, 0, false);
  table_options.cache_index_and_filter_blocks = false;
  table_options.prepopulate_block_cache =
      BlockBasedTableOptions::PrepopulateBlockCache::kFlushOnly;

  options.table_factory.reset(NewBlockBasedTableFactory(table_options));
  DestroyAndReopen(options);

  std::string value(kValueSize, 'a');

  for (size_t i = 1; i <= 5; i++) {
    ASSERT_OK(Put(std::to_string(i), value));
    ASSERT_OK(Flush());
    ASSERT_EQ(1,
              options.statistics->getAndResetTickerCount(BLOCK_CACHE_DATA_ADD));

    ASSERT_EQ(value, Get(std::to_string(i)));
    ASSERT_EQ(0,
              options.statistics->getAndResetTickerCount(BLOCK_CACHE_DATA_ADD));
    ASSERT_EQ(
        0, options.statistics->getAndResetTickerCount(BLOCK_CACHE_DATA_MISS));
    ASSERT_EQ(1,
              options.statistics->getAndResetTickerCount(BLOCK_CACHE_DATA_HIT));
  }

  ASSERT_OK(dbfull()->SetOptions(
      {{"block_based_table_factory", "{prepopulate_block_cache=kDisable;}"}}));

  for (size_t i = 6; i <= kNumBlocks; i++) {
    ASSERT_OK(Put(std::to_string(i), value));
    ASSERT_OK(Flush());
    ASSERT_EQ(0,
              options.statistics->getAndResetTickerCount(BLOCK_CACHE_DATA_ADD));

    ASSERT_EQ(value, Get(std::to_string(i)));
    ASSERT_EQ(1,
              options.statistics->getAndResetTickerCount(BLOCK_CACHE_DATA_ADD));
    ASSERT_EQ(
        1, options.statistics->getAndResetTickerCount(BLOCK_CACHE_DATA_MISS));
    ASSERT_EQ(0,
              options.statistics->getAndResetTickerCount(BLOCK_CACHE_DATA_HIT));
  }
}
#endif

namespace {

// A mock cache wraps LRUCache, and record how many entries have been
// inserted for each priority.
class MockCache : public LRUCache {
 public:
  static uint32_t high_pri_insert_count;
  static uint32_t low_pri_insert_count;

  MockCache()
      : LRUCache(LRUCacheOptions(
            size_t{1} << 25 /*capacity*/, 0 /*num_shard_bits*/,
            false /*strict_capacity_limit*/, 0.0 /*high_pri_pool_ratio*/)) {}

  using ShardedCache::Insert;

  Status Insert(const Slice& key, Cache::ObjectPtr value,
                const Cache::CacheItemHelper* helper, size_t charge,
<<<<<<< HEAD
                Handle** handle, Priority priority) override {
=======
                Handle** handle, Priority priority, const Slice& compressed,
                CompressionType type) override {
>>>>>>> 49ce8a10
    if (priority == Priority::LOW) {
      low_pri_insert_count++;
    } else {
      high_pri_insert_count++;
    }
<<<<<<< HEAD
    return LRUCache::Insert(key, value, helper, charge, handle, priority);
=======
    return LRUCache::Insert(key, value, helper, charge, handle, priority,
                            compressed, type);
>>>>>>> 49ce8a10
  }
};

uint32_t MockCache::high_pri_insert_count = 0;
uint32_t MockCache::low_pri_insert_count = 0;

}  // anonymous namespace

TEST_F(DBBlockCacheTest, IndexAndFilterBlocksCachePriority) {
  for (auto priority : {Cache::Priority::LOW, Cache::Priority::HIGH}) {
    Options options = CurrentOptions();
    options.create_if_missing = true;
    options.statistics = ROCKSDB_NAMESPACE::CreateDBStatistics();
    BlockBasedTableOptions table_options;
    table_options.cache_index_and_filter_blocks = true;
    table_options.block_cache.reset(new MockCache());
    table_options.filter_policy.reset(NewBloomFilterPolicy(20));
    table_options.cache_index_and_filter_blocks_with_high_priority =
        priority == Cache::Priority::HIGH ? true : false;
    options.table_factory.reset(NewBlockBasedTableFactory(table_options));
    DestroyAndReopen(options);

    MockCache::high_pri_insert_count = 0;
    MockCache::low_pri_insert_count = 0;

    // Create a new table.
    ASSERT_OK(Put("foo", "value"));
    ASSERT_OK(Put("bar", "value"));
    ASSERT_OK(Flush());
    ASSERT_EQ(1, NumTableFilesAtLevel(0));

    // index/filter blocks added to block cache right after table creation.
    ASSERT_EQ(1, TestGetTickerCount(options, BLOCK_CACHE_INDEX_MISS));
    ASSERT_EQ(1, TestGetTickerCount(options, BLOCK_CACHE_FILTER_MISS));
    ASSERT_EQ(2, /* only index/filter were added */
              TestGetTickerCount(options, BLOCK_CACHE_ADD));
    ASSERT_EQ(0, TestGetTickerCount(options, BLOCK_CACHE_DATA_MISS));
    if (priority == Cache::Priority::LOW) {
      ASSERT_EQ(0u, MockCache::high_pri_insert_count);
      ASSERT_EQ(2u, MockCache::low_pri_insert_count);
    } else {
      ASSERT_EQ(2u, MockCache::high_pri_insert_count);
      ASSERT_EQ(0u, MockCache::low_pri_insert_count);
    }

    // Access data block.
    ASSERT_EQ("value", Get("foo"));

    ASSERT_EQ(1, TestGetTickerCount(options, BLOCK_CACHE_INDEX_MISS));
    ASSERT_EQ(1, TestGetTickerCount(options, BLOCK_CACHE_FILTER_MISS));
    ASSERT_EQ(3, /*adding data block*/
              TestGetTickerCount(options, BLOCK_CACHE_ADD));
    ASSERT_EQ(1, TestGetTickerCount(options, BLOCK_CACHE_DATA_MISS));

    // Data block should be inserted with low priority.
    if (priority == Cache::Priority::LOW) {
      ASSERT_EQ(0u, MockCache::high_pri_insert_count);
      ASSERT_EQ(3u, MockCache::low_pri_insert_count);
    } else {
      ASSERT_EQ(2u, MockCache::high_pri_insert_count);
      ASSERT_EQ(1u, MockCache::low_pri_insert_count);
    }
  }
}

namespace {

// An LRUCache wrapper that can falsely report "not found" on Lookup.
// This allows us to manipulate BlockBasedTableReader into thinking
// another thread inserted the data in between Lookup and Insert,
// while mostly preserving the LRUCache interface/behavior.
class LookupLiarCache : public CacheWrapper {
  int nth_lookup_not_found_ = 0;

 public:
  explicit LookupLiarCache(std::shared_ptr<Cache> target)
      : CacheWrapper(std::move(target)) {}

<<<<<<< HEAD
  using Cache::Lookup;
  Handle* Lookup(const Slice& key, const CacheItemHelper* helper = nullptr,
                 CreateContext* create_context = nullptr,
                 Priority priority = Priority::LOW, bool wait = true,
=======
  const char* Name() const override { return "LookupLiarCache"; }

  Handle* Lookup(const Slice& key, const CacheItemHelper* helper = nullptr,
                 CreateContext* create_context = nullptr,
                 Priority priority = Priority::LOW,
>>>>>>> 49ce8a10
                 Statistics* stats = nullptr) override {
    if (nth_lookup_not_found_ == 1) {
      nth_lookup_not_found_ = 0;
      return nullptr;
    }
    if (nth_lookup_not_found_ > 1) {
      --nth_lookup_not_found_;
    }
<<<<<<< HEAD
    return CacheWrapper::Lookup(key, helper, create_context, priority, wait,
                                stats);
=======
    return CacheWrapper::Lookup(key, helper, create_context, priority, stats);
>>>>>>> 49ce8a10
  }

  // 1 == next lookup, 2 == after next, etc.
  void SetNthLookupNotFound(int n) { nth_lookup_not_found_ = n; }
};

}  // anonymous namespace

TEST_F(DBBlockCacheTest, AddRedundantStats) {
  const size_t capacity = size_t{1} << 25;
  const int num_shard_bits = 0;  // 1 shard
  int iterations_tested = 0;
  for (std::shared_ptr<Cache> base_cache :
       {NewLRUCache(capacity, num_shard_bits),
        // FixedHyperClockCache
        HyperClockCacheOptions(
            capacity,
            BlockBasedTableOptions().block_size /*estimated_value_size*/,
            num_shard_bits)
<<<<<<< HEAD
=======
            .MakeSharedCache(),
        // AutoHyperClockCache
        HyperClockCacheOptions(capacity, 0 /*estimated_value_size*/,
                               num_shard_bits)
>>>>>>> 49ce8a10
            .MakeSharedCache()}) {
    if (!base_cache) {
      // Skip clock cache when not supported
      continue;
    }
    ++iterations_tested;
    Options options = CurrentOptions();
    options.create_if_missing = true;
    options.statistics = ROCKSDB_NAMESPACE::CreateDBStatistics();

    std::shared_ptr<LookupLiarCache> cache =
        std::make_shared<LookupLiarCache>(base_cache);

    BlockBasedTableOptions table_options;
    table_options.cache_index_and_filter_blocks = true;
    table_options.block_cache = cache;
    table_options.filter_policy.reset(NewBloomFilterPolicy(50));
    options.table_factory.reset(NewBlockBasedTableFactory(table_options));
    DestroyAndReopen(options);

    // Create a new table.
    ASSERT_OK(Put("foo", "value"));
    ASSERT_OK(Put("bar", "value"));
    ASSERT_OK(Flush());
    ASSERT_EQ(1, NumTableFilesAtLevel(0));

    // Normal access filter+index+data.
    ASSERT_EQ("value", Get("foo"));

    ASSERT_EQ(1, TestGetTickerCount(options, BLOCK_CACHE_INDEX_ADD));
    ASSERT_EQ(1, TestGetTickerCount(options, BLOCK_CACHE_FILTER_ADD));
    ASSERT_EQ(1, TestGetTickerCount(options, BLOCK_CACHE_DATA_ADD));
    // --------
    ASSERT_EQ(3, TestGetTickerCount(options, BLOCK_CACHE_ADD));

    ASSERT_EQ(0, TestGetTickerCount(options, BLOCK_CACHE_INDEX_ADD_REDUNDANT));
    ASSERT_EQ(0, TestGetTickerCount(options, BLOCK_CACHE_FILTER_ADD_REDUNDANT));
    ASSERT_EQ(0, TestGetTickerCount(options, BLOCK_CACHE_DATA_ADD_REDUNDANT));
    // --------
    ASSERT_EQ(0, TestGetTickerCount(options, BLOCK_CACHE_ADD_REDUNDANT));

    // Againt access filter+index+data, but force redundant load+insert on index
    cache->SetNthLookupNotFound(2);
    ASSERT_EQ("value", Get("bar"));

    ASSERT_EQ(2, TestGetTickerCount(options, BLOCK_CACHE_INDEX_ADD));
    ASSERT_EQ(1, TestGetTickerCount(options, BLOCK_CACHE_FILTER_ADD));
    ASSERT_EQ(1, TestGetTickerCount(options, BLOCK_CACHE_DATA_ADD));
    // --------
    ASSERT_EQ(4, TestGetTickerCount(options, BLOCK_CACHE_ADD));

    ASSERT_EQ(1, TestGetTickerCount(options, BLOCK_CACHE_INDEX_ADD_REDUNDANT));
    ASSERT_EQ(0, TestGetTickerCount(options, BLOCK_CACHE_FILTER_ADD_REDUNDANT));
    ASSERT_EQ(0, TestGetTickerCount(options, BLOCK_CACHE_DATA_ADD_REDUNDANT));
    // --------
    ASSERT_EQ(1, TestGetTickerCount(options, BLOCK_CACHE_ADD_REDUNDANT));

    // Access just filter (with high probability), and force redundant
    // load+insert
    cache->SetNthLookupNotFound(1);
    ASSERT_EQ("NOT_FOUND", Get("this key was not added"));

    EXPECT_EQ(2, TestGetTickerCount(options, BLOCK_CACHE_INDEX_ADD));
    EXPECT_EQ(2, TestGetTickerCount(options, BLOCK_CACHE_FILTER_ADD));
    EXPECT_EQ(1, TestGetTickerCount(options, BLOCK_CACHE_DATA_ADD));
    // --------
    EXPECT_EQ(5, TestGetTickerCount(options, BLOCK_CACHE_ADD));

    EXPECT_EQ(1, TestGetTickerCount(options, BLOCK_CACHE_INDEX_ADD_REDUNDANT));
    EXPECT_EQ(1, TestGetTickerCount(options, BLOCK_CACHE_FILTER_ADD_REDUNDANT));
    EXPECT_EQ(0, TestGetTickerCount(options, BLOCK_CACHE_DATA_ADD_REDUNDANT));
    // --------
    EXPECT_EQ(2, TestGetTickerCount(options, BLOCK_CACHE_ADD_REDUNDANT));

    // Access just data, forcing redundant load+insert
    ReadOptions read_options;
    std::unique_ptr<Iterator> iter{db_->NewIterator(read_options)};
    cache->SetNthLookupNotFound(1);
    iter->SeekToFirst();
    ASSERT_TRUE(iter->Valid());
    ASSERT_EQ(iter->key(), "bar");

    EXPECT_EQ(2, TestGetTickerCount(options, BLOCK_CACHE_INDEX_ADD));
    EXPECT_EQ(2, TestGetTickerCount(options, BLOCK_CACHE_FILTER_ADD));
    EXPECT_EQ(2, TestGetTickerCount(options, BLOCK_CACHE_DATA_ADD));
    // --------
    EXPECT_EQ(6, TestGetTickerCount(options, BLOCK_CACHE_ADD));

    EXPECT_EQ(1, TestGetTickerCount(options, BLOCK_CACHE_INDEX_ADD_REDUNDANT));
    EXPECT_EQ(1, TestGetTickerCount(options, BLOCK_CACHE_FILTER_ADD_REDUNDANT));
    EXPECT_EQ(1, TestGetTickerCount(options, BLOCK_CACHE_DATA_ADD_REDUNDANT));
    // --------
    EXPECT_EQ(3, TestGetTickerCount(options, BLOCK_CACHE_ADD_REDUNDANT));
  }
  EXPECT_GE(iterations_tested, 1);
}

TEST_F(DBBlockCacheTest, ParanoidFileChecks) {
  Options options = CurrentOptions();
  options.create_if_missing = true;
  options.statistics = ROCKSDB_NAMESPACE::CreateDBStatistics();
  options.level0_file_num_compaction_trigger = 2;
  options.paranoid_file_checks = true;
  BlockBasedTableOptions table_options;
  table_options.cache_index_and_filter_blocks = false;
  table_options.filter_policy.reset(NewBloomFilterPolicy(20));
  options.table_factory.reset(NewBlockBasedTableFactory(table_options));
  CreateAndReopenWithCF({"pikachu"}, options);

  ASSERT_OK(Put(1, "1_key", "val"));
  ASSERT_OK(Put(1, "9_key", "val"));
  // Create a new table.
  ASSERT_OK(Flush(1));
  ASSERT_EQ(1, /* read and cache data block */
            TestGetTickerCount(options, BLOCK_CACHE_ADD));

  ASSERT_OK(Put(1, "1_key2", "val2"));
  ASSERT_OK(Put(1, "9_key2", "val2"));
  // Create a new SST file. This will further trigger a compaction
  // and generate another file.
  ASSERT_OK(Flush(1));
  ASSERT_OK(dbfull()->TEST_WaitForCompact());
  ASSERT_EQ(3, /* Totally 3 files created up to now */
            TestGetTickerCount(options, BLOCK_CACHE_ADD));

  // After disabling options.paranoid_file_checks. NO further block
  // is added after generating a new file.
  ASSERT_OK(
      dbfull()->SetOptions(handles_[1], {{"paranoid_file_checks", "false"}}));

  ASSERT_OK(Put(1, "1_key3", "val3"));
  ASSERT_OK(Put(1, "9_key3", "val3"));
  ASSERT_OK(Flush(1));
  ASSERT_OK(Put(1, "1_key4", "val4"));
  ASSERT_OK(Put(1, "9_key4", "val4"));
  ASSERT_OK(Flush(1));
  ASSERT_OK(dbfull()->TEST_WaitForCompact());
  ASSERT_EQ(3, /* Totally 3 files created up to now */
            TestGetTickerCount(options, BLOCK_CACHE_ADD));
}

TEST_F(DBBlockCacheTest, CacheCompressionDict) {
  const int kNumFiles = 4;
  const int kNumEntriesPerFile = 128;
  const int kNumBytesPerEntry = 1024;

  // Try all the available libraries that support dictionary compression
  std::vector<CompressionType> compression_types;
  if (Zlib_Supported()) {
    compression_types.push_back(kZlibCompression);
  }
  if (LZ4_Supported()) {
    compression_types.push_back(kLZ4Compression);
    compression_types.push_back(kLZ4HCCompression);
  }
  if (ZSTD_Supported()) {
    compression_types.push_back(kZSTD);
  } else if (ZSTDNotFinal_Supported()) {
    compression_types.push_back(kZSTDNotFinalCompression);
  }
  Random rnd(301);
  for (auto compression_type : compression_types) {
    Options options = CurrentOptions();
    options.bottommost_compression = compression_type;
    options.bottommost_compression_opts.max_dict_bytes = 4096;
    options.bottommost_compression_opts.enabled = true;
    options.create_if_missing = true;
    options.num_levels = 2;
    options.statistics = ROCKSDB_NAMESPACE::CreateDBStatistics();
    options.target_file_size_base = kNumEntriesPerFile * kNumBytesPerEntry;
    BlockBasedTableOptions table_options;
    table_options.cache_index_and_filter_blocks = true;
    table_options.block_cache.reset(new MockCache());
    options.table_factory.reset(NewBlockBasedTableFactory(table_options));
    DestroyAndReopen(options);

    RecordCacheCountersForCompressionDict(options);

    for (int i = 0; i < kNumFiles; ++i) {
      ASSERT_EQ(i, NumTableFilesAtLevel(0, 0));
      for (int j = 0; j < kNumEntriesPerFile; ++j) {
        std::string value = rnd.RandomString(kNumBytesPerEntry);
        ASSERT_OK(Put(Key(j * kNumFiles + i), value.c_str()));
      }
      ASSERT_OK(Flush());
    }
    ASSERT_OK(dbfull()->TEST_WaitForCompact());
    ASSERT_EQ(0, NumTableFilesAtLevel(0));
    ASSERT_EQ(kNumFiles, NumTableFilesAtLevel(1));

    // Compression dictionary blocks are preloaded.
    CheckCacheCountersForCompressionDict(
        options, kNumFiles /* expected_compression_dict_misses */,
        0 /* expected_compression_dict_hits */,
        kNumFiles /* expected_compression_dict_inserts */);

    // Seek to a key in a file. It should cause the SST's dictionary meta-block
    // to be read.
    RecordCacheCounters(options);
    RecordCacheCountersForCompressionDict(options);
    ReadOptions read_options;
    ASSERT_NE("NOT_FOUND", Get(Key(kNumFiles * kNumEntriesPerFile - 1)));
    // Two block hits: index and dictionary since they are prefetched
    // One block missed/added: data block
    CheckCacheCounters(options, 1 /* expected_misses */, 2 /* expected_hits */,
                       1 /* expected_inserts */, 0 /* expected_failures */);
    CheckCacheCountersForCompressionDict(
        options, 0 /* expected_compression_dict_misses */,
        1 /* expected_compression_dict_hits */,
        0 /* expected_compression_dict_inserts */);
  }
}

static void ClearCache(Cache* cache) {
  std::deque<std::string> keys;
  Cache::ApplyToAllEntriesOptions opts;
  auto callback = [&](const Slice& key, Cache::ObjectPtr, size_t /*charge*/,
                      const Cache::CacheItemHelper* helper) {
    if (helper && helper->role == CacheEntryRole::kMisc) {
      // Keep the stats collector
      return;
    }
    keys.push_back(key.ToString());
  };
  cache->ApplyToAllEntries(callback, opts);
  for (auto& k : keys) {
    cache->Erase(k);
  }
}

TEST_F(DBBlockCacheTest, CacheEntryRoleStats) {
  const size_t capacity = size_t{1} << 25;
  int iterations_tested = 0;
  for (bool partition : {false, true}) {
    SCOPED_TRACE("Partition? " + std::to_string(partition));
    for (std::shared_ptr<Cache> cache :
         {NewLRUCache(capacity),
          HyperClockCacheOptions(
              capacity,
              BlockBasedTableOptions().block_size /*estimated_value_size*/)
              .MakeSharedCache()}) {
<<<<<<< HEAD
=======
      SCOPED_TRACE(std::string("Cache: ") + cache->Name());
>>>>>>> 49ce8a10
      ++iterations_tested;

      Options options = CurrentOptions();
      SetTimeElapseOnlySleepOnReopen(&options);
      options.create_if_missing = true;
      options.statistics = ROCKSDB_NAMESPACE::CreateDBStatistics();
      options.max_open_files = 13;
      options.table_cache_numshardbits = 0;
      // If this wakes up, it could interfere with test
      options.stats_dump_period_sec = 0;

      BlockBasedTableOptions table_options;
      table_options.block_cache = cache;
      table_options.cache_index_and_filter_blocks = true;
      table_options.filter_policy.reset(NewBloomFilterPolicy(50));
      if (partition) {
        table_options.index_type = BlockBasedTableOptions::kTwoLevelIndexSearch;
        table_options.partition_filters = true;
      }
      table_options.metadata_cache_options.top_level_index_pinning =
          PinningTier::kNone;
      table_options.metadata_cache_options.partition_pinning =
          PinningTier::kNone;
      table_options.metadata_cache_options.unpartitioned_pinning =
          PinningTier::kNone;
      options.table_factory.reset(NewBlockBasedTableFactory(table_options));
      DestroyAndReopen(options);

      // Create a new table.
      ASSERT_OK(Put("foo", "value"));
      ASSERT_OK(Put("bar", "value"));
      ASSERT_OK(Flush());

      ASSERT_OK(Put("zfoo", "value"));
      ASSERT_OK(Put("zbar", "value"));
      ASSERT_OK(Flush());

      ASSERT_EQ(2, NumTableFilesAtLevel(0));

      // Fresh cache
      ClearCache(cache.get());

      std::array<size_t, kNumCacheEntryRoles> expected{};
      // For CacheEntryStatsCollector
      expected[static_cast<size_t>(CacheEntryRole::kMisc)] = 1;
      EXPECT_EQ(expected, GetCacheEntryRoleCountsBg());

      std::array<size_t, kNumCacheEntryRoles> prev_expected = expected;

      // First access only filters
      ASSERT_EQ("NOT_FOUND", Get("different from any key added"));
      expected[static_cast<size_t>(CacheEntryRole::kFilterBlock)] += 2;
      if (partition) {
        expected[static_cast<size_t>(CacheEntryRole::kFilterMetaBlock)] += 2;
      }
      // Within some time window, we will get cached entry stats
      EXPECT_EQ(prev_expected, GetCacheEntryRoleCountsBg());
      // Not enough to force a miss
      env_->MockSleepForSeconds(45);
      EXPECT_EQ(prev_expected, GetCacheEntryRoleCountsBg());
      // Enough to force a miss
      env_->MockSleepForSeconds(601);
      EXPECT_EQ(expected, GetCacheEntryRoleCountsBg());

      // Now access index and data block
      ASSERT_EQ("value", Get("foo"));
      expected[static_cast<size_t>(CacheEntryRole::kIndexBlock)]++;
      if (partition) {
        // top-level
        expected[static_cast<size_t>(CacheEntryRole::kIndexBlock)]++;
      }
      expected[static_cast<size_t>(CacheEntryRole::kDataBlock)]++;
      // Enough to force a miss
      env_->MockSleepForSeconds(601);
      // But inject a simulated long scan so that we need a longer
      // interval to force a miss next time.
      SyncPoint::GetInstance()->SetCallBack(
          "CacheEntryStatsCollector::GetStats:AfterApplyToAllEntries",
          [this](void*) {
            // To spend no more than 0.2% of time scanning, we would need
            // interval of at least 10000s
            env_->MockSleepForSeconds(20);
          });
      SyncPoint::GetInstance()->EnableProcessing();
      EXPECT_EQ(expected, GetCacheEntryRoleCountsBg());
      prev_expected = expected;
      SyncPoint::GetInstance()->DisableProcessing();
      SyncPoint::GetInstance()->ClearAllCallBacks();

      // The same for other file
      ASSERT_EQ("value", Get("zfoo"));
      expected[static_cast<size_t>(CacheEntryRole::kIndexBlock)]++;
      if (partition) {
        // top-level
        expected[static_cast<size_t>(CacheEntryRole::kIndexBlock)]++;
      }
      expected[static_cast<size_t>(CacheEntryRole::kDataBlock)]++;
      // Because of the simulated long scan, this is not enough to force
      // a miss
      env_->MockSleepForSeconds(601);
      EXPECT_EQ(prev_expected, GetCacheEntryRoleCountsBg());
      // But this is enough
      env_->MockSleepForSeconds(10000);
      EXPECT_EQ(expected, GetCacheEntryRoleCountsBg());
      prev_expected = expected;

      // Also check the GetProperty interface
      std::map<std::string, std::string> values;
      ASSERT_TRUE(
          db_->GetMapProperty(DB::Properties::kBlockCacheEntryStats, &values));

      for (size_t i = 0; i < kNumCacheEntryRoles; ++i) {
        auto role = static_cast<CacheEntryRole>(i);
        EXPECT_EQ(std::to_string(expected[i]),
                  values[BlockCacheEntryStatsMapKeys::EntryCount(role)]);
      }

      // Add one for kWriteBuffer
      {
        WriteBufferManager wbm(size_t{1} << 20, cache);
        wbm.ReserveMem(1024);
        expected[static_cast<size_t>(CacheEntryRole::kWriteBuffer)]++;
        // Now we check that the GetProperty interface is more agressive about
        // re-scanning stats, but not totally aggressive.
        // Within some time window, we will get cached entry stats
        env_->MockSleepForSeconds(1);
        EXPECT_EQ(std::to_string(prev_expected[static_cast<size_t>(
                      CacheEntryRole::kWriteBuffer)]),
                  values[BlockCacheEntryStatsMapKeys::EntryCount(
                      CacheEntryRole::kWriteBuffer)]);
        // Not enough for a "background" miss but enough for a "foreground" miss
        env_->MockSleepForSeconds(45);

        ASSERT_TRUE(db_->GetMapProperty(DB::Properties::kBlockCacheEntryStats,
                                        &values));
        EXPECT_EQ(
            std::to_string(
                expected[static_cast<size_t>(CacheEntryRole::kWriteBuffer)]),
            values[BlockCacheEntryStatsMapKeys::EntryCount(
                CacheEntryRole::kWriteBuffer)]);
      }
      prev_expected = expected;

      // With collector pinned in cache, we should be able to hit
      // even if the cache is full
      ClearCache(cache.get());
      Cache::Handle* h = nullptr;
      if (strcmp(cache->Name(), "LRUCache") == 0) {
        ASSERT_OK(cache->Insert("Fill-it-up", nullptr, &kNoopCacheItemHelper,
                                capacity + 1, &h, Cache::Priority::HIGH));
      } else {
        // For ClockCache we use a 16-byte key.
        ASSERT_OK(cache->Insert("Fill-it-up-xxxxx", nullptr,
                                &kNoopCacheItemHelper, capacity + 1, &h,
                                Cache::Priority::HIGH));
      }
      ASSERT_GT(cache->GetUsage(), cache->GetCapacity());
      expected = {};
      // For CacheEntryStatsCollector
      expected[static_cast<size_t>(CacheEntryRole::kMisc)] = 1;
      // For Fill-it-up
      expected[static_cast<size_t>(CacheEntryRole::kMisc)]++;
      // Still able to hit on saved stats
      EXPECT_EQ(prev_expected, GetCacheEntryRoleCountsBg());
      // Enough to force a miss
      env_->MockSleepForSeconds(1000);
      EXPECT_EQ(expected, GetCacheEntryRoleCountsBg());

      cache->Release(h);

      // Now we test that the DB mutex is not held during scans, for the ways
      // we know how to (possibly) trigger them. Without a better good way to
      // check this, we simply inject an acquire & release of the DB mutex
      // deep in the stat collection code. If we were already holding the
      // mutex, that is UB that would at least be found by TSAN.
      int scan_count = 0;
      SyncPoint::GetInstance()->SetCallBack(
          "CacheEntryStatsCollector::GetStats:AfterApplyToAllEntries",
          [this, &scan_count](void*) {
            dbfull()->TEST_LockMutex();
            dbfull()->TEST_UnlockMutex();
            ++scan_count;
          });
      SyncPoint::GetInstance()->EnableProcessing();

      // Different things that might trigger a scan, with mock sleeps to
      // force a miss.
      env_->MockSleepForSeconds(10000);
      dbfull()->DumpStats();
      ASSERT_EQ(scan_count, 1);

      env_->MockSleepForSeconds(60);
      ASSERT_TRUE(db_->GetMapProperty(DB::Properties::kFastBlockCacheEntryStats,
                                      &values));
      ASSERT_EQ(scan_count, 1);
      ASSERT_TRUE(
          db_->GetMapProperty(DB::Properties::kBlockCacheEntryStats, &values));
      ASSERT_EQ(scan_count, 2);

      env_->MockSleepForSeconds(10000);
      ASSERT_TRUE(db_->GetMapProperty(DB::Properties::kFastBlockCacheEntryStats,
                                      &values));
      ASSERT_EQ(scan_count, 3);

      env_->MockSleepForSeconds(60);
      std::string value_str;
      ASSERT_TRUE(db_->GetProperty(DB::Properties::kFastBlockCacheEntryStats,
                                   &value_str));
      ASSERT_EQ(scan_count, 3);
      ASSERT_TRUE(
          db_->GetProperty(DB::Properties::kBlockCacheEntryStats, &value_str));
      ASSERT_EQ(scan_count, 4);

      env_->MockSleepForSeconds(10000);
      ASSERT_TRUE(db_->GetProperty(DB::Properties::kFastBlockCacheEntryStats,
                                   &value_str));
      ASSERT_EQ(scan_count, 5);

      ASSERT_TRUE(db_->GetProperty(DB::Properties::kCFStats, &value_str));
      // To match historical speed, querying this property no longer triggers
      // a scan, even if results are old. But periodic dump stats should keep
      // things reasonably updated.
      ASSERT_EQ(scan_count, /*unchanged*/ 5);

      SyncPoint::GetInstance()->DisableProcessing();
      SyncPoint::GetInstance()->ClearAllCallBacks();
    }
    EXPECT_GE(iterations_tested, 1);
  }
}

namespace {

void DummyFillCache(Cache& cache, size_t entry_size,
                    std::vector<CacheHandleGuard<void>>& handles) {
  // fprintf(stderr, "Entry size: %zu\n", entry_size);
  handles.clear();
  cache.EraseUnRefEntries();
  void* fake_value = &cache;
  size_t capacity = cache.GetCapacity();
  OffsetableCacheKey ck{"abc", "abc", 42};
  for (size_t my_usage = 0; my_usage < capacity;) {
    size_t charge = std::min(entry_size, capacity - my_usage);
    Cache::Handle* handle;
    Status st = cache.Insert(ck.WithOffset(my_usage).AsSlice(), fake_value,
                             &kNoopCacheItemHelper, charge, &handle);
    ASSERT_OK(st);
    handles.emplace_back(&cache, handle);
    my_usage += charge;
  }
}

class CountingLogger : public Logger {
 public:
  ~CountingLogger() override {}
  using Logger::Logv;
  void Logv(const InfoLogLevel log_level, const char* format,
            va_list /*ap*/) override {
    if (std::strstr(format, "HyperClockCache") == nullptr) {
      // Not a match
      return;
    }
    // static StderrLogger debug;
    // debug.Logv(log_level, format, ap);
    if (log_level == InfoLogLevel::INFO_LEVEL) {
      ++info_count_;
    } else if (log_level == InfoLogLevel::WARN_LEVEL) {
      ++warn_count_;
    } else if (log_level == InfoLogLevel::ERROR_LEVEL) {
      ++error_count_;
    }
  }

  std::array<int, 3> PopCounts() {
    std::array<int, 3> rv{{info_count_, warn_count_, error_count_}};
    info_count_ = warn_count_ = error_count_ = 0;
    return rv;
  }

 private:
  int info_count_{};
  int warn_count_{};
  int error_count_{};
};

}  // namespace

TEST_F(DBBlockCacheTest, HyperClockCacheReportProblems) {
  size_t capacity = 1024 * 1024;
  size_t value_size_est = 8 * 1024;
  HyperClockCacheOptions hcc_opts{capacity, value_size_est};
  hcc_opts.num_shard_bits = 2;  // 4 shards
  hcc_opts.metadata_charge_policy = kDontChargeCacheMetadata;
<<<<<<< HEAD
=======
  hcc_opts.hash_seed = 0;  // deterministic hashing
>>>>>>> 49ce8a10
  std::shared_ptr<Cache> cache = hcc_opts.MakeSharedCache();
  std::shared_ptr<CountingLogger> logger = std::make_shared<CountingLogger>();

  auto table_options = GetTableOptions();
  auto options = GetOptions(table_options);
  table_options.block_cache = cache;
  options.table_factory.reset(NewBlockBasedTableFactory(table_options));
  options.info_log = logger;
  // Going to sample more directly
  options.stats_dump_period_sec = 0;
  Reopen(options);

  std::vector<CacheHandleGuard<void>> handles;

  // Clear anything from DB startup
  logger->PopCounts();

  // Fill cache based on expected size and check that when we
  // don't report anything relevant in periodic stats dump
  DummyFillCache(*cache, value_size_est, handles);
  dbfull()->DumpStats();
  EXPECT_EQ(logger->PopCounts(), (std::array<int, 3>{{0, 0, 0}}));

  // Same, within reasonable bounds
  DummyFillCache(*cache, value_size_est - value_size_est / 4, handles);
  dbfull()->DumpStats();
  EXPECT_EQ(logger->PopCounts(), (std::array<int, 3>{{0, 0, 0}}));

  DummyFillCache(*cache, value_size_est + value_size_est / 3, handles);
  dbfull()->DumpStats();
  EXPECT_EQ(logger->PopCounts(), (std::array<int, 3>{{0, 0, 0}}));

  // Estimate too high (value size too low) eventually reports ERROR
  DummyFillCache(*cache, value_size_est / 2, handles);
  dbfull()->DumpStats();
  EXPECT_EQ(logger->PopCounts(), (std::array<int, 3>{{0, 1, 0}}));

  DummyFillCache(*cache, value_size_est / 3, handles);
  dbfull()->DumpStats();
  EXPECT_EQ(logger->PopCounts(), (std::array<int, 3>{{0, 0, 1}}));

  // Estimate too low (value size too high) starts with INFO
  // and is only WARNING in the worst case
  DummyFillCache(*cache, value_size_est * 2, handles);
  dbfull()->DumpStats();
  EXPECT_EQ(logger->PopCounts(), (std::array<int, 3>{{1, 0, 0}}));

  DummyFillCache(*cache, value_size_est * 3, handles);
  dbfull()->DumpStats();
  EXPECT_EQ(logger->PopCounts(), (std::array<int, 3>{{0, 1, 0}}));

  DummyFillCache(*cache, value_size_est * 20, handles);
  dbfull()->DumpStats();
  EXPECT_EQ(logger->PopCounts(), (std::array<int, 3>{{0, 1, 0}}));
}

<<<<<<< HEAD
#endif  // ROCKSDB_LITE
=======
>>>>>>> 49ce8a10

class DBBlockCacheKeyTest
    : public DBTestBase,
      public testing::WithParamInterface<std::tuple<bool, bool>> {
 public:
  DBBlockCacheKeyTest()
      : DBTestBase("db_block_cache_test", /*env_do_fsync=*/false) {}

  void SetUp() override {
    use_compressed_cache_ = std::get<0>(GetParam());
    exclude_file_numbers_ = std::get<1>(GetParam());
  }

  bool use_compressed_cache_;
  bool exclude_file_numbers_;
};

// Disable LinkFile so that we can physically copy a DB using Checkpoint.
// Disable file GetUniqueId to enable stable cache keys.
class StableCacheKeyTestFS : public FaultInjectionTestFS {
 public:
  explicit StableCacheKeyTestFS(const std::shared_ptr<FileSystem>& base)
      : FaultInjectionTestFS(base) {
    SetFailGetUniqueId(true);
  }

  virtual ~StableCacheKeyTestFS() override {}

  IOStatus LinkFile(const std::string&, const std::string&, const IOOptions&,
                    IODebugContext*) override {
    return IOStatus::NotSupported("Disabled");
  }
};

TEST_P(DBBlockCacheKeyTest, StableCacheKeys) {
  std::shared_ptr<StableCacheKeyTestFS> test_fs{
      new StableCacheKeyTestFS(env_->GetFileSystem())};
  std::unique_ptr<CompositeEnvWrapper> test_env{
      new CompositeEnvWrapper(env_, test_fs)};

  Options options = CurrentOptions();
  options.create_if_missing = true;
  options.statistics = ROCKSDB_NAMESPACE::CreateDBStatistics();
  options.env = test_env.get();

  // Corrupting the table properties corrupts the unique id.
  // Ignore the unique id recorded in the manifest.
  options.verify_sst_unique_id_in_manifest = false;

  BlockBasedTableOptions table_options;

  int key_count = 0;
  uint64_t expected_stat = 0;

  std::function<void()> verify_stats;
  table_options.cache_index_and_filter_blocks = true;
  table_options.block_cache = NewLRUCache(1 << 25, 0, false);
  verify_stats = [&options, &expected_stat] {
    ASSERT_EQ(expected_stat,
              options.statistics->getTickerCount(BLOCK_CACHE_DATA_ADD));
    ASSERT_EQ(expected_stat,
              options.statistics->getTickerCount(BLOCK_CACHE_INDEX_ADD));
    ASSERT_EQ(expected_stat,
              options.statistics->getTickerCount(BLOCK_CACHE_FILTER_ADD));
  };

  table_options.filter_policy.reset(NewBloomFilterPolicy(10, false));
  options.table_factory.reset(NewBlockBasedTableFactory(table_options));
  CreateAndReopenWithCF({"koko"}, options);

  if (exclude_file_numbers_) {
    // Simulate something like old behavior without file numbers in properties.
    // This is a "control" side of the test that also ensures safely degraded
    // behavior on old files.
    ROCKSDB_NAMESPACE::SyncPoint::GetInstance()->SetCallBack(
        "BlockBasedTableBuilder::BlockBasedTableBuilder:PreSetupBaseCacheKey",
        [&](void* arg) {
          TableProperties* props = reinterpret_cast<TableProperties*>(arg);
          props->orig_file_number = 0;
        });
    ROCKSDB_NAMESPACE::SyncPoint::GetInstance()->EnableProcessing();
  }

  std::function<void()> perform_gets = [&key_count, &expected_stat, this]() {
    if (exclude_file_numbers_) {
      // No cache key reuse should happen, because we can't rely on current
      // file number being stable
      expected_stat += key_count;
    } else {
      // Cache keys should be stable
      expected_stat = key_count;
    }
    for (int i = 0; i < key_count; ++i) {
      ASSERT_EQ(Get(1, Key(i)), "abc");
    }
  };

  // Ordinary SST files with same session id
  const std::string something_compressible(500U, 'x');
  for (int i = 0; i < 2; ++i) {
    ASSERT_OK(Put(1, Key(key_count), "abc"));
    ASSERT_OK(Put(1, Key(key_count) + "a", something_compressible));
    ASSERT_OK(Flush(1));
    ++key_count;
  }

  // Save an export of those ordinary SST files for later
  std::string export_files_dir = dbname_ + "/exported";
  ExportImportFilesMetaData* metadata_ptr_ = nullptr;
  Checkpoint* checkpoint;
  ASSERT_OK(Checkpoint::Create(db_, &checkpoint));
  ASSERT_OK(checkpoint->ExportColumnFamily(handles_[1], export_files_dir,
                                           &metadata_ptr_));
  ASSERT_NE(metadata_ptr_, nullptr);
  delete checkpoint;
  checkpoint = nullptr;

  // External SST files with same session id
  SstFileWriter sst_file_writer(EnvOptions(), options);
  std::vector<std::string> external;
  for (int i = 0; i < 2; ++i) {
    std::string f = dbname_ + "/external" + std::to_string(i) + ".sst";
    external.push_back(f);
    ASSERT_OK(sst_file_writer.Open(f));
    ASSERT_OK(sst_file_writer.Put(Key(key_count), "abc"));
    ASSERT_OK(
        sst_file_writer.Put(Key(key_count) + "a", something_compressible));
    ++key_count;
    ExternalSstFileInfo external_info;
    ASSERT_OK(sst_file_writer.Finish(&external_info));
    IngestExternalFileOptions ingest_opts;
    ASSERT_OK(db_->IngestExternalFile(handles_[1], {f}, ingest_opts));
  }

  perform_gets();
  verify_stats();

  // Make sure we can cache hit after re-open
  ReopenWithColumnFamilies({"default", "koko"}, options);

  perform_gets();
  verify_stats();

  // Make sure we can cache hit even on a full copy of the DB. Using
  // StableCacheKeyTestFS, Checkpoint will resort to full copy not hard link.
  // (Checkpoint  not available in LITE mode to test this.)
  auto db_copy_name = dbname_ + "-copy";
  ASSERT_OK(Checkpoint::Create(db_, &checkpoint));
  ASSERT_OK(checkpoint->CreateCheckpoint(db_copy_name));
  delete checkpoint;

  Close();
  Destroy(options);

  // Switch to the DB copy
  SaveAndRestore<std::string> save_dbname(&dbname_, db_copy_name);
  ReopenWithColumnFamilies({"default", "koko"}, options);

  perform_gets();
  verify_stats();

  // And ensure that re-importing + ingesting the same files into a
  // different DB uses same cache keys
  DestroyAndReopen(options);

  ColumnFamilyHandle* cfh = nullptr;
  ASSERT_OK(db_->CreateColumnFamilyWithImport(ColumnFamilyOptions(), "yoyo",
                                              ImportColumnFamilyOptions(),
                                              *metadata_ptr_, &cfh));
  ASSERT_NE(cfh, nullptr);
  delete cfh;
  cfh = nullptr;
  delete metadata_ptr_;
  metadata_ptr_ = nullptr;

  ASSERT_OK(DestroyDB(export_files_dir, options));

  ReopenWithColumnFamilies({"default", "yoyo"}, options);

  IngestExternalFileOptions ingest_opts;
  ASSERT_OK(db_->IngestExternalFile(handles_[1], {external}, ingest_opts));

  perform_gets();
  verify_stats();

  Close();
  Destroy(options);
  ROCKSDB_NAMESPACE::SyncPoint::GetInstance()->DisableProcessing();
}

class CacheKeyTest : public testing::Test {
 public:
  CacheKey GetBaseCacheKey() {
    CacheKey rv = GetOffsetableCacheKey(0, /*min file_number*/ 1).WithOffset(0);
    // Correct for file_number_ == 1
    *reinterpret_cast<uint64_t*>(&rv) ^= ReverseBits(uint64_t{1});
    return rv;
  }
  CacheKey GetCacheKey(uint64_t session_counter, uint64_t file_number,
                       uint64_t offset) {
    OffsetableCacheKey offsetable =
        GetOffsetableCacheKey(session_counter, file_number);
    // * 4 to counteract optimization that strips lower 2 bits in encoding
    // the offset in BlockBasedTable::GetCacheKey (which we prefer to include
    // in unit tests to maximize functional coverage).
    EXPECT_GE(offset * 4, offset);  // no overflow
    return BlockBasedTable::GetCacheKey(offsetable,
                                        BlockHandle(offset * 4, /*size*/ 5));
  }

 protected:
  OffsetableCacheKey GetOffsetableCacheKey(uint64_t session_counter,
                                           uint64_t file_number) {
    // Like SemiStructuredUniqueIdGen::GenerateNext
    tp_.db_session_id = EncodeSessionId(base_session_upper_,
                                        base_session_lower_ ^ session_counter);
    tp_.db_id = std::to_string(db_id_);
    tp_.orig_file_number = file_number;
    bool is_stable;
    std::string cur_session_id = "";  // ignored
    uint64_t cur_file_number = 42;    // ignored
    OffsetableCacheKey rv;
    BlockBasedTable::SetupBaseCacheKey(&tp_, cur_session_id, cur_file_number,
                                       &rv, &is_stable);
    EXPECT_TRUE(is_stable);
    EXPECT_TRUE(!rv.IsEmpty());
    // BEGIN some assertions in relation to SST unique IDs
    std::string external_unique_id_str;
    EXPECT_OK(GetUniqueIdFromTableProperties(tp_, &external_unique_id_str));
    UniqueId64x2 sst_unique_id = {};
    EXPECT_OK(DecodeUniqueIdBytes(external_unique_id_str, &sst_unique_id));
    ExternalUniqueIdToInternal(&sst_unique_id);
    OffsetableCacheKey ock =
        OffsetableCacheKey::FromInternalUniqueId(&sst_unique_id);
    EXPECT_EQ(rv.WithOffset(0).AsSlice(), ock.WithOffset(0).AsSlice());
    EXPECT_EQ(ock.ToInternalUniqueId(), sst_unique_id);
    // END some assertions in relation to SST unique IDs
    return rv;
  }

  TableProperties tp_;
  uint64_t base_session_upper_ = 0;
  uint64_t base_session_lower_ = 0;
  uint64_t db_id_ = 0;
};

TEST_F(CacheKeyTest, DBImplSessionIdStructure) {
  // We have to generate our own session IDs for simulation purposes in other
  // tests. Here we verify that the DBImpl implementation seems to match
  // our construction here, by using lowest XORed-in bits for "session
  // counter."
  std::string session_id1 = DBImpl::GenerateDbSessionId(/*env*/ nullptr);
  std::string session_id2 = DBImpl::GenerateDbSessionId(/*env*/ nullptr);
  uint64_t upper1, upper2, lower1, lower2;
  ASSERT_OK(DecodeSessionId(session_id1, &upper1, &lower1));
  ASSERT_OK(DecodeSessionId(session_id2, &upper2, &lower2));
  // Because generated in same process
  ASSERT_EQ(upper1, upper2);
  // Unless we generate > 4 billion session IDs in this process...
  ASSERT_EQ(Upper32of64(lower1), Upper32of64(lower2));
  // But they must be different somewhere
  ASSERT_NE(Lower32of64(lower1), Lower32of64(lower2));
}

namespace {
// Deconstruct cache key, based on knowledge of implementation details.
void DeconstructNonemptyCacheKey(const CacheKey& key, uint64_t* file_num_etc64,
                                 uint64_t* offset_etc64) {
  *file_num_etc64 = *reinterpret_cast<const uint64_t*>(key.AsSlice().data());
  *offset_etc64 = *reinterpret_cast<const uint64_t*>(key.AsSlice().data() + 8);
  assert(*file_num_etc64 != 0);
  if (*offset_etc64 == 0) {
    std::swap(*file_num_etc64, *offset_etc64);
  }
  assert(*offset_etc64 != 0);
}

// Make a bit mask of 0 to 64 bits
uint64_t MakeMask64(int bits) {
  if (bits >= 64) {
    return uint64_t{0} - 1;
  } else {
    return (uint64_t{1} << bits) - 1;
  }
}

// See CacheKeyTest::Encodings
struct CacheKeyDecoder {
  // Inputs
  uint64_t base_file_num_etc64, base_offset_etc64;
  int session_counter_bits, file_number_bits, offset_bits;

  // Derived
  uint64_t session_counter_mask, file_number_mask, offset_mask;

  // Outputs
  uint64_t decoded_session_counter, decoded_file_num, decoded_offset;

  void SetBaseCacheKey(const CacheKey& base) {
    DeconstructNonemptyCacheKey(base, &base_file_num_etc64, &base_offset_etc64);
  }

  void SetRanges(int _session_counter_bits, int _file_number_bits,
                 int _offset_bits) {
    session_counter_bits = _session_counter_bits;
    session_counter_mask = MakeMask64(session_counter_bits);
    file_number_bits = _file_number_bits;
    file_number_mask = MakeMask64(file_number_bits);
    offset_bits = _offset_bits;
    offset_mask = MakeMask64(offset_bits);
  }

  void Decode(const CacheKey& key) {
    uint64_t file_num_etc64, offset_etc64;
    DeconstructNonemptyCacheKey(key, &file_num_etc64, &offset_etc64);

    // First decode session counter
    if (offset_bits + session_counter_bits <= 64) {
      // fully recoverable from offset_etc64
      decoded_session_counter =
          ReverseBits((offset_etc64 ^ base_offset_etc64)) &
          session_counter_mask;
    } else if (file_number_bits + session_counter_bits <= 64) {
      // fully recoverable from file_num_etc64
      decoded_session_counter = DownwardInvolution(
          (file_num_etc64 ^ base_file_num_etc64) & session_counter_mask);
    } else {
      // Need to combine parts from each word.
      // Piece1 will contain some correct prefix of the bottom bits of
      // session counter.
      uint64_t piece1 =
          ReverseBits((offset_etc64 ^ base_offset_etc64) & ~offset_mask);
      int piece1_bits = 64 - offset_bits;
      // Piece2 will contain involuded bits that we can combine with piece1
      // to infer rest of session counter
      int piece2_bits = std::min(64 - file_number_bits, 64 - piece1_bits);
      ASSERT_LT(piece2_bits, 64);
      uint64_t piece2_mask = MakeMask64(piece2_bits);
      uint64_t piece2 = (file_num_etc64 ^ base_file_num_etc64) & piece2_mask;

      // Cancel out the part of piece2 that we can infer from piece1
      // (DownwardInvolution distributes over xor)
      piece2 ^= DownwardInvolution(piece1) & piece2_mask;

      // Now we need to solve for the unknown original bits in higher
      // positions than piece1 provides. We use Gaussian elimination
      // because we know that a piece2_bits X piece2_bits submatrix of
      // the matrix underlying DownwardInvolution times the vector of
      // unknown original bits equals piece2.
      //
      // Build an augmented row matrix for that submatrix, built column by
      // column.
      std::array<uint64_t, 64> aug_rows{};
      for (int i = 0; i < piece2_bits; ++i) {  // over columns
        uint64_t col_i = DownwardInvolution(uint64_t{1} << piece1_bits << i);
        ASSERT_NE(col_i & 1U, 0);
        for (int j = 0; j < piece2_bits; ++j) {  // over rows
          aug_rows[j] |= (col_i & 1U) << i;
          col_i >>= 1;
        }
      }
      // Augment with right hand side
      for (int j = 0; j < piece2_bits; ++j) {  // over rows
        aug_rows[j] |= (piece2 & 1U) << piece2_bits;
        piece2 >>= 1;
      }
      // Run Gaussian elimination
      for (int i = 0; i < piece2_bits; ++i) {  // over columns
        // Find a row that can be used to cancel others
        uint64_t canceller = 0;
        // Note: Rows 0 through i-1 contain 1s in columns already eliminated
        for (int j = i; j < piece2_bits; ++j) {  // over rows
          if (aug_rows[j] & (uint64_t{1} << i)) {
            // Swap into appropriate row
            std::swap(aug_rows[i], aug_rows[j]);
            // Keep a handy copy for row reductions
            canceller = aug_rows[i];
            break;
          }
        }
        ASSERT_NE(canceller, 0);
        for (int j = 0; j < piece2_bits; ++j) {  // over rows
          if (i != j && ((aug_rows[j] >> i) & 1) != 0) {
            // Row reduction
            aug_rows[j] ^= canceller;
          }
        }
      }
      // Extract result
      decoded_session_counter = piece1;
      for (int j = 0; j < piece2_bits; ++j) {  // over rows
        ASSERT_EQ(aug_rows[j] & piece2_mask, uint64_t{1} << j);
        decoded_session_counter |= aug_rows[j] >> piece2_bits << piece1_bits
                                                              << j;
      }
    }

    decoded_offset =
        offset_etc64 ^ base_offset_etc64 ^ ReverseBits(decoded_session_counter);

    decoded_file_num = ReverseBits(file_num_etc64 ^ base_file_num_etc64 ^
                                   DownwardInvolution(decoded_session_counter));
  }
};
}  // anonymous namespace

TEST_F(CacheKeyTest, Encodings) {
  // This test primarily verifies this claim from cache_key.cc:
  // // In fact, if DB ids were not involved, we would be guaranteed unique
  // // cache keys for files generated in a single process until total bits for
  // // biggest session_id_counter, orig_file_number, and offset_in_file
  // // reach 128 bits.
  //
  // To demonstrate this, CacheKeyDecoder can reconstruct the structured inputs
  // to the cache key when provided an output cache key, the unstructured
  // inputs, and bounds on the structured inputs.
  //
  // See OffsetableCacheKey comments in cache_key.cc.

  // We are going to randomly initialize some values that *should* not affect
  // result
  Random64 r{std::random_device{}()};

  CacheKeyDecoder decoder;
  db_id_ = r.Next();
  base_session_upper_ = r.Next();
  base_session_lower_ = r.Next();
  if (base_session_lower_ == 0) {
    base_session_lower_ = 1;
  }

  decoder.SetBaseCacheKey(GetBaseCacheKey());

  // Loop over configurations and test those
  for (int session_counter_bits = 0; session_counter_bits <= 64;
       ++session_counter_bits) {
    for (int file_number_bits = 1; file_number_bits <= 64; ++file_number_bits) {
      // 62 bits max because unoptimized offset will be 64 bits in that case
      for (int offset_bits = 0; offset_bits <= 62; ++offset_bits) {
        if (session_counter_bits + file_number_bits + offset_bits > 128) {
          break;
        }

        decoder.SetRanges(session_counter_bits, file_number_bits, offset_bits);

        uint64_t session_counter = r.Next() & decoder.session_counter_mask;
        uint64_t file_number = r.Next() & decoder.file_number_mask;
        if (file_number == 0) {
          // Minimum
          file_number = 1;
        }
        uint64_t offset = r.Next() & decoder.offset_mask;
        decoder.Decode(GetCacheKey(session_counter, file_number, offset));

        EXPECT_EQ(decoder.decoded_session_counter, session_counter);
        EXPECT_EQ(decoder.decoded_file_num, file_number);
        EXPECT_EQ(decoder.decoded_offset, offset);
      }
    }
  }
}

INSTANTIATE_TEST_CASE_P(DBBlockCacheKeyTest, DBBlockCacheKeyTest,
                        ::testing::Combine(::testing::Bool(),
                                           ::testing::Bool()));

class DBBlockCachePinningTest
    : public DBTestBase,
      public testing::WithParamInterface<
          std::tuple<bool, PinningTier, PinningTier, PinningTier>> {
 public:
  DBBlockCachePinningTest()
      : DBTestBase("db_block_cache_test", /*env_do_fsync=*/false) {}

  void SetUp() override {
    partition_index_and_filters_ = std::get<0>(GetParam());
    top_level_index_pinning_ = std::get<1>(GetParam());
    partition_pinning_ = std::get<2>(GetParam());
    unpartitioned_pinning_ = std::get<3>(GetParam());
  }

  bool partition_index_and_filters_;
  PinningTier top_level_index_pinning_;
  PinningTier partition_pinning_;
  PinningTier unpartitioned_pinning_;
};

TEST_P(DBBlockCachePinningTest, TwoLevelDB) {
  // Creates one file in L0 and one file in L1. Both files have enough data that
  // their index and filter blocks are partitioned. The L1 file will also have
  // a compression dictionary (those are trained only during compaction), which
  // must be unpartitioned.
  const int kKeySize = 32;
  const int kBlockSize = 128;
  const int kNumBlocksPerFile = 128;
  const int kNumKeysPerFile = kBlockSize * kNumBlocksPerFile / kKeySize;

  Options options = CurrentOptions();
  // `kNoCompression` makes the unit test more portable. But it relies on the
  // current behavior of persisting/accessing dictionary even when there's no
  // (de)compression happening, which seems fairly likely to change over time.
  options.compression = kNoCompression;
  options.compression_opts.max_dict_bytes = 4 << 10;
  options.statistics = ROCKSDB_NAMESPACE::CreateDBStatistics();
  BlockBasedTableOptions table_options;
  table_options.block_cache = NewLRUCache(1 << 20 /* capacity */);
  table_options.block_size = kBlockSize;
  table_options.metadata_block_size = kBlockSize;
  table_options.cache_index_and_filter_blocks = true;
  table_options.metadata_cache_options.top_level_index_pinning =
      top_level_index_pinning_;
  table_options.metadata_cache_options.partition_pinning = partition_pinning_;
  table_options.metadata_cache_options.unpartitioned_pinning =
      unpartitioned_pinning_;
  table_options.filter_policy.reset(
      NewBloomFilterPolicy(10 /* bits_per_key */));
  if (partition_index_and_filters_) {
    table_options.index_type =
        BlockBasedTableOptions::IndexType::kTwoLevelIndexSearch;
    table_options.partition_filters = true;
  }
  options.table_factory.reset(NewBlockBasedTableFactory(table_options));
  Reopen(options);

  Random rnd(301);
  for (int i = 0; i < 2; ++i) {
    for (int j = 0; j < kNumKeysPerFile; ++j) {
      ASSERT_OK(Put(Key(i * kNumKeysPerFile + j), rnd.RandomString(kKeySize)));
    }
    ASSERT_OK(Flush());
    if (i == 0) {
      // Prevent trivial move so file will be rewritten with dictionary and
      // reopened with L1's pinning settings.
      CompactRangeOptions cro;
      cro.bottommost_level_compaction = BottommostLevelCompaction::kForce;
      ASSERT_OK(db_->CompactRange(cro, nullptr, nullptr));
    }
  }

  // Clear all unpinned blocks so unpinned blocks will show up as cache misses
  // when reading a key from a file.
  table_options.block_cache->EraseUnRefEntries();

  // Get base cache values
  uint64_t filter_misses = TestGetTickerCount(options, BLOCK_CACHE_FILTER_MISS);
  uint64_t index_misses = TestGetTickerCount(options, BLOCK_CACHE_INDEX_MISS);
  uint64_t compression_dict_misses =
      TestGetTickerCount(options, BLOCK_CACHE_COMPRESSION_DICT_MISS);

  // Read a key from the L0 file
  Get(Key(kNumKeysPerFile));
  uint64_t expected_filter_misses = filter_misses;
  uint64_t expected_index_misses = index_misses;
  uint64_t expected_compression_dict_misses = compression_dict_misses;
  if (partition_index_and_filters_) {
    if (top_level_index_pinning_ == PinningTier::kNone) {
      ++expected_filter_misses;
      ++expected_index_misses;
    }
    if (partition_pinning_ == PinningTier::kNone) {
      ++expected_filter_misses;
      ++expected_index_misses;
    }
  } else {
    if (unpartitioned_pinning_ == PinningTier::kNone) {
      ++expected_filter_misses;
      ++expected_index_misses;
    }
  }
  if (unpartitioned_pinning_ == PinningTier::kNone) {
    ++expected_compression_dict_misses;
  }
  ASSERT_EQ(expected_filter_misses,
            TestGetTickerCount(options, BLOCK_CACHE_FILTER_MISS));
  ASSERT_EQ(expected_index_misses,
            TestGetTickerCount(options, BLOCK_CACHE_INDEX_MISS));
  ASSERT_EQ(expected_compression_dict_misses,
            TestGetTickerCount(options, BLOCK_CACHE_COMPRESSION_DICT_MISS));

  // Clear all unpinned blocks so unpinned blocks will show up as cache misses
  // when reading a key from a file.
  table_options.block_cache->EraseUnRefEntries();

  // Read a key from the L1 file
  Get(Key(0));
  if (partition_index_and_filters_) {
    if (top_level_index_pinning_ == PinningTier::kNone ||
        top_level_index_pinning_ == PinningTier::kFlushedAndSimilar) {
      ++expected_filter_misses;
      ++expected_index_misses;
    }
    if (partition_pinning_ == PinningTier::kNone ||
        partition_pinning_ == PinningTier::kFlushedAndSimilar) {
      ++expected_filter_misses;
      ++expected_index_misses;
    }
  } else {
    if (unpartitioned_pinning_ == PinningTier::kNone ||
        unpartitioned_pinning_ == PinningTier::kFlushedAndSimilar) {
      ++expected_filter_misses;
      ++expected_index_misses;
    }
  }
  if (unpartitioned_pinning_ == PinningTier::kNone ||
      unpartitioned_pinning_ == PinningTier::kFlushedAndSimilar) {
    ++expected_compression_dict_misses;
  }
  ASSERT_EQ(expected_filter_misses,
            TestGetTickerCount(options, BLOCK_CACHE_FILTER_MISS));
  ASSERT_EQ(expected_index_misses,
            TestGetTickerCount(options, BLOCK_CACHE_INDEX_MISS));
  ASSERT_EQ(expected_compression_dict_misses,
            TestGetTickerCount(options, BLOCK_CACHE_COMPRESSION_DICT_MISS));
}

INSTANTIATE_TEST_CASE_P(
    DBBlockCachePinningTest, DBBlockCachePinningTest,
    ::testing::Combine(
        ::testing::Bool(),
        ::testing::Values(PinningTier::kNone, PinningTier::kFlushedAndSimilar,
                          PinningTier::kAll),
        ::testing::Values(PinningTier::kNone, PinningTier::kFlushedAndSimilar,
                          PinningTier::kAll),
        ::testing::Values(PinningTier::kNone, PinningTier::kFlushedAndSimilar,
                          PinningTier::kAll)));

}  // namespace ROCKSDB_NAMESPACE

int main(int argc, char** argv) {
  ROCKSDB_NAMESPACE::port::InstallStackTraceHandler();
  ::testing::InitGoogleTest(&argc, argv);
  return RUN_ALL_TESTS();
}<|MERGE_RESOLUTION|>--- conflicted
+++ resolved
@@ -290,12 +290,6 @@
  public:
   using CacheWrapper::CacheWrapper;
 
-<<<<<<< HEAD
-  using Cache::Insert;
-  Status Insert(const Slice& /*key*/, Cache::ObjectPtr /*value*/,
-                const CacheItemHelper* /*helper*/, size_t /*charge*/,
-                Handle** /*handle*/, Priority /*priority*/) override {
-=======
   const char* Name() const override { return "ReadOnlyCacheWrapper"; }
 
   Status Insert(const Slice& /*key*/, Cache::ObjectPtr /*value*/,
@@ -303,89 +297,11 @@
                 Handle** /*handle*/, Priority /*priority*/,
                 const Slice& /*compressed*/,
                 CompressionType /*type*/) override {
->>>>>>> 49ce8a10
     return Status::NotSupported();
   }
 };
 
 }  // anonymous namespace
-<<<<<<< HEAD
-
-TEST_F(DBBlockCacheTest, TestWithSameCompressed) {
-  auto table_options = GetTableOptions();
-  auto options = GetOptions(table_options);
-  InitTable(options);
-
-  std::shared_ptr<Cache> rw_cache{NewLRUCache(1000000)};
-  std::shared_ptr<PersistentCacheFromCache> rw_pcache{
-      new PersistentCacheFromCache(rw_cache, /*read_only*/ false)};
-  // Exercise some obscure behavior with read-only wrappers
-  std::shared_ptr<Cache> ro_cache{new ReadOnlyCacheWrapper(rw_cache)};
-  std::shared_ptr<PersistentCacheFromCache> ro_pcache{
-      new PersistentCacheFromCache(rw_cache, /*read_only*/ true)};
-
-  // Simple same pointer
-  table_options.block_cache = rw_cache;
-  table_options.block_cache_compressed = rw_cache;
-  table_options.persistent_cache.reset();
-  options.table_factory.reset(NewBlockBasedTableFactory(table_options));
-  ASSERT_EQ(TryReopen(options).ToString(),
-            "Invalid argument: block_cache same as block_cache_compressed not "
-            "currently supported, and would be bad for performance anyway");
-
-  // Other cases
-  table_options.block_cache = ro_cache;
-  table_options.block_cache_compressed = rw_cache;
-  table_options.persistent_cache.reset();
-  options.table_factory.reset(NewBlockBasedTableFactory(table_options));
-  ASSERT_EQ(TryReopen(options).ToString(),
-            "Invalid argument: block_cache and block_cache_compressed share "
-            "the same key space, which is not supported");
-
-  table_options.block_cache = rw_cache;
-  table_options.block_cache_compressed = ro_cache;
-  table_options.persistent_cache.reset();
-  options.table_factory.reset(NewBlockBasedTableFactory(table_options));
-  ASSERT_EQ(TryReopen(options).ToString(),
-            "Invalid argument: block_cache_compressed and block_cache share "
-            "the same key space, which is not supported");
-
-  table_options.block_cache = ro_cache;
-  table_options.block_cache_compressed.reset();
-  table_options.persistent_cache = rw_pcache;
-  options.table_factory.reset(NewBlockBasedTableFactory(table_options));
-  ASSERT_EQ(TryReopen(options).ToString(),
-            "Invalid argument: block_cache and persistent_cache share the same "
-            "key space, which is not supported");
-
-  table_options.block_cache = rw_cache;
-  table_options.block_cache_compressed.reset();
-  table_options.persistent_cache = ro_pcache;
-  options.table_factory.reset(NewBlockBasedTableFactory(table_options));
-  ASSERT_EQ(TryReopen(options).ToString(),
-            "Invalid argument: persistent_cache and block_cache share the same "
-            "key space, which is not supported");
-
-  table_options.block_cache.reset();
-  table_options.no_block_cache = true;
-  table_options.block_cache_compressed = ro_cache;
-  table_options.persistent_cache = rw_pcache;
-  options.table_factory.reset(NewBlockBasedTableFactory(table_options));
-  ASSERT_EQ(TryReopen(options).ToString(),
-            "Invalid argument: block_cache_compressed and persistent_cache "
-            "share the same key space, which is not supported");
-
-  table_options.block_cache.reset();
-  table_options.no_block_cache = true;
-  table_options.block_cache_compressed = rw_cache;
-  table_options.persistent_cache = ro_pcache;
-  options.table_factory.reset(NewBlockBasedTableFactory(table_options));
-  ASSERT_EQ(TryReopen(options).ToString(),
-            "Invalid argument: persistent_cache and block_cache_compressed "
-            "share the same key space, which is not supported");
-}
-=======
->>>>>>> 49ce8a10
 #endif  // SNAPPY
 
 
@@ -715,23 +631,15 @@
 
   Status Insert(const Slice& key, Cache::ObjectPtr value,
                 const Cache::CacheItemHelper* helper, size_t charge,
-<<<<<<< HEAD
-                Handle** handle, Priority priority) override {
-=======
                 Handle** handle, Priority priority, const Slice& compressed,
                 CompressionType type) override {
->>>>>>> 49ce8a10
     if (priority == Priority::LOW) {
       low_pri_insert_count++;
     } else {
       high_pri_insert_count++;
     }
-<<<<<<< HEAD
-    return LRUCache::Insert(key, value, helper, charge, handle, priority);
-=======
     return LRUCache::Insert(key, value, helper, charge, handle, priority,
                             compressed, type);
->>>>>>> 49ce8a10
   }
 };
 
@@ -810,18 +718,11 @@
   explicit LookupLiarCache(std::shared_ptr<Cache> target)
       : CacheWrapper(std::move(target)) {}
 
-<<<<<<< HEAD
-  using Cache::Lookup;
-  Handle* Lookup(const Slice& key, const CacheItemHelper* helper = nullptr,
-                 CreateContext* create_context = nullptr,
-                 Priority priority = Priority::LOW, bool wait = true,
-=======
   const char* Name() const override { return "LookupLiarCache"; }
 
   Handle* Lookup(const Slice& key, const CacheItemHelper* helper = nullptr,
                  CreateContext* create_context = nullptr,
                  Priority priority = Priority::LOW,
->>>>>>> 49ce8a10
                  Statistics* stats = nullptr) override {
     if (nth_lookup_not_found_ == 1) {
       nth_lookup_not_found_ = 0;
@@ -830,12 +731,7 @@
     if (nth_lookup_not_found_ > 1) {
       --nth_lookup_not_found_;
     }
-<<<<<<< HEAD
-    return CacheWrapper::Lookup(key, helper, create_context, priority, wait,
-                                stats);
-=======
     return CacheWrapper::Lookup(key, helper, create_context, priority, stats);
->>>>>>> 49ce8a10
   }
 
   // 1 == next lookup, 2 == after next, etc.
@@ -855,13 +751,10 @@
             capacity,
             BlockBasedTableOptions().block_size /*estimated_value_size*/,
             num_shard_bits)
-<<<<<<< HEAD
-=======
             .MakeSharedCache(),
         // AutoHyperClockCache
         HyperClockCacheOptions(capacity, 0 /*estimated_value_size*/,
                                num_shard_bits)
->>>>>>> 49ce8a10
             .MakeSharedCache()}) {
     if (!base_cache) {
       // Skip clock cache when not supported
@@ -1103,10 +996,7 @@
               capacity,
               BlockBasedTableOptions().block_size /*estimated_value_size*/)
               .MakeSharedCache()}) {
-<<<<<<< HEAD
-=======
       SCOPED_TRACE(std::string("Cache: ") + cache->Name());
->>>>>>> 49ce8a10
       ++iterations_tested;
 
       Options options = CurrentOptions();
@@ -1400,10 +1290,7 @@
   HyperClockCacheOptions hcc_opts{capacity, value_size_est};
   hcc_opts.num_shard_bits = 2;  // 4 shards
   hcc_opts.metadata_charge_policy = kDontChargeCacheMetadata;
-<<<<<<< HEAD
-=======
   hcc_opts.hash_seed = 0;  // deterministic hashing
->>>>>>> 49ce8a10
   std::shared_ptr<Cache> cache = hcc_opts.MakeSharedCache();
   std::shared_ptr<CountingLogger> logger = std::make_shared<CountingLogger>();
 
@@ -1459,11 +1346,6 @@
   dbfull()->DumpStats();
   EXPECT_EQ(logger->PopCounts(), (std::array<int, 3>{{0, 1, 0}}));
 }
-
-<<<<<<< HEAD
-#endif  // ROCKSDB_LITE
-=======
->>>>>>> 49ce8a10
 
 class DBBlockCacheKeyTest
     : public DBTestBase,
