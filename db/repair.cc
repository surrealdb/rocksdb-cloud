--- conflicted
+++ resolved
@@ -60,10 +60,6 @@
 //   in the table's meta section to speed up ScanTable.
 
 #include "db/version_builder.h"
-<<<<<<< HEAD
-#ifndef ROCKSDB_LITE
-=======
->>>>>>> 49ce8a10
 
 #include <cinttypes>
 
@@ -698,13 +694,9 @@
           &cfd->internal_comparator(), cfd->user_comparator(),
           cfd->NumberLevels(), cfd->ioptions()->compaction_style,
           nullptr /* src_vstorage */, cfd->ioptions()->force_consistency_checks,
-<<<<<<< HEAD
-          EpochNumberRequirement::kMightMissing);
-=======
           EpochNumberRequirement::kMightMissing, cfd->ioptions()->clock,
           /*bottommost_file_compaction_delay=*/0,
           cfd->current()->version_set()->offpeak_time_option());
->>>>>>> 49ce8a10
       Status s;
       VersionEdit dummy_edit;
       for (const auto* table : cf_id_and_tables.second) {
@@ -718,12 +710,8 @@
             table->meta.oldest_ancester_time, table->meta.file_creation_time,
             table->meta.epoch_number, table->meta.file_checksum,
             table->meta.file_checksum_func_name, table->meta.unique_id,
-<<<<<<< HEAD
-            table->meta.compensated_range_deletion_size);
-=======
             table->meta.compensated_range_deletion_size, table->meta.tail_size,
             table->meta.user_defined_timestamps_persisted);
->>>>>>> 49ce8a10
       }
       s = dummy_version_builder.Apply(&dummy_edit);
       if (s.ok()) {
@@ -737,11 +725,8 @@
         // recovered epoch numbers
         VersionEdit edit;
         edit.SetComparatorName(cfd->user_comparator()->Name());
-<<<<<<< HEAD
-=======
         edit.SetPersistUserDefinedTimestamps(
             cfd->ioptions()->persist_user_defined_timestamps);
->>>>>>> 49ce8a10
         edit.SetLogNumber(0);
         edit.SetNextFile(next_file_number_);
         edit.SetColumnFamily(cfd->GetID());
@@ -769,13 +754,8 @@
         s = env_->GetFileSystem()->NewDirectory(dbname_, IOOptions(), &db_dir,
                                                 nullptr);
         if (s.ok()) {
-<<<<<<< HEAD
-          s = vset_.LogAndApply(cfd, *cfd->GetLatestMutableCFOptions(), &edit,
-                                &mutex_, db_dir.get(),
-=======
           s = vset_.LogAndApply(cfd, *cfd->GetLatestMutableCFOptions(),
                                 read_options, &edit, &mutex_, db_dir.get(),
->>>>>>> 49ce8a10
                                 false /* new_descriptor_log */);
         }
         mutex_.Unlock();
