//  Copyright (c) 2011-present, Facebook, Inc.  All rights reserved.
//  This source code is licensed under both the GPLv2 (found in the
//  COPYING file in the root directory) and Apache 2.0 License
//  (found in the LICENSE.Apache file in the root directory).
//
// Copyright (c) 2011 The LevelDB Authors. All rights reserved.
// Use of this source code is governed by a BSD-style license that can be
// found in the LICENSE file. See the AUTHORS file for names of contributors.

#ifndef ROCKSDB_LITE

#include <fcntl.h>
#include <sys/stat.h>
#include <sys/types.h>

#include <cinttypes>

#include "db/db_impl/db_impl.h"
#include "db/db_test_util.h"
#include "db/log_format.h"
#include "db/version_set.h"
#include "file/filename.h"
#include "port/stack_trace.h"
#include "rocksdb/cache.h"
#include "rocksdb/convenience.h"
#include "rocksdb/db.h"
#include "rocksdb/env.h"
#include "rocksdb/table.h"
#include "rocksdb/write_batch.h"
#include "table/block_based/block_based_table_builder.h"
#include "table/meta_blocks.h"
#include "table/mock_table.h"
#include "test_util/testharness.h"
#include "test_util/testutil.h"
#include "util/cast_util.h"
#include "util/random.h"
#include "util/string_util.h"

namespace ROCKSDB_NAMESPACE {

static constexpr int kValueSize = 1000;

class CorruptionTest : public testing::Test {
 public:
  std::shared_ptr<Env> env_guard_;
  test::ErrorEnv* env_;
  std::string dbname_;
  std::shared_ptr<Cache> tiny_cache_;
  Options options_;
  DB* db_;

  CorruptionTest() {
    // If LRU cache shard bit is smaller than 2 (or -1 which will automatically
    // set it to 0), test SequenceNumberRecovery will fail, likely because of a
    // bug in recovery code. Keep it 4 for now to make the test passes.
    tiny_cache_ = NewLRUCache(100, 4);
    Env* base_env = Env::Default();
    EXPECT_OK(
        test::CreateEnvFromSystem(ConfigOptions(), &base_env, &env_guard_));
    EXPECT_NE(base_env, nullptr);
    env_ = new test::ErrorEnv(base_env);
    options_.wal_recovery_mode = WALRecoveryMode::kTolerateCorruptedTailRecords;
    options_.env = env_;
    dbname_ = test::PerThreadDBPath(env_, "corruption_test");
    Status s = DestroyDB(dbname_, options_);
    EXPECT_OK(s);

    db_ = nullptr;
    options_.create_if_missing = true;
    BlockBasedTableOptions table_options;
    table_options.block_size_deviation = 0;  // make unit test pass for now
    options_.table_factory.reset(NewBlockBasedTableFactory(table_options));
    Reopen();
    options_.create_if_missing = false;
  }

  ~CorruptionTest() override {
    SyncPoint::GetInstance()->DisableProcessing();
    SyncPoint::GetInstance()->LoadDependency({});
    SyncPoint::GetInstance()->ClearAllCallBacks();
    delete db_;
    db_ = nullptr;
    if (getenv("KEEP_DB")) {
      fprintf(stdout, "db is still at %s\n", dbname_.c_str());
    } else {
<<<<<<< HEAD
      EXPECT_OK(DestroyDB(dbname_, Options()));
    }
=======
      Options opts;
      opts.env = env_->target();
      EXPECT_OK(DestroyDB(dbname_, opts));
    }
    delete env_;
>>>>>>> 51b54092
  }

  void CloseDb() {
    delete db_;
    db_ = nullptr;
  }

  Status TryReopen(Options* options = nullptr) {
    delete db_;
    db_ = nullptr;
    Options opt = (options ? *options : options_);
    if (opt.env == Options().env) {
      // If env is not overridden, replace it with ErrorEnv.
      // Otherwise, the test already uses a non-default Env.
      opt.env = env_;
    }
    opt.arena_block_size = 4096;
    BlockBasedTableOptions table_options;
    table_options.block_cache = tiny_cache_;
    table_options.block_size_deviation = 0;
    opt.table_factory.reset(NewBlockBasedTableFactory(table_options));
    return DB::Open(opt, dbname_, &db_);
  }

  void Reopen(Options* options = nullptr) {
    ASSERT_OK(TryReopen(options));
  }

  void RepairDB() {
    delete db_;
    db_ = nullptr;
    ASSERT_OK(::ROCKSDB_NAMESPACE::RepairDB(dbname_, options_));
  }

  void Build(int n, int start, int flush_every) {
    std::string key_space, value_space;
    WriteBatch batch;
    for (int i = 0; i < n; i++) {
      if (flush_every != 0 && i != 0 && i % flush_every == 0) {
        DBImpl* dbi = static_cast_with_check<DBImpl>(db_);
        ASSERT_OK(dbi->TEST_FlushMemTable());
      }
      //if ((i % 100) == 0) fprintf(stderr, "@ %d of %d\n", i, n);
      Slice key = Key(i + start, &key_space);
      batch.Clear();
      ASSERT_OK(batch.Put(key, Value(i + start, &value_space)));
      ASSERT_OK(db_->Write(WriteOptions(), &batch));
    }
  }

  void Build(int n, int flush_every = 0) { Build(n, 0, flush_every); }

  void Check(int min_expected, int max_expected) {
    uint64_t next_expected = 0;
    uint64_t missed = 0;
    int bad_keys = 0;
    int bad_values = 0;
    int correct = 0;
    std::string value_space;
    // Do not verify checksums. If we verify checksums then the
    // db itself will raise errors because data is corrupted.
    // Instead, we want the reads to be successful and this test
    // will detect whether the appropriate corruptions have
    // occurred.
    Iterator* iter = db_->NewIterator(ReadOptions(false, true));
    for (iter->SeekToFirst(); iter->Valid(); iter->Next()) {
      ASSERT_OK(iter->status());
      uint64_t key;
      Slice in(iter->key());
      if (!ConsumeDecimalNumber(&in, &key) ||
          !in.empty() ||
          key < next_expected) {
        bad_keys++;
        continue;
      }
      missed += (key - next_expected);
      next_expected = key + 1;
      if (iter->value() != Value(static_cast<int>(key), &value_space)) {
        bad_values++;
      } else {
        correct++;
      }
    }
    iter->status().PermitUncheckedError();
    delete iter;

    fprintf(stderr,
      "expected=%d..%d; got=%d; bad_keys=%d; bad_values=%d; missed=%llu\n",
            min_expected, max_expected, correct, bad_keys, bad_values,
            static_cast<unsigned long long>(missed));
    ASSERT_LE(min_expected, correct);
    ASSERT_GE(max_expected, correct);
  }

  void Corrupt(FileType filetype, int offset, int bytes_to_corrupt) {
    // Pick file to corrupt
    std::vector<std::string> filenames;
    ASSERT_OK(env_->GetChildren(dbname_, &filenames));
    uint64_t number;
    FileType type;
    std::string fname;
    int picked_number = -1;
    for (size_t i = 0; i < filenames.size(); i++) {
      if (ParseFileName(filenames[i], &number, &type) &&
          type == filetype &&
          static_cast<int>(number) > picked_number) {  // Pick latest file
        fname = dbname_ + "/" + filenames[i];
        picked_number = static_cast<int>(number);
      }
    }
    ASSERT_TRUE(!fname.empty()) << filetype;

    ASSERT_OK(test::CorruptFile(env_, fname, offset, bytes_to_corrupt));
  }

  // corrupts exactly one file at level `level`. if no file found at level,
  // asserts
  void CorruptTableFileAtLevel(int level, int offset, int bytes_to_corrupt) {
    std::vector<LiveFileMetaData> metadata;
    db_->GetLiveFilesMetaData(&metadata);
    for (const auto& m : metadata) {
      if (m.level == level) {
        ASSERT_OK(test::CorruptFile(env_, dbname_ + "/" + m.name, offset,
                                    bytes_to_corrupt));
        return;
      }
    }
    FAIL() << "no file found at level";
  }


  int Property(const std::string& name) {
    std::string property;
    int result;
    if (db_->GetProperty(name, &property) &&
        sscanf(property.c_str(), "%d", &result) == 1) {
      return result;
    } else {
      return -1;
    }
  }

  // Return the ith key
  Slice Key(int i, std::string* storage) {
    char buf[100];
    snprintf(buf, sizeof(buf), "%016d", i);
    storage->assign(buf, strlen(buf));
    return Slice(*storage);
  }

  // Return the value to associate with the specified key
  Slice Value(int k, std::string* storage) {
    if (k == 0) {
      // Ugh.  Random seed of 0 used to produce no entropy.  This code
      // preserves the implementation that was in place when all of the
      // magic values in this file were picked.
      *storage = std::string(kValueSize, ' ');
    } else {
      Random r(k);
      *storage = r.RandomString(kValueSize);
    }
    return Slice(*storage);
  }
};

TEST_F(CorruptionTest, Recovery) {
  Build(100);
  Check(100, 100);
#ifdef OS_WIN
  // On Wndows OS Disk cache does not behave properly
  // We do not call FlushBuffers on every Flush. If we do not close
  // the log file prior to the corruption we end up with the first
  // block not corrupted but only the second. However, under the debugger
  // things work just fine but never pass when running normally
  // For that reason people may want to run with unbuffered I/O. That option
  // is not available for WAL though.
  CloseDb();
#endif
  Corrupt(kWalFile, 19, 1);  // WriteBatch tag for first record
  Corrupt(kWalFile, log::kBlockSize + 1000, 1);  // Somewhere in second block
  ASSERT_TRUE(!TryReopen().ok());
  options_.paranoid_checks = false;
  Reopen(&options_);

  // The 64 records in the first two log blocks are completely lost.
  Check(36, 36);
}

TEST_F(CorruptionTest, RecoverWriteError) {
  env_->writable_file_error_ = true;
  Status s = TryReopen();
  ASSERT_TRUE(!s.ok());
}

TEST_F(CorruptionTest, NewFileErrorDuringWrite) {
  // Do enough writing to force minor compaction
  env_->writable_file_error_ = true;
  const int num =
      static_cast<int>(3 + (Options().write_buffer_size / kValueSize));
  std::string value_storage;
  Status s;
  bool failed = false;
  for (int i = 0; i < num; i++) {
    WriteBatch batch;
    ASSERT_OK(batch.Put("a", Value(100, &value_storage)));
    s = db_->Write(WriteOptions(), &batch);
    if (!s.ok()) {
      failed = true;
    }
    ASSERT_TRUE(!failed || !s.ok());
  }
  ASSERT_TRUE(!s.ok());
  ASSERT_GE(env_->num_writable_file_errors_, 1);
  env_->writable_file_error_ = false;
  Reopen();
}

TEST_F(CorruptionTest, TableFile) {
  Build(100);
  DBImpl* dbi = static_cast_with_check<DBImpl>(db_);
  ASSERT_OK(dbi->TEST_FlushMemTable());
  ASSERT_OK(dbi->TEST_CompactRange(0, nullptr, nullptr));
  ASSERT_OK(dbi->TEST_CompactRange(1, nullptr, nullptr));

  Corrupt(kTableFile, 100, 1);
  Check(99, 99);
  ASSERT_NOK(dbi->VerifyChecksum());
}

TEST_F(CorruptionTest, VerifyChecksumReadahead) {
  Options options;
  SpecialEnv senv(env_->target());
  options.env = &senv;
  // Disable block cache as we are going to check checksum for
  // the same file twice and measure number of reads.
  BlockBasedTableOptions table_options_no_bc;
  table_options_no_bc.no_block_cache = true;
  options.table_factory.reset(NewBlockBasedTableFactory(table_options_no_bc));

  Reopen(&options);

  Build(10000);
  DBImpl* dbi = static_cast_with_check<DBImpl>(db_);
  ASSERT_OK(dbi->TEST_FlushMemTable());
  ASSERT_OK(dbi->TEST_CompactRange(0, nullptr, nullptr));
  ASSERT_OK(dbi->TEST_CompactRange(1, nullptr, nullptr));

  senv.count_random_reads_ = true;
  senv.random_read_counter_.Reset();
  ASSERT_OK(dbi->VerifyChecksum());

  // Make sure the counter is enabled.
  ASSERT_GT(senv.random_read_counter_.Read(), 0);

  // The SST file is about 10MB. Default readahead size is 256KB.
  // Give a conservative 20 reads for metadata blocks, The number
  // of random reads should be within 10 MB / 256KB + 20 = 60.
  ASSERT_LT(senv.random_read_counter_.Read(), 60);

  senv.random_read_bytes_counter_ = 0;
  ReadOptions ro;
  ro.readahead_size = size_t{32 * 1024};
  ASSERT_OK(dbi->VerifyChecksum(ro));
  // The SST file is about 10MB. We set readahead size to 32KB.
  // Give 0 to 20 reads for metadata blocks, and allow real read
  // to range from 24KB to 48KB. The lower bound would be:
  //   10MB / 48KB + 0 = 213
  // The higher bound is
  //   10MB / 24KB + 20 = 447.
  ASSERT_GE(senv.random_read_counter_.Read(), 213);
  ASSERT_LE(senv.random_read_counter_.Read(), 447);

  // Test readahead shouldn't break mmap mode (where it should be
  // disabled).
  options.allow_mmap_reads = true;
  Reopen(&options);
  dbi = static_cast<DBImpl*>(db_);
  ASSERT_OK(dbi->VerifyChecksum(ro));

  CloseDb();
}

TEST_F(CorruptionTest, TableFileIndexData) {
  Options options;
  // very big, we'll trigger flushes manually
  options.write_buffer_size = 100 * 1024 * 1024;
  Reopen(&options);
  // build 2 tables, flush at 5000
  Build(10000, 5000);
  DBImpl* dbi = static_cast_with_check<DBImpl>(db_);
  ASSERT_OK(dbi->TEST_FlushMemTable());

  // corrupt an index block of an entire file
  Corrupt(kTableFile, -2000, 500);
  options.paranoid_checks = false;
  Reopen(&options);
  dbi = static_cast_with_check<DBImpl>(db_);
  // one full file may be readable, since only one was corrupted
  // the other file should be fully non-readable, since index was corrupted
  Check(0, 5000);
  ASSERT_NOK(dbi->VerifyChecksum());

  // In paranoid mode, the db cannot be opened due to the corrupted file.
  ASSERT_TRUE(TryReopen().IsCorruption());
}

TEST_F(CorruptionTest, MissingDescriptor) {
  Build(1000);
  RepairDB();
  Reopen();
  Check(1000, 1000);
}

TEST_F(CorruptionTest, SequenceNumberRecovery) {
  ASSERT_OK(db_->Put(WriteOptions(), "foo", "v1"));
  ASSERT_OK(db_->Put(WriteOptions(), "foo", "v2"));
  ASSERT_OK(db_->Put(WriteOptions(), "foo", "v3"));
  ASSERT_OK(db_->Put(WriteOptions(), "foo", "v4"));
  ASSERT_OK(db_->Put(WriteOptions(), "foo", "v5"));
  RepairDB();
  Reopen();
  std::string v;
  ASSERT_OK(db_->Get(ReadOptions(), "foo", &v));
  ASSERT_EQ("v5", v);
  // Write something.  If sequence number was not recovered properly,
  // it will be hidden by an earlier write.
  ASSERT_OK(db_->Put(WriteOptions(), "foo", "v6"));
  ASSERT_OK(db_->Get(ReadOptions(), "foo", &v));
  ASSERT_EQ("v6", v);
  Reopen();
  ASSERT_OK(db_->Get(ReadOptions(), "foo", &v));
  ASSERT_EQ("v6", v);
}

TEST_F(CorruptionTest, CorruptedDescriptor) {
  ASSERT_OK(db_->Put(WriteOptions(), "foo", "hello"));
  DBImpl* dbi = static_cast_with_check<DBImpl>(db_);
  ASSERT_OK(dbi->TEST_FlushMemTable());
  ASSERT_OK(dbi->TEST_CompactRange(0, nullptr, nullptr));

  Corrupt(kDescriptorFile, 0, 1000);
  Status s = TryReopen();
  ASSERT_TRUE(!s.ok());

  RepairDB();
  Reopen();
  std::string v;
  ASSERT_OK(db_->Get(ReadOptions(), "foo", &v));
  ASSERT_EQ("hello", v);
}

TEST_F(CorruptionTest, CompactionInputError) {
  Options options;
  options.env = env_;
  Reopen(&options);
  Build(10);
  DBImpl* dbi = static_cast_with_check<DBImpl>(db_);
  ASSERT_OK(dbi->TEST_FlushMemTable());
  ASSERT_OK(dbi->TEST_CompactRange(0, nullptr, nullptr));
  ASSERT_OK(dbi->TEST_CompactRange(1, nullptr, nullptr));
  ASSERT_EQ(1, Property("rocksdb.num-files-at-level2"));

  Corrupt(kTableFile, 100, 1);
  Check(9, 9);
  ASSERT_NOK(dbi->VerifyChecksum());

  // Force compactions by writing lots of values
  Build(10000);
  Check(10000, 10000);
  ASSERT_NOK(dbi->VerifyChecksum());
}

TEST_F(CorruptionTest, CompactionInputErrorParanoid) {
  Options options;
  options.env = env_;
  options.paranoid_checks = true;
  options.write_buffer_size = 131072;
  options.max_write_buffer_number = 2;
  Reopen(&options);
  DBImpl* dbi = static_cast_with_check<DBImpl>(db_);

  // Fill levels >= 1
  for (int level = 1; level < dbi->NumberLevels(); level++) {
    ASSERT_OK(dbi->Put(WriteOptions(), "", "begin"));
    ASSERT_OK(dbi->Put(WriteOptions(), "~", "end"));
    ASSERT_OK(dbi->TEST_FlushMemTable());
    for (int comp_level = 0; comp_level < dbi->NumberLevels() - level;
         ++comp_level) {
      ASSERT_OK(dbi->TEST_CompactRange(comp_level, nullptr, nullptr));
    }
  }

  Reopen(&options);

  dbi = static_cast_with_check<DBImpl>(db_);
  Build(10);
  ASSERT_OK(dbi->TEST_FlushMemTable());
  ASSERT_OK(dbi->TEST_WaitForCompact());
  ASSERT_EQ(1, Property("rocksdb.num-files-at-level0"));

  CorruptTableFileAtLevel(0, 100, 1);
  Check(9, 9);
  ASSERT_NOK(dbi->VerifyChecksum());

  // Write must eventually fail because of corrupted table
  Status s;
  std::string tmp1, tmp2;
  bool failed = false;
  for (int i = 0; i < 10000; i++) {
    s = db_->Put(WriteOptions(), Key(i, &tmp1), Value(i, &tmp2));
    if (!s.ok()) {
      failed = true;
    }
    // if one write failed, every subsequent write must fail, too
    ASSERT_TRUE(!failed || !s.ok()) << "write did not fail in a corrupted db";
  }
  ASSERT_TRUE(!s.ok()) << "write did not fail in corrupted paranoid db";
}

TEST_F(CorruptionTest, UnrelatedKeys) {
  Build(10);
  DBImpl* dbi = static_cast_with_check<DBImpl>(db_);
  ASSERT_OK(dbi->TEST_FlushMemTable());
  Corrupt(kTableFile, 100, 1);
  ASSERT_NOK(dbi->VerifyChecksum());

  std::string tmp1, tmp2;
  ASSERT_OK(db_->Put(WriteOptions(), Key(1000, &tmp1), Value(1000, &tmp2)));
  std::string v;
  ASSERT_OK(db_->Get(ReadOptions(), Key(1000, &tmp1), &v));
  ASSERT_EQ(Value(1000, &tmp2).ToString(), v);
  ASSERT_OK(dbi->TEST_FlushMemTable());
  ASSERT_OK(db_->Get(ReadOptions(), Key(1000, &tmp1), &v));
  ASSERT_EQ(Value(1000, &tmp2).ToString(), v);
}

TEST_F(CorruptionTest, RangeDeletionCorrupted) {
  ASSERT_OK(
      db_->DeleteRange(WriteOptions(), db_->DefaultColumnFamily(), "a", "b"));
  ASSERT_OK(db_->Flush(FlushOptions()));
  std::vector<LiveFileMetaData> metadata;
  db_->GetLiveFilesMetaData(&metadata);
  ASSERT_EQ(static_cast<size_t>(1), metadata.size());
  std::string filename = dbname_ + metadata[0].name;

  FileOptions file_opts;
  const auto& fs = options_.env->GetFileSystem();
  std::unique_ptr<RandomAccessFileReader> file_reader;
  ASSERT_OK(RandomAccessFileReader::Create(fs, filename, file_opts,
                                           &file_reader, nullptr));

  uint64_t file_size;
  ASSERT_OK(
      fs->GetFileSize(filename, file_opts.io_options, &file_size, nullptr));

  BlockHandle range_del_handle;
  ASSERT_OK(FindMetaBlock(
      file_reader.get(), file_size, kBlockBasedTableMagicNumber,
      ImmutableOptions(options_), kRangeDelBlock, &range_del_handle));

  ASSERT_OK(TryReopen());
  ASSERT_OK(test::CorruptFile(env_, filename,
                              static_cast<int>(range_del_handle.offset()), 1));
  ASSERT_TRUE(TryReopen().IsCorruption());
}

TEST_F(CorruptionTest, FileSystemStateCorrupted) {
  for (int iter = 0; iter < 2; ++iter) {
    Options options;
    options.env = env_;
    options.paranoid_checks = true;
    options.create_if_missing = true;
    Reopen(&options);
    Build(10);
    ASSERT_OK(db_->Flush(FlushOptions()));
    DBImpl* dbi = static_cast_with_check<DBImpl>(db_);
    std::vector<LiveFileMetaData> metadata;
    dbi->GetLiveFilesMetaData(&metadata);
    ASSERT_GT(metadata.size(), 0);
    std::string filename = dbname_ + metadata[0].name;

    delete db_;
    db_ = nullptr;

    if (iter == 0) {  // corrupt file size
      std::unique_ptr<WritableFile> file;
      ASSERT_OK(env_->NewWritableFile(filename, &file, EnvOptions()));
      ASSERT_OK(file->Append(Slice("corrupted sst")));
      file.reset();
      Status x = TryReopen(&options);
      ASSERT_TRUE(x.IsCorruption());
    } else {  // delete the file
      ASSERT_OK(env_->DeleteFile(filename));
      Status x = TryReopen(&options);
      ASSERT_TRUE(x.IsCorruption());
    }

    ASSERT_OK(DestroyDB(dbname_, options_));
  }
}

static const auto& corruption_modes = {
    mock::MockTableFactory::kCorruptNone, mock::MockTableFactory::kCorruptKey,
    mock::MockTableFactory::kCorruptValue,
    mock::MockTableFactory::kCorruptReorderKey};

TEST_F(CorruptionTest, ParanoidFileChecksOnFlush) {
  Options options;
  options.env = env_;
  options.check_flush_compaction_key_order = false;
  options.paranoid_file_checks = true;
  options.create_if_missing = true;
  Status s;
  for (const auto& mode : corruption_modes) {
    delete db_;
    db_ = nullptr;
    s = DestroyDB(dbname_, options);
    ASSERT_OK(s);
    std::shared_ptr<mock::MockTableFactory> mock =
        std::make_shared<mock::MockTableFactory>();
    options.table_factory = mock;
    mock->SetCorruptionMode(mode);
    ASSERT_OK(DB::Open(options, dbname_, &db_));
    assert(db_ != nullptr);  // suppress false clang-analyze report
    Build(10);
    s = db_->Flush(FlushOptions());
    if (mode == mock::MockTableFactory::kCorruptNone) {
      ASSERT_OK(s);
    } else {
      ASSERT_NOK(s);
    }
  }
}

TEST_F(CorruptionTest, ParanoidFileChecksOnCompact) {
  Options options;
  options.env = env_;
  options.paranoid_file_checks = true;
  options.create_if_missing = true;
  options.check_flush_compaction_key_order = false;
  Status s;
  for (const auto& mode : corruption_modes) {
    delete db_;
    db_ = nullptr;
    s = DestroyDB(dbname_, options);
    std::shared_ptr<mock::MockTableFactory> mock =
        std::make_shared<mock::MockTableFactory>();
    options.table_factory = mock;
    ASSERT_OK(DB::Open(options, dbname_, &db_));
    assert(db_ != nullptr);  // suppress false clang-analyze report
    Build(100, 2);
    // ASSERT_OK(db_->Flush(FlushOptions()));
    DBImpl* dbi = static_cast_with_check<DBImpl>(db_);
    ASSERT_OK(dbi->TEST_FlushMemTable());
    mock->SetCorruptionMode(mode);
    s = dbi->TEST_CompactRange(0, nullptr, nullptr, nullptr, true);
    if (mode == mock::MockTableFactory::kCorruptNone) {
      ASSERT_OK(s);
    } else {
      ASSERT_NOK(s);
    }
  }
}

TEST_F(CorruptionTest, ParanoidFileChecksWithDeleteRangeFirst) {
  Options options;
  options.env = env_;
  options.check_flush_compaction_key_order = false;
  options.paranoid_file_checks = true;
  options.create_if_missing = true;
  for (bool do_flush : {true, false}) {
    delete db_;
    db_ = nullptr;
    ASSERT_OK(DestroyDB(dbname_, options));
    ASSERT_OK(DB::Open(options, dbname_, &db_));
    std::string start, end;
    assert(db_ != nullptr);  // suppress false clang-analyze report
    ASSERT_OK(db_->DeleteRange(WriteOptions(), db_->DefaultColumnFamily(),
                               Key(3, &start), Key(7, &end)));
    auto snap = db_->GetSnapshot();
    ASSERT_NE(snap, nullptr);
    ASSERT_OK(db_->DeleteRange(WriteOptions(), db_->DefaultColumnFamily(),
                               Key(8, &start), Key(9, &end)));
    ASSERT_OK(db_->DeleteRange(WriteOptions(), db_->DefaultColumnFamily(),
                               Key(2, &start), Key(5, &end)));
    Build(10);
    if (do_flush) {
      ASSERT_OK(db_->Flush(FlushOptions()));
    } else {
      DBImpl* dbi = static_cast_with_check<DBImpl>(db_);
      ASSERT_OK(dbi->TEST_FlushMemTable());
      ASSERT_OK(dbi->TEST_CompactRange(0, nullptr, nullptr, nullptr, true));
    }
    db_->ReleaseSnapshot(snap);
  }
}

TEST_F(CorruptionTest, ParanoidFileChecksWithDeleteRange) {
  Options options;
  options.env = env_;
  options.check_flush_compaction_key_order = false;
  options.paranoid_file_checks = true;
  options.create_if_missing = true;
  for (bool do_flush : {true, false}) {
    delete db_;
    db_ = nullptr;
    ASSERT_OK(DestroyDB(dbname_, options));
    ASSERT_OK(DB::Open(options, dbname_, &db_));
    assert(db_ != nullptr);  // suppress false clang-analyze report
    Build(10, 0, 0);
    std::string start, end;
    ASSERT_OK(db_->DeleteRange(WriteOptions(), db_->DefaultColumnFamily(),
                               Key(5, &start), Key(15, &end)));
    auto snap = db_->GetSnapshot();
    ASSERT_NE(snap, nullptr);
    ASSERT_OK(db_->DeleteRange(WriteOptions(), db_->DefaultColumnFamily(),
                               Key(8, &start), Key(9, &end)));
    ASSERT_OK(db_->DeleteRange(WriteOptions(), db_->DefaultColumnFamily(),
                               Key(12, &start), Key(17, &end)));
    ASSERT_OK(db_->DeleteRange(WriteOptions(), db_->DefaultColumnFamily(),
                               Key(2, &start), Key(4, &end)));
    Build(10, 10, 0);
    if (do_flush) {
      ASSERT_OK(db_->Flush(FlushOptions()));
    } else {
      DBImpl* dbi = static_cast_with_check<DBImpl>(db_);
      ASSERT_OK(dbi->TEST_FlushMemTable());
      ASSERT_OK(dbi->TEST_CompactRange(0, nullptr, nullptr, nullptr, true));
    }
    db_->ReleaseSnapshot(snap);
  }
}

TEST_F(CorruptionTest, ParanoidFileChecksWithDeleteRangeLast) {
  Options options;
  options.env = env_;
  options.check_flush_compaction_key_order = false;
  options.paranoid_file_checks = true;
  options.create_if_missing = true;
  for (bool do_flush : {true, false}) {
    delete db_;
    db_ = nullptr;
    ASSERT_OK(DestroyDB(dbname_, options));
    ASSERT_OK(DB::Open(options, dbname_, &db_));
    assert(db_ != nullptr);  // suppress false clang-analyze report
    std::string start, end;
    Build(10);
    ASSERT_OK(db_->DeleteRange(WriteOptions(), db_->DefaultColumnFamily(),
                               Key(3, &start), Key(7, &end)));
    auto snap = db_->GetSnapshot();
    ASSERT_NE(snap, nullptr);
    ASSERT_OK(db_->DeleteRange(WriteOptions(), db_->DefaultColumnFamily(),
                               Key(6, &start), Key(8, &end)));
    ASSERT_OK(db_->DeleteRange(WriteOptions(), db_->DefaultColumnFamily(),
                               Key(2, &start), Key(5, &end)));
    if (do_flush) {
      ASSERT_OK(db_->Flush(FlushOptions()));
    } else {
      DBImpl* dbi = static_cast_with_check<DBImpl>(db_);
      ASSERT_OK(dbi->TEST_FlushMemTable());
      ASSERT_OK(dbi->TEST_CompactRange(0, nullptr, nullptr, nullptr, true));
    }
    db_->ReleaseSnapshot(snap);
  }
}

TEST_F(CorruptionTest, LogCorruptionErrorsInCompactionIterator) {
  Options options;
  options.env = env_;
  options.create_if_missing = true;
  options.allow_data_in_errors = true;
  auto mode = mock::MockTableFactory::kCorruptKey;
  delete db_;
  db_ = nullptr;
  ASSERT_OK(DestroyDB(dbname_, options));

  std::shared_ptr<mock::MockTableFactory> mock =
      std::make_shared<mock::MockTableFactory>();
  mock->SetCorruptionMode(mode);
  options.table_factory = mock;

  ASSERT_OK(DB::Open(options, dbname_, &db_));
  assert(db_ != nullptr);  // suppress false clang-analyze report
  Build(100, 2);

  DBImpl* dbi = static_cast_with_check<DBImpl>(db_);
  ASSERT_OK(dbi->TEST_FlushMemTable());
  Status s = dbi->TEST_CompactRange(0, nullptr, nullptr, nullptr, true);
  ASSERT_NOK(s);
  ASSERT_TRUE(s.IsCorruption());
}

TEST_F(CorruptionTest, CompactionKeyOrderCheck) {
  Options options;
  options.env = env_;
  options.paranoid_file_checks = false;
  options.create_if_missing = true;
  options.check_flush_compaction_key_order = false;
  delete db_;
  db_ = nullptr;
  ASSERT_OK(DestroyDB(dbname_, options));
  std::shared_ptr<mock::MockTableFactory> mock =
      std::make_shared<mock::MockTableFactory>();
  options.table_factory = mock;
  ASSERT_OK(DB::Open(options, dbname_, &db_));
  assert(db_ != nullptr);  // suppress false clang-analyze report
  mock->SetCorruptionMode(mock::MockTableFactory::kCorruptReorderKey);
  Build(100, 2);
  DBImpl* dbi = static_cast_with_check<DBImpl>(db_);
  ASSERT_OK(dbi->TEST_FlushMemTable());

  mock->SetCorruptionMode(mock::MockTableFactory::kCorruptNone);
  ASSERT_OK(db_->SetOptions({{"check_flush_compaction_key_order", "true"}}));
  ASSERT_NOK(dbi->TEST_CompactRange(0, nullptr, nullptr, nullptr, true));
}

TEST_F(CorruptionTest, FlushKeyOrderCheck) {
  Options options;
  options.env = env_;
  options.paranoid_file_checks = false;
  options.create_if_missing = true;
  ASSERT_OK(db_->SetOptions({{"check_flush_compaction_key_order", "true"}}));

  ASSERT_OK(db_->Put(WriteOptions(), "foo1", "v1"));
  ASSERT_OK(db_->Put(WriteOptions(), "foo2", "v1"));
  ASSERT_OK(db_->Put(WriteOptions(), "foo3", "v1"));
  ASSERT_OK(db_->Put(WriteOptions(), "foo4", "v1"));

  int cnt = 0;
  // Generate some out of order keys from the memtable
  SyncPoint::GetInstance()->SetCallBack(
      "MemTableIterator::Next:0", [&](void* arg) {
        MemTableRep::Iterator* mem_iter =
            static_cast<MemTableRep::Iterator*>(arg);
        if (++cnt == 3) {
          mem_iter->Prev();
          mem_iter->Prev();
        }
      });
  ROCKSDB_NAMESPACE::SyncPoint::GetInstance()->EnableProcessing();
  Status s = static_cast_with_check<DBImpl>(db_)->TEST_FlushMemTable();
  ASSERT_NOK(s);
  ROCKSDB_NAMESPACE::SyncPoint::GetInstance()->DisableProcessing();
  ROCKSDB_NAMESPACE::SyncPoint::GetInstance()->ClearAllCallBacks();
}

TEST_F(CorruptionTest, DisableKeyOrderCheck) {
  ASSERT_OK(db_->SetOptions({{"check_flush_compaction_key_order", "false"}}));
  DBImpl* dbi = static_cast_with_check<DBImpl>(db_);

  SyncPoint::GetInstance()->SetCallBack(
      "OutputValidator::Add:order_check",
      [&](void* /*arg*/) { ASSERT_TRUE(false); });
  ROCKSDB_NAMESPACE::SyncPoint::GetInstance()->EnableProcessing();
  ASSERT_OK(db_->Put(WriteOptions(), "foo1", "v1"));
  ASSERT_OK(db_->Put(WriteOptions(), "foo3", "v1"));
  ASSERT_OK(dbi->TEST_FlushMemTable());
  ASSERT_OK(db_->Put(WriteOptions(), "foo2", "v1"));
  ASSERT_OK(db_->Put(WriteOptions(), "foo4", "v1"));
  ASSERT_OK(dbi->TEST_FlushMemTable());
  ASSERT_OK(dbi->TEST_CompactRange(0, nullptr, nullptr, nullptr, true));
  ROCKSDB_NAMESPACE::SyncPoint::GetInstance()->DisableProcessing();
  ROCKSDB_NAMESPACE::SyncPoint::GetInstance()->ClearAllCallBacks();
}

<<<<<<< HEAD
TEST_F(CorruptionTest, ParanoidFileChecksWithDeleteRangeFirst) {
  Options options;
  options.paranoid_file_checks = true;
  options.create_if_missing = true;
  for (bool do_flush : {true, false}) {
    delete db_;
    db_ = nullptr;
    ASSERT_OK(DestroyDB(dbname_, options));
    ASSERT_OK(DB::Open(options, dbname_, &db_));
    std::string start, end;
    assert(db_ != nullptr);
    ASSERT_OK(db_->DeleteRange(WriteOptions(), db_->DefaultColumnFamily(),
                               Key(3, &start), Key(7, &end)));
    auto snap = db_->GetSnapshot();
    ASSERT_NE(snap, nullptr);
    ASSERT_OK(db_->DeleteRange(WriteOptions(), db_->DefaultColumnFamily(),
                               Key(8, &start), Key(9, &end)));
    ASSERT_OK(db_->DeleteRange(WriteOptions(), db_->DefaultColumnFamily(),
                               Key(2, &start), Key(5, &end)));
    Build(10);
    if (do_flush) {
      ASSERT_OK(db_->Flush(FlushOptions()));
    } else {
      DBImpl* dbi = static_cast_with_check<DBImpl>(db_);
      ASSERT_OK(dbi->TEST_FlushMemTable());
      ASSERT_OK(dbi->TEST_CompactRange(0, nullptr, nullptr, nullptr, true));
    }
    db_->ReleaseSnapshot(snap);
  }
}

TEST_F(CorruptionTest, ParanoidFileChecksWithDeleteRange) {
  Options options;
  options.paranoid_file_checks = true;
  options.create_if_missing = true;
  for (bool do_flush : {true, false}) {
    delete db_;
    db_ = nullptr;
    ASSERT_OK(DestroyDB(dbname_, options));
    ASSERT_OK(DB::Open(options, dbname_, &db_));
    assert(db_ != nullptr);
    Build(10, 0, 0);
    std::string start, end;
    ASSERT_OK(db_->DeleteRange(WriteOptions(), db_->DefaultColumnFamily(),
                               Key(5, &start), Key(15, &end)));
    auto snap = db_->GetSnapshot();
    ASSERT_NE(snap, nullptr);
    ASSERT_OK(db_->DeleteRange(WriteOptions(), db_->DefaultColumnFamily(),
                               Key(8, &start), Key(9, &end)));
    ASSERT_OK(db_->DeleteRange(WriteOptions(), db_->DefaultColumnFamily(),
                               Key(12, &start), Key(17, &end)));
    ASSERT_OK(db_->DeleteRange(WriteOptions(), db_->DefaultColumnFamily(),
                               Key(2, &start), Key(4, &end)));
    Build(10, 10, 0);
    if (do_flush) {
      ASSERT_OK(db_->Flush(FlushOptions()));
    } else {
      DBImpl* dbi = static_cast_with_check<DBImpl>(db_);
      ASSERT_OK(dbi->TEST_FlushMemTable());
      ASSERT_OK(dbi->TEST_CompactRange(0, nullptr, nullptr, nullptr, true));
    }
    db_->ReleaseSnapshot(snap);
  }
}

TEST_F(CorruptionTest, ParanoidFileChecksWithDeleteRangeLast) {
  Options options;
  options.paranoid_file_checks = true;
  options.create_if_missing = true;
  for (bool do_flush : {true, false}) {
    delete db_;
    db_ = nullptr;
    ASSERT_OK(DestroyDB(dbname_, options));
    ASSERT_OK(DB::Open(options, dbname_, &db_));
    assert(db_ != nullptr);
    std::string start, end;
    Build(10);
    ASSERT_OK(db_->DeleteRange(WriteOptions(), db_->DefaultColumnFamily(),
                               Key(3, &start), Key(7, &end)));
    auto snap = db_->GetSnapshot();
    ASSERT_NE(snap, nullptr);
    ASSERT_OK(db_->DeleteRange(WriteOptions(), db_->DefaultColumnFamily(),
                               Key(6, &start), Key(8, &end)));
    ASSERT_OK(db_->DeleteRange(WriteOptions(), db_->DefaultColumnFamily(),
                               Key(2, &start), Key(5, &end)));
    if (do_flush) {
      ASSERT_OK(db_->Flush(FlushOptions()));
    } else {
      DBImpl* dbi = static_cast_with_check<DBImpl>(db_);
      ASSERT_OK(dbi->TEST_FlushMemTable());
      ASSERT_OK(dbi->TEST_CompactRange(0, nullptr, nullptr, nullptr, true));
    }
    db_->ReleaseSnapshot(snap);
  }
}

TEST_F(CorruptionTest, VerifyWholeTableChecksum) {
  CloseDb();
  Options options;
  options.env = &env_;
=======
TEST_F(CorruptionTest, VerifyWholeTableChecksum) {
  CloseDb();
  Options options;
  options.env = env_;
>>>>>>> 51b54092
  ASSERT_OK(DestroyDB(dbname_, options));
  options.create_if_missing = true;
  options.file_checksum_gen_factory =
      ROCKSDB_NAMESPACE::GetFileChecksumGenCrc32cFactory();
  Reopen(&options);

  Build(10, 5);

<<<<<<< HEAD
  auto* dbi = static_cast_with_check<DBImpl>(db_);
  ASSERT_OK(dbi->VerifyFileChecksums(ReadOptions()));
=======
  ASSERT_OK(db_->VerifyFileChecksums(ReadOptions()));
>>>>>>> 51b54092
  CloseDb();

  // Corrupt the first byte of each table file, this must be data block.
  Corrupt(kTableFile, 0, 1);

  ASSERT_OK(TryReopen(&options));
<<<<<<< HEAD
  dbi = static_cast_with_check<DBImpl>(db_);
=======
>>>>>>> 51b54092

  SyncPoint::GetInstance()->DisableProcessing();
  SyncPoint::GetInstance()->ClearAllCallBacks();
  int count{0};
  SyncPoint::GetInstance()->SetCallBack(
<<<<<<< HEAD
      "DBImpl::VerifySstFileChecksum:mismatch", [&](void* arg) {
        auto* s = reinterpret_cast<Status*>(arg);
        assert(s);
=======
      "DBImpl::VerifyFullFileChecksum:mismatch", [&](void* arg) {
        auto* s = reinterpret_cast<Status*>(arg);
        ASSERT_NE(s, nullptr);
>>>>>>> 51b54092
        ++count;
        ASSERT_NOK(*s);
      });
  SyncPoint::GetInstance()->EnableProcessing();
<<<<<<< HEAD
  ASSERT_TRUE(dbi->VerifyFileChecksums(ReadOptions()).IsCorruption());
  ASSERT_EQ(1, count);

  CloseDb();
  ASSERT_OK(DestroyDB(dbname_, options));
  Reopen(&options);
  Build(10, 5);
  dbi = static_cast_with_check<DBImpl>(db_);
  ASSERT_OK(dbi->VerifyFileChecksums(ReadOptions()));
  CloseDb();
  Corrupt(kTableFile, 0, 1);

  // Set best_efforts_recovery to true
  options.best_efforts_recovery = true;
#ifdef OS_LINUX
  ASSERT_TRUE(TryReopen(&options).IsCorruption());
#endif  // OS_LINUX
=======
  ASSERT_TRUE(db_->VerifyFileChecksums(ReadOptions()).IsCorruption());
  ASSERT_EQ(1, count);
>>>>>>> 51b54092
}

}  // namespace ROCKSDB_NAMESPACE

#ifdef ROCKSDB_UNITTESTS_WITH_CUSTOM_OBJECTS_FROM_STATIC_LIBS
extern "C" {
void RegisterCustomObjects(int argc, char** argv);
}
#else
void RegisterCustomObjects(int /*argc*/, char** /*argv*/) {}
#endif  // !ROCKSDB_UNITTESTS_WITH_CUSTOM_OBJECTS_FROM_STATIC_LIBS

int main(int argc, char** argv) {
  ROCKSDB_NAMESPACE::port::InstallStackTraceHandler();
  ::testing::InitGoogleTest(&argc, argv);
  RegisterCustomObjects(argc, argv);
  return RUN_ALL_TESTS();
}

#else
#include <stdio.h>

int main(int /*argc*/, char** /*argv*/) {
  fprintf(stderr, "SKIPPED as RepairDB() is not supported in ROCKSDB_LITE\n");
  return 0;
}

#endif  // !ROCKSDB_LITE<|MERGE_RESOLUTION|>--- conflicted
+++ resolved
@@ -83,16 +83,11 @@
     if (getenv("KEEP_DB")) {
       fprintf(stdout, "db is still at %s\n", dbname_.c_str());
     } else {
-<<<<<<< HEAD
-      EXPECT_OK(DestroyDB(dbname_, Options()));
-    }
-=======
       Options opts;
       opts.env = env_->target();
       EXPECT_OK(DestroyDB(dbname_, opts));
     }
     delete env_;
->>>>>>> 51b54092
   }
 
   void CloseDb() {
@@ -858,113 +853,10 @@
   ROCKSDB_NAMESPACE::SyncPoint::GetInstance()->ClearAllCallBacks();
 }
 
-<<<<<<< HEAD
-TEST_F(CorruptionTest, ParanoidFileChecksWithDeleteRangeFirst) {
-  Options options;
-  options.paranoid_file_checks = true;
-  options.create_if_missing = true;
-  for (bool do_flush : {true, false}) {
-    delete db_;
-    db_ = nullptr;
-    ASSERT_OK(DestroyDB(dbname_, options));
-    ASSERT_OK(DB::Open(options, dbname_, &db_));
-    std::string start, end;
-    assert(db_ != nullptr);
-    ASSERT_OK(db_->DeleteRange(WriteOptions(), db_->DefaultColumnFamily(),
-                               Key(3, &start), Key(7, &end)));
-    auto snap = db_->GetSnapshot();
-    ASSERT_NE(snap, nullptr);
-    ASSERT_OK(db_->DeleteRange(WriteOptions(), db_->DefaultColumnFamily(),
-                               Key(8, &start), Key(9, &end)));
-    ASSERT_OK(db_->DeleteRange(WriteOptions(), db_->DefaultColumnFamily(),
-                               Key(2, &start), Key(5, &end)));
-    Build(10);
-    if (do_flush) {
-      ASSERT_OK(db_->Flush(FlushOptions()));
-    } else {
-      DBImpl* dbi = static_cast_with_check<DBImpl>(db_);
-      ASSERT_OK(dbi->TEST_FlushMemTable());
-      ASSERT_OK(dbi->TEST_CompactRange(0, nullptr, nullptr, nullptr, true));
-    }
-    db_->ReleaseSnapshot(snap);
-  }
-}
-
-TEST_F(CorruptionTest, ParanoidFileChecksWithDeleteRange) {
-  Options options;
-  options.paranoid_file_checks = true;
-  options.create_if_missing = true;
-  for (bool do_flush : {true, false}) {
-    delete db_;
-    db_ = nullptr;
-    ASSERT_OK(DestroyDB(dbname_, options));
-    ASSERT_OK(DB::Open(options, dbname_, &db_));
-    assert(db_ != nullptr);
-    Build(10, 0, 0);
-    std::string start, end;
-    ASSERT_OK(db_->DeleteRange(WriteOptions(), db_->DefaultColumnFamily(),
-                               Key(5, &start), Key(15, &end)));
-    auto snap = db_->GetSnapshot();
-    ASSERT_NE(snap, nullptr);
-    ASSERT_OK(db_->DeleteRange(WriteOptions(), db_->DefaultColumnFamily(),
-                               Key(8, &start), Key(9, &end)));
-    ASSERT_OK(db_->DeleteRange(WriteOptions(), db_->DefaultColumnFamily(),
-                               Key(12, &start), Key(17, &end)));
-    ASSERT_OK(db_->DeleteRange(WriteOptions(), db_->DefaultColumnFamily(),
-                               Key(2, &start), Key(4, &end)));
-    Build(10, 10, 0);
-    if (do_flush) {
-      ASSERT_OK(db_->Flush(FlushOptions()));
-    } else {
-      DBImpl* dbi = static_cast_with_check<DBImpl>(db_);
-      ASSERT_OK(dbi->TEST_FlushMemTable());
-      ASSERT_OK(dbi->TEST_CompactRange(0, nullptr, nullptr, nullptr, true));
-    }
-    db_->ReleaseSnapshot(snap);
-  }
-}
-
-TEST_F(CorruptionTest, ParanoidFileChecksWithDeleteRangeLast) {
-  Options options;
-  options.paranoid_file_checks = true;
-  options.create_if_missing = true;
-  for (bool do_flush : {true, false}) {
-    delete db_;
-    db_ = nullptr;
-    ASSERT_OK(DestroyDB(dbname_, options));
-    ASSERT_OK(DB::Open(options, dbname_, &db_));
-    assert(db_ != nullptr);
-    std::string start, end;
-    Build(10);
-    ASSERT_OK(db_->DeleteRange(WriteOptions(), db_->DefaultColumnFamily(),
-                               Key(3, &start), Key(7, &end)));
-    auto snap = db_->GetSnapshot();
-    ASSERT_NE(snap, nullptr);
-    ASSERT_OK(db_->DeleteRange(WriteOptions(), db_->DefaultColumnFamily(),
-                               Key(6, &start), Key(8, &end)));
-    ASSERT_OK(db_->DeleteRange(WriteOptions(), db_->DefaultColumnFamily(),
-                               Key(2, &start), Key(5, &end)));
-    if (do_flush) {
-      ASSERT_OK(db_->Flush(FlushOptions()));
-    } else {
-      DBImpl* dbi = static_cast_with_check<DBImpl>(db_);
-      ASSERT_OK(dbi->TEST_FlushMemTable());
-      ASSERT_OK(dbi->TEST_CompactRange(0, nullptr, nullptr, nullptr, true));
-    }
-    db_->ReleaseSnapshot(snap);
-  }
-}
-
 TEST_F(CorruptionTest, VerifyWholeTableChecksum) {
   CloseDb();
   Options options;
-  options.env = &env_;
-=======
-TEST_F(CorruptionTest, VerifyWholeTableChecksum) {
-  CloseDb();
-  Options options;
-  options.env = env_;
->>>>>>> 51b54092
+  options.env = env_;
   ASSERT_OK(DestroyDB(dbname_, options));
   options.create_if_missing = true;
   options.file_checksum_gen_factory =
@@ -973,62 +865,27 @@
 
   Build(10, 5);
 
-<<<<<<< HEAD
-  auto* dbi = static_cast_with_check<DBImpl>(db_);
-  ASSERT_OK(dbi->VerifyFileChecksums(ReadOptions()));
-=======
   ASSERT_OK(db_->VerifyFileChecksums(ReadOptions()));
->>>>>>> 51b54092
   CloseDb();
 
   // Corrupt the first byte of each table file, this must be data block.
   Corrupt(kTableFile, 0, 1);
 
   ASSERT_OK(TryReopen(&options));
-<<<<<<< HEAD
-  dbi = static_cast_with_check<DBImpl>(db_);
-=======
->>>>>>> 51b54092
 
   SyncPoint::GetInstance()->DisableProcessing();
   SyncPoint::GetInstance()->ClearAllCallBacks();
   int count{0};
   SyncPoint::GetInstance()->SetCallBack(
-<<<<<<< HEAD
-      "DBImpl::VerifySstFileChecksum:mismatch", [&](void* arg) {
-        auto* s = reinterpret_cast<Status*>(arg);
-        assert(s);
-=======
       "DBImpl::VerifyFullFileChecksum:mismatch", [&](void* arg) {
         auto* s = reinterpret_cast<Status*>(arg);
         ASSERT_NE(s, nullptr);
->>>>>>> 51b54092
         ++count;
         ASSERT_NOK(*s);
       });
   SyncPoint::GetInstance()->EnableProcessing();
-<<<<<<< HEAD
-  ASSERT_TRUE(dbi->VerifyFileChecksums(ReadOptions()).IsCorruption());
-  ASSERT_EQ(1, count);
-
-  CloseDb();
-  ASSERT_OK(DestroyDB(dbname_, options));
-  Reopen(&options);
-  Build(10, 5);
-  dbi = static_cast_with_check<DBImpl>(db_);
-  ASSERT_OK(dbi->VerifyFileChecksums(ReadOptions()));
-  CloseDb();
-  Corrupt(kTableFile, 0, 1);
-
-  // Set best_efforts_recovery to true
-  options.best_efforts_recovery = true;
-#ifdef OS_LINUX
-  ASSERT_TRUE(TryReopen(&options).IsCorruption());
-#endif  // OS_LINUX
-=======
   ASSERT_TRUE(db_->VerifyFileChecksums(ReadOptions()).IsCorruption());
   ASSERT_EQ(1, count);
->>>>>>> 51b54092
 }
 
 }  // namespace ROCKSDB_NAMESPACE
