//  Copyright (c) 2013, Facebook, Inc.  All rights reserved.
//  This source code is licensed under the BSD-style license found in the
//  LICENSE file in the root directory of this source tree. An additional grant
//  of patent rights can be found in the PATENTS file in the same directory.
//
// Copyright (c) 2011 The LevelDB Authors. All rights reserved.
// Use of this source code is governed by a BSD-style license that can be
// found in the LICENSE file. See the AUTHORS file for names of contributors.

#include "db/db_impl.h"

#define __STDC_FORMAT_MACROS
#include <inttypes.h>
#include <algorithm>
#include <climits>
#include <cstdio>
#include <set>
#include <stdexcept>
#include <stdint.h>
#include <string>
#include <unordered_set>
#include <unordered_map>
#include <utility>
#include <vector>

#include "db/builder.h"
#include "db/db_iter.h"
#include "db/dbformat.h"
#include "db/filename.h"
#include "db/log_reader.h"
#include "db/log_writer.h"
#include "db/memtable.h"
#include "db/memtable_list.h"
#include "db/merge_context.h"
#include "db/merge_helper.h"
#include "db/prefix_filter_iterator.h"
#include "db/table_cache.h"
#include "db/table_properties_collector.h"
#include "db/tailing_iter.h"
#include "db/transaction_log_impl.h"
#include "db/version_set.h"
#include "db/write_batch_internal.h"
#include "port/port.h"
#include "rocksdb/cache.h"
#include "port/likely.h"
#include "rocksdb/compaction_filter.h"
#include "rocksdb/db.h"
#include "rocksdb/env.h"
#include "rocksdb/merge_operator.h"
#include "rocksdb/statistics.h"
#include "rocksdb/status.h"
#include "rocksdb/table.h"
#include "table/block.h"
#include "table/block_based_table_factory.h"
#include "table/merger.h"
#include "table/table_builder.h"
#include "table/two_level_iterator.h"
#include "util/auto_roll_logger.h"
#include "util/autovector.h"
#include "util/build_version.h"
#include "util/coding.h"
#include "util/hash_skiplist_rep.h"
#include "util/hash_linklist_rep.h"
#include "util/logging.h"
#include "util/log_buffer.h"
#include "util/mutexlock.h"
#include "util/perf_context_imp.h"
#include "util/stop_watch.h"

namespace rocksdb {

<<<<<<< HEAD
const std::string default_column_family_name("default");
const std::string kNullString = "NULL";
=======
int DBImpl::SuperVersion::dummy = 0;
void* const DBImpl::SuperVersion::kSVInUse = &DBImpl::SuperVersion::dummy;
void* const DBImpl::SuperVersion::kSVObsolete = nullptr;
>>>>>>> 577556d5

void DumpLeveldbBuildVersion(Logger * log);

// Information kept for every waiting writer
struct DBImpl::Writer {
  Status status;
  WriteBatch* batch;
  bool sync;
  bool disableWAL;
  bool done;
  port::CondVar cv;

  explicit Writer(port::Mutex* mu) : cv(mu) { }
};

struct DBImpl::CompactionState {
  Compaction* const compaction;

  // If there were two snapshots with seq numbers s1 and
  // s2 and s1 < s2, and if we find two instances of a key k1 then lies
  // entirely within s1 and s2, then the earlier version of k1 can be safely
  // deleted because that version is not visible in any snapshot.
  std::vector<SequenceNumber> existing_snapshots;

  // Files produced by compaction
  struct Output {
    uint64_t number;
    uint64_t file_size;
    InternalKey smallest, largest;
    SequenceNumber smallest_seqno, largest_seqno;
  };
  std::vector<Output> outputs;
  std::list<uint64_t> allocated_file_numbers;

  // State kept for output being generated
  unique_ptr<WritableFile> outfile;
  unique_ptr<TableBuilder> builder;

  uint64_t total_bytes;

  Output* current_output() { return &outputs[outputs.size()-1]; }

  explicit CompactionState(Compaction* c)
      : compaction(c),
        total_bytes(0) {
  }

  // Create a client visible context of this compaction
  CompactionFilterContext GetFilterContext() {
    CompactionFilterContext context;
    context.is_full_compaction = compaction->IsFullCompaction();
    context.is_manual_compaction = compaction->IsManualCompaction();
    return context;
  }

  std::vector<Slice> key_buf_;
  std::vector<Slice> existing_value_buf_;
  std::vector<std::string> key_str_buf_;
  std::vector<std::string> existing_value_str_buf_;
  // new_value_buf_ will only be appended if a value changes
  std::vector<std::string> new_value_buf_;
  // if values_changed_buf_[i] is true
  // new_value_buf_ will add a new entry with the changed value
  std::vector<bool> value_changed_buf_;
  // to_delete_buf_[i] is true iff key_buf_[i] is deleted
  std::vector<bool> to_delete_buf_;
  // buffer for the parsed internal keys, the string buffer is backed
  // by key_str_buf_
  std::vector<ParsedInternalKey> ikey_buf_;

  std::vector<Slice> other_key_buf_;
  std::vector<Slice> other_value_buf_;
  std::vector<std::string> other_key_str_buf_;
  std::vector<std::string> other_value_str_buf_;

  std::vector<Slice> combined_key_buf_;
  std::vector<Slice> combined_value_buf_;

  std::string cur_prefix_;

  // Buffers the kv-pair that will be run through compaction filter V2
  // in the future.
  void BufferKeyValueSlices(const Slice& key, const Slice& value) {
    key_str_buf_.emplace_back(key.ToString());
    existing_value_str_buf_.emplace_back(value.ToString());
    key_buf_.emplace_back(Slice(key_str_buf_.back()));
    existing_value_buf_.emplace_back(Slice(existing_value_str_buf_.back()));

    ParsedInternalKey ikey;
    ParseInternalKey(key_buf_.back(), &ikey);
    ikey_buf_.emplace_back(ikey);
  }

  // Buffers the kv-pair that will not be run through compaction filter V2
  // in the future.
  void BufferOtherKeyValueSlices(const Slice& key, const Slice& value) {
    other_key_str_buf_.emplace_back(key.ToString());
    other_value_str_buf_.emplace_back(value.ToString());
    other_key_buf_.emplace_back(Slice(other_key_str_buf_.back()));
    other_value_buf_.emplace_back(Slice(other_value_str_buf_.back()));
  }

  // Add a kv-pair to the combined buffer
  void AddToCombinedKeyValueSlices(const Slice& key, const Slice& value) {
    // The real strings are stored in the batch buffers
    combined_key_buf_.emplace_back(key);
    combined_value_buf_.emplace_back(value);
  }

  // Merging the two buffers
  void MergeKeyValueSliceBuffer(const InternalKeyComparator* comparator) {
    size_t i = 0;
    size_t j = 0;
    size_t total_size = key_buf_.size() + other_key_buf_.size();
    combined_key_buf_.reserve(total_size);
    combined_value_buf_.reserve(total_size);

    while (i + j < total_size) {
      int comp_res = 0;
      if (i < key_buf_.size() && j < other_key_buf_.size()) {
        comp_res = comparator->Compare(key_buf_[i], other_key_buf_[j]);
      } else if (i >= key_buf_.size() && j < other_key_buf_.size()) {
        comp_res = 1;
      } else if (j >= other_key_buf_.size() && i < key_buf_.size()) {
        comp_res = -1;
      }
      if (comp_res > 0) {
        AddToCombinedKeyValueSlices(other_key_buf_[j], other_value_buf_[j]);
        j++;
      } else if (comp_res < 0) {
        AddToCombinedKeyValueSlices(key_buf_[i], existing_value_buf_[i]);
        i++;
      }
    }
  }

  void CleanupBatchBuffer() {
    to_delete_buf_.clear();
    key_buf_.clear();
    existing_value_buf_.clear();
    key_str_buf_.clear();
    existing_value_str_buf_.clear();
    new_value_buf_.clear();
    value_changed_buf_.clear();
    ikey_buf_.clear();

    to_delete_buf_.shrink_to_fit();
    key_buf_.shrink_to_fit();
    existing_value_buf_.shrink_to_fit();
    key_str_buf_.shrink_to_fit();
    existing_value_str_buf_.shrink_to_fit();
    new_value_buf_.shrink_to_fit();
    value_changed_buf_.shrink_to_fit();
    ikey_buf_.shrink_to_fit();

    other_key_buf_.clear();
    other_value_buf_.clear();
    other_key_str_buf_.clear();
    other_value_str_buf_.clear();
    other_key_buf_.shrink_to_fit();
    other_value_buf_.shrink_to_fit();
    other_key_str_buf_.shrink_to_fit();
    other_value_str_buf_.shrink_to_fit();
  }

  void CleanupMergedBuffer() {
    combined_key_buf_.clear();
    combined_value_buf_.clear();
    combined_key_buf_.shrink_to_fit();
    combined_value_buf_.shrink_to_fit();
  }
};

namespace {
// Fix user-supplied options to be reasonable
template <class T, class V>
static void ClipToRange(T* ptr, V minvalue, V maxvalue) {
  if (static_cast<V>(*ptr) > maxvalue) *ptr = maxvalue;
  if (static_cast<V>(*ptr) < minvalue) *ptr = minvalue;
}
}  // anonymous namespace

Options SanitizeOptions(const std::string& dbname,
                        const InternalKeyComparator* icmp,
                        const InternalFilterPolicy* ipolicy,
                        const Options& src) {
  auto db_options = SanitizeOptions(dbname, DBOptions(src));
  auto cf_options = SanitizeOptions(icmp, ipolicy, ColumnFamilyOptions(src));
  return Options(db_options, cf_options);
}

DBOptions SanitizeOptions(const std::string& dbname, const DBOptions& src) {
  DBOptions result = src;
  // result.max_open_files means an "infinite" open files.
  if (result.max_open_files != -1) {
    ClipToRange(&result.max_open_files, 20, 1000000);
  }
  if (result.max_background_flushes == 0) {
    result.max_background_flushes = 1;
  }

  if (result.info_log == nullptr) {
    Status s = CreateLoggerFromOptions(dbname, result.db_log_dir, src.env,
                                       result, &result.info_log);
    if (!s.ok()) {
      // No place suitable for logging
      result.info_log = nullptr;
    }
  }

  if (result.wal_dir.empty()) {
    // Use dbname as default
    result.wal_dir = dbname;
  }

  return result;
}

CompressionType GetCompressionType(const Options& options, int level,
                                   const bool enable_compression) {
  if (!enable_compression) {
    // disable compression
    return kNoCompression;
  }
  // If the use has specified a different compression level for each level,
  // then pick the compresison for that level.
  if (!options.compression_per_level.empty()) {
    const int n = options.compression_per_level.size() - 1;
    // It is possible for level_ to be -1; in that case, we use level
    // 0's compression.  This occurs mostly in backwards compatibility
    // situations when the builder doesn't know what level the file
    // belongs to.  Likewise, if level_ is beyond the end of the
    // specified compression levels, use the last value.
    return options.compression_per_level[std::max(0, std::min(level, n))];
  } else {
    return options.compression;
  }
}

CompressionType GetCompressionFlush(const Options& options) {
  // Compressing memtable flushes might not help unless the sequential load
  // optimization is used for leveled compaction. Otherwise the CPU and
  // latency overhead is not offset by saving much space.

  bool can_compress;

  if  (options.compaction_style == kCompactionStyleUniversal) {
    can_compress =
        (options.compaction_options_universal.compression_size_percent < 0);
  } else {
    // For leveled compress when min_level_to_compress == 0.
    can_compress = (GetCompressionType(options, 0, true) != kNoCompression);
  }

  if (can_compress) {
    return options.compression;
  } else {
    return kNoCompression;
  }
}

DBImpl::DBImpl(const DBOptions& options, const std::string& dbname)
    : env_(options.env),
      dbname_(dbname),
      options_(SanitizeOptions(dbname, options)),
      db_lock_(nullptr),
      mutex_(options.use_adaptive_mutex),
      shutting_down_(nullptr),
      bg_cv_(&mutex_),
      logfile_number_(0),
      default_cf_handle_(nullptr),
      tmp_batch_(),
      bg_schedule_needed_(false),
      bg_compaction_scheduled_(0),
      bg_manual_only_(0),
      bg_flush_scheduled_(0),
      bg_logstats_scheduled_(false),
      manual_compaction_(nullptr),
      logger_(nullptr),
      disable_delete_obsolete_files_(0),
      delete_obsolete_files_last_run_(options.env->NowMicros()),
      purge_wal_files_last_run_(0),
      last_stats_dump_time_microsec_(0),
      default_interval_to_delete_obsolete_WAL_(600),
      flush_on_destroy_(false),
      delayed_writes_(0),
      storage_options_(options),
      bg_work_gate_closed_(false),
      refitting_level_(false),
      opened_successfully_(false) {
  env_->GetAbsolutePath(dbname, &db_absolute_path_);

  // Reserve ten files or so for other uses and give the rest to TableCache.
  // Give a large number for setting of "infinite" open files.
  const int table_cache_size =
      (options_.max_open_files == -1) ? 4194304 : options_.max_open_files - 10;
  // Reserve ten files or so for other uses and give the rest to TableCache.
  table_cache_ =
      NewLRUCache(table_cache_size, options_.table_cache_numshardbits,
                  options_.table_cache_remove_scan_count_limit);

  versions_.reset(
      new VersionSet(dbname_, &options_, storage_options_, table_cache_.get()));
  column_family_memtables_.reset(
      new ColumnFamilyMemTablesImpl(versions_->GetColumnFamilySet()));

  DumpLeveldbBuildVersion(options_.info_log.get());
  options_.Dump(options_.info_log.get());

  char name[100];
  Status s = env_->GetHostName(name, 100L);
  if (s.ok()) {
    host_name_ = name;
  } else {
    Log(options_.info_log, "Can't get hostname, use localhost as host name.");
    host_name_ = "localhost";
  }
  last_log_ts = 0;

  LogFlush(options_.info_log);
}

DBImpl::~DBImpl() {
  mutex_.Lock();
  if (flush_on_destroy_) {
    autovector<ColumnFamilyData*> to_delete;
    for (auto cfd : *versions_->GetColumnFamilySet()) {
      if (cfd->mem()->GetFirstSequenceNumber() != 0) {
        cfd->Ref();
        mutex_.Unlock();
        FlushMemTable(cfd, FlushOptions());
        mutex_.Lock();
        if (cfd->Unref()) {
          to_delete.push_back(cfd);
        }
      }
    }
    for (auto cfd : to_delete) {
      delete cfd;
    }
  }

  // Wait for background work to finish
  shutting_down_.Release_Store(this);  // Any non-nullptr value is ok
  while (bg_compaction_scheduled_ ||
         bg_flush_scheduled_ ||
         bg_logstats_scheduled_) {
    bg_cv_.Wait();
  }

  if (default_cf_handle_ != nullptr) {
    // we need to delete handle outside of lock because it does its own locking
    mutex_.Unlock();
    delete default_cf_handle_;
    mutex_.Lock();
  }

  if (options_.allow_thread_local) {
    // Clean up obsolete files due to SuperVersion release.
    // (1) Need to delete to obsolete files before closing because RepairDB()
    // scans all existing files in the file system and builds manifest file.
    // Keeping obsolete files confuses the repair process.
    // (2) Need to check if we Open()/Recover() the DB successfully before
    // deleting because if VersionSet recover fails (may be due to corrupted
    // manifest file), it is not able to identify live files correctly. As a
    // result, all "live" files can get deleted by accident. However, corrupted
    // manifest is recoverable by RepairDB().
    if (opened_successfully_) {
      DeletionState deletion_state;
      FindObsoleteFiles(deletion_state, true);
      // manifest number starting from 2
      deletion_state.manifest_file_number = 1;
      if (deletion_state.HaveSomethingToDelete()) {
        PurgeObsoleteFiles(deletion_state);
      }
    }
  }

  // versions need to be destroyed before table_cache since it can hold
  // references to table_cache.
  versions_.reset();
  mutex_.Unlock();
  if (db_lock_ != nullptr) {
    env_->UnlockFile(db_lock_);
  }

  LogFlush(options_.info_log);
}

uint64_t DBImpl::TEST_Current_Manifest_FileNo() {
  return versions_->ManifestFileNumber();
}

Status DBImpl::NewDB() {
  VersionEdit new_db;
<<<<<<< HEAD
  new_db.SetVersionNumber();
=======
  new_db.SetComparatorName(user_comparator()->Name());
>>>>>>> 577556d5
  new_db.SetLogNumber(0);
  new_db.SetNextFile(2);
  new_db.SetLastSequence(0);

  const std::string manifest = DescriptorFileName(dbname_, 1);
  unique_ptr<WritableFile> file;
  Status s = env_->NewWritableFile(
      manifest, &file, env_->OptimizeForManifestWrite(storage_options_));
  if (!s.ok()) {
    return s;
  }
  file->SetPreallocationBlockSize(options_.manifest_preallocation_size);
  {
    log::Writer log(std::move(file));
    std::string record;
    new_db.EncodeTo(&record);
    s = log.AddRecord(record);
  }
  if (s.ok()) {
    // Make "CURRENT" file that points to the new manifest file.
    s = SetCurrentFile(env_, dbname_, 1);
  } else {
    env_->DeleteFile(manifest);
  }
  return s;
}

void DBImpl::MaybeIgnoreError(Status* s) const {
  if (s->ok() || options_.paranoid_checks) {
    // No change needed
  } else {
    Log(options_.info_log, "Ignoring error %s", s->ToString().c_str());
    *s = Status::OK();
  }
}

const Status DBImpl::CreateArchivalDirectory() {
  if (options_.WAL_ttl_seconds > 0 || options_.WAL_size_limit_MB > 0) {
    std::string archivalPath = ArchivalDirectory(options_.wal_dir);
    return env_->CreateDirIfMissing(archivalPath);
  }
  return Status::OK();
}

void DBImpl::PrintStatistics() {
  auto dbstats = options_.statistics.get();
  if (dbstats) {
    Log(options_.info_log,
        "STATISTCS:\n %s",
        dbstats->ToString().c_str());
  }
}

void DBImpl::MaybeDumpStats() {
  if (options_.stats_dump_period_sec == 0) return;

  const uint64_t now_micros = env_->NowMicros();

  if (last_stats_dump_time_microsec_ +
      options_.stats_dump_period_sec * 1000000
      <= now_micros) {
    // Multiple threads could race in here simultaneously.
    // However, the last one will update last_stats_dump_time_microsec_
    // atomically. We could see more than one dump during one dump
    // period in rare cases.
    last_stats_dump_time_microsec_ = now_micros;
    std::string stats;
    GetProperty("rocksdb.stats", &stats);
    Log(options_.info_log, "%s", stats.c_str());
    PrintStatistics();
  }
}

// Returns the list of live files in 'sst_live' and the list
// of all files in the filesystem in 'candidate_files'.
// no_full_scan = true -- never do the full scan using GetChildren()
// force = false -- don't force the full scan, except every
//  options_.delete_obsolete_files_period_micros
// force = true -- force the full scan
void DBImpl::FindObsoleteFiles(DeletionState& deletion_state,
                               bool force,
                               bool no_full_scan) {
  mutex_.AssertHeld();

  // if deletion is disabled, do nothing
  if (disable_delete_obsolete_files_ > 0) {
    return;
  }

  bool doing_the_full_scan = false;

  // logic for figurint out if we're doing the full scan
  if (no_full_scan) {
    doing_the_full_scan = false;
  } else if (force || options_.delete_obsolete_files_period_micros == 0) {
    doing_the_full_scan = true;
  } else {
    const uint64_t now_micros = env_->NowMicros();
    if (delete_obsolete_files_last_run_ +
        options_.delete_obsolete_files_period_micros < now_micros) {
      doing_the_full_scan = true;
      delete_obsolete_files_last_run_ = now_micros;
    }
  }

  // get obsolete files
  versions_->GetObsoleteFiles(&deletion_state.sst_delete_files);

  // store the current filenum, lognum, etc
  deletion_state.manifest_file_number = versions_->ManifestFileNumber();
  deletion_state.pending_manifest_file_number =
      versions_->PendingManifestFileNumber();
  deletion_state.log_number = versions_->MinLogNumber();
  deletion_state.prev_log_number = versions_->PrevLogNumber();

  if (!doing_the_full_scan && !deletion_state.HaveSomethingToDelete()) {
    // avoid filling up sst_live if we're sure that we
    // are not going to do the full scan and that we don't have
    // anything to delete at the moment
    return;
  }

  // don't delete live files
  deletion_state.sst_live.assign(pending_outputs_.begin(),
                                 pending_outputs_.end());
  versions_->AddLiveFiles(&deletion_state.sst_live);

  if (doing_the_full_scan) {
    // set of all files in the directory. We'll exclude files that are still
    // alive in the subsequent processings.
    env_->GetChildren(
        dbname_, &deletion_state.candidate_files
    ); // Ignore errors

    //Add log files in wal_dir
    if (options_.wal_dir != dbname_) {
      std::vector<std::string> log_files;
      env_->GetChildren(options_.wal_dir, &log_files); // Ignore errors
      deletion_state.candidate_files.insert(
        deletion_state.candidate_files.end(),
        log_files.begin(),
        log_files.end()
      );
    }
  }
}

// Diffs the files listed in filenames and those that do not
// belong to live files are posibly removed. Also, removes all the
// files in sst_delete_files and log_delete_files.
// It is not necessary to hold the mutex when invoking this method.
void DBImpl::PurgeObsoleteFiles(DeletionState& state) {
  // we'd better have sth to delete
  assert(state.HaveSomethingToDelete());

  // this checks if FindObsoleteFiles() was run before. If not, don't do
  // PurgeObsoleteFiles(). If FindObsoleteFiles() was run, we need to also
  // run PurgeObsoleteFiles(), even if disable_delete_obsolete_files_ is true
  if (state.manifest_file_number == 0) {
    return;
  }

  // Now, convert live list to an unordered set, WITHOUT mutex held;
  // set is slow.
  std::unordered_set<uint64_t> sst_live(state.sst_live.begin(),
                                        state.sst_live.end());

  auto& candidate_files = state.candidate_files;
  candidate_files.reserve(
      candidate_files.size() +
      state.sst_delete_files.size() +
      state.log_delete_files.size());
  // We may ignore the dbname when generating the file names.
  const char* kDumbDbName = "";
  for (auto file : state.sst_delete_files) {
    candidate_files.push_back(
        TableFileName(kDumbDbName, file->number).substr(1)
    );
    delete file;
  }

  for (auto file_num : state.log_delete_files) {
    if (file_num > 0) {
      candidate_files.push_back(LogFileName(kDumbDbName, file_num).substr(1));
    }
  }

  // dedup state.candidate_files so we don't try to delete the same
  // file twice
  sort(candidate_files.begin(), candidate_files.end());
  candidate_files.erase(unique(candidate_files.begin(), candidate_files.end()),
                        candidate_files.end());

  std::vector<std::string> old_info_log_files;

  for (const auto& to_delete : candidate_files) {
    uint64_t number;
    FileType type;
    // Ignore file if we cannot recognize it.
    if (!ParseFileName(to_delete, &number, &type)) {
      continue;
    }

    bool keep = true;
    switch (type) {
      case kLogFile:
        keep = ((number >= state.log_number) ||
                (number == state.prev_log_number));
        break;
      case kDescriptorFile:
        // Keep my manifest file, and any newer incarnations'
        // (can happen during manifest roll)
        keep = (number >= state.manifest_file_number);
        break;
      case kTableFile:
        keep = (sst_live.find(number) != sst_live.end());
        break;
      case kTempFile:
        // Any temp files that are currently being written to must
        // be recorded in pending_outputs_, which is inserted into "live".
        // Also, SetCurrentFile creates a temp file when writing out new
        // manifest, which is equal to state.pending_manifest_file_number. We
        // should not delete that file
        keep = (sst_live.find(number) != sst_live.end()) ||
               (number == state.pending_manifest_file_number);
        break;
      case kInfoLogFile:
        keep = true;
        if (number != 0) {
          old_info_log_files.push_back(to_delete);
        }
        break;
      case kCurrentFile:
      case kDBLockFile:
      case kIdentityFile:
      case kMetaDatabase:
        keep = true;
        break;
    }

    if (keep) {
      continue;
    }

    if (type == kTableFile) {
      // evict from cache
      TableCache::Evict(table_cache_.get(), number);
    }

    std::string fname = ((type == kLogFile) ? options_.wal_dir : dbname_) +
        "/" + to_delete;
    if (type == kLogFile &&
        (options_.WAL_ttl_seconds > 0 || options_.WAL_size_limit_MB > 0)) {
      auto archived_log_name = ArchivedLogFileName(options_.wal_dir, number);
      Status s = env_->RenameFile(fname, archived_log_name);
      Log(options_.info_log,
          "Move log file %s to %s -- %s\n",
          fname.c_str(), archived_log_name.c_str(), s.ToString().c_str());
    } else {
      Status s = env_->DeleteFile(fname);
      Log(options_.info_log, "Delete %s type=%d #%lu -- %s\n",
          fname.c_str(), type, (unsigned long)number,
          s.ToString().c_str());
    }
  }

  // Delete old info log files.
  size_t old_info_log_file_count = old_info_log_files.size();
  // NOTE: Currently we only support log purge when options_.db_log_dir is
  // located in `dbname` directory.
  if (old_info_log_file_count >= options_.keep_log_file_num &&
      options_.db_log_dir.empty()) {
    std::sort(old_info_log_files.begin(), old_info_log_files.end());
    size_t end = old_info_log_file_count - options_.keep_log_file_num;
    for (unsigned int i = 0; i <= end; i++) {
      std::string& to_delete = old_info_log_files.at(i);
      Log(options_.info_log, "Delete info log file %s\n", to_delete.c_str());
      Status s = env_->DeleteFile(dbname_ + "/" + to_delete);
      if (!s.ok()) {
        Log(options_.info_log, "Delete info log file %s FAILED -- %s\n",
            to_delete.c_str(), s.ToString().c_str());
      }
    }
  }
  PurgeObsoleteWALFiles();
  LogFlush(options_.info_log);
}

void DBImpl::DeleteObsoleteFiles() {
  mutex_.AssertHeld();
  DeletionState deletion_state;
  FindObsoleteFiles(deletion_state, true);
  if (deletion_state.HaveSomethingToDelete()) {
    PurgeObsoleteFiles(deletion_state);
  }
}

// 1. Go through all archived files and
//    a. if ttl is enabled, delete outdated files
//    b. if archive size limit is enabled, delete empty files,
//        compute file number and size.
// 2. If size limit is enabled:
//    a. compute how many files should be deleted
//    b. get sorted non-empty archived logs
//    c. delete what should be deleted
void DBImpl::PurgeObsoleteWALFiles() {
  bool const ttl_enabled = options_.WAL_ttl_seconds > 0;
  bool const size_limit_enabled =  options_.WAL_size_limit_MB > 0;
  if (!ttl_enabled && !size_limit_enabled) {
    return;
  }

  int64_t current_time;
  Status s = env_->GetCurrentTime(&current_time);
  if (!s.ok()) {
    Log(options_.info_log, "Can't get current time: %s", s.ToString().c_str());
    assert(false);
    return;
  }
  uint64_t const now_seconds = static_cast<uint64_t>(current_time);
  uint64_t const time_to_check = (ttl_enabled && !size_limit_enabled) ?
    options_.WAL_ttl_seconds / 2 : default_interval_to_delete_obsolete_WAL_;

  if (purge_wal_files_last_run_ + time_to_check > now_seconds) {
    return;
  }

  purge_wal_files_last_run_ = now_seconds;

  std::string archival_dir = ArchivalDirectory(options_.wal_dir);
  std::vector<std::string> files;
  s = env_->GetChildren(archival_dir, &files);
  if (!s.ok()) {
    Log(options_.info_log, "Can't get archive files: %s", s.ToString().c_str());
    assert(false);
    return;
  }

  size_t log_files_num = 0;
  uint64_t log_file_size = 0;

  for (auto& f : files) {
    uint64_t number;
    FileType type;
    if (ParseFileName(f, &number, &type) && type == kLogFile) {
      std::string const file_path = archival_dir + "/" + f;
      if (ttl_enabled) {
        uint64_t file_m_time;
        Status const s = env_->GetFileModificationTime(file_path,
          &file_m_time);
        if (!s.ok()) {
          Log(options_.info_log, "Can't get file mod time: %s: %s",
              file_path.c_str(), s.ToString().c_str());
          continue;
        }
        if (now_seconds - file_m_time > options_.WAL_ttl_seconds) {
          Status const s = env_->DeleteFile(file_path);
          if (!s.ok()) {
            Log(options_.info_log, "Can't delete file: %s: %s",
                file_path.c_str(), s.ToString().c_str());
            continue;
          }
          continue;
        }
      }

      if (size_limit_enabled) {
        uint64_t file_size;
        Status const s = env_->GetFileSize(file_path, &file_size);
        if (!s.ok()) {
          Log(options_.info_log, "Can't get file size: %s: %s",
              file_path.c_str(), s.ToString().c_str());
          return;
        } else {
          if (file_size > 0) {
            log_file_size = std::max(log_file_size, file_size);
            ++log_files_num;
          } else {
            Status s = env_->DeleteFile(file_path);
            if (!s.ok()) {
              Log(options_.info_log, "Can't delete file: %s: %s",
                  file_path.c_str(), s.ToString().c_str());
              continue;
            }
          }
        }
      }
    }
  }

  if (0 == log_files_num || !size_limit_enabled) {
    return;
  }

  size_t const files_keep_num = options_.WAL_size_limit_MB *
    1024 * 1024 / log_file_size;
  if (log_files_num <= files_keep_num) {
    return;
  }

  size_t files_del_num = log_files_num - files_keep_num;
  VectorLogPtr archived_logs;
  AppendSortedWalsOfType(archival_dir, archived_logs, kArchivedLogFile);

  if (files_del_num > archived_logs.size()) {
    Log(options_.info_log, "Trying to delete more archived log files than "
        "exist. Deleting all");
    files_del_num = archived_logs.size();
  }

  for (size_t i = 0; i < files_del_num; ++i) {
    std::string const file_path = archived_logs[i]->PathName();
    Status const s = DeleteFile(file_path);
    if (!s.ok()) {
      Log(options_.info_log, "Can't delete file: %s: %s",
          file_path.c_str(), s.ToString().c_str());
      continue;
    }
  }
}

Status DBImpl::Recover(
    const std::vector<ColumnFamilyDescriptor>& column_families, bool read_only,
    bool error_if_log_file_exist) {
  mutex_.AssertHeld();

  assert(db_lock_ == nullptr);
  if (!read_only) {
    // We call CreateDirIfMissing() as the directory may already exist (if we
    // are reopening a DB), when this happens we don't want creating the
    // directory to cause an error. However, we need to check if creating the
    // directory fails or else we may get an obscure message about the lock
    // file not existing. One real-world example of this occurring is if
    // env->CreateDirIfMissing() doesn't create intermediate directories, e.g.
    // when dbname_ is "dir/db" but when "dir" doesn't exist.
    Status s = env_->CreateDirIfMissing(dbname_);
    if (!s.ok()) {
      return s;
    }

    s = env_->NewDirectory(dbname_, &db_directory_);
    if (!s.ok()) {
      return s;
    }

    s = env_->LockFile(LockFileName(dbname_), &db_lock_);
    if (!s.ok()) {
      return s;
    }

    if (!env_->FileExists(CurrentFileName(dbname_))) {
      if (options_.create_if_missing) {
        // TODO: add merge_operator name check
        s = NewDB();
        if (!s.ok()) {
          return s;
        }
      } else {
        return Status::InvalidArgument(
            dbname_, "does not exist (create_if_missing is false)");
      }
    } else {
      if (options_.error_if_exists) {
        return Status::InvalidArgument(
            dbname_, "exists (error_if_exists is true)");
      }
    }
    // Check for the IDENTITY file and create it if not there
    if (!env_->FileExists(IdentityFileName(dbname_))) {
      s = SetIdentityFile(env_, dbname_);
      if (!s.ok()) {
        return s;
      }
    }
  }

  Status s = versions_->Recover(column_families);
  if (options_.paranoid_checks && s.ok()) {
    s = CheckConsistency();
  }
  if (s.ok()) {
    SequenceNumber max_sequence(0);
    default_cf_handle_ = new ColumnFamilyHandleImpl(
        versions_->GetColumnFamilySet()->GetDefault(), this, &mutex_);

    // Recover from all newer log files than the ones named in the
    // descriptor (new log files may have been added by the previous
    // incarnation without registering them in the descriptor).
    //
    // Note that PrevLogNumber() is no longer used, but we pay
    // attention to it in case we are recovering a database
    // produced by an older version of rocksdb.
    const uint64_t min_log = versions_->MinLogNumber();
    const uint64_t prev_log = versions_->PrevLogNumber();
    std::vector<std::string> filenames;
    s = env_->GetChildren(options_.wal_dir, &filenames);
    if (!s.ok()) {
      return s;
    }

    std::vector<uint64_t> logs;
    for (size_t i = 0; i < filenames.size(); i++) {
      uint64_t number;
      FileType type;
      if (ParseFileName(filenames[i], &number, &type)
          && type == kLogFile
          && ((number >= min_log) || (number == prev_log))) {
        logs.push_back(number);
      }
    }

    if (logs.size() > 0 && error_if_log_file_exist) {
      return Status::Corruption(""
          "The db was opened in readonly mode with error_if_log_file_exist"
          "flag but a log file already exists");
    }

    // Recover in the order in which the logs were generated
    std::sort(logs.begin(), logs.end());
    for (const auto& log : logs) {
      // The previous incarnation may not have written any MANIFEST
      // records after allocating this log number.  So we manually
      // update the file number allocation counter in VersionSet.
      versions_->MarkFileNumberUsed(log);
      s = RecoverLogFile(log, &max_sequence, read_only);
    }
    SetTickerCount(options_.statistics.get(), SEQUENCE_NUMBER,
                   versions_->LastSequence());
  }

  return s;
}

Status DBImpl::RecoverLogFile(uint64_t log_number, SequenceNumber* max_sequence,
                              bool read_only) {
  struct LogReporter : public log::Reader::Reporter {
    Env* env;
    Logger* info_log;
    const char* fname;
    Status* status;  // nullptr if options_.paranoid_checks==false or
                     //            options_.skip_log_error_on_recovery==true
    virtual void Corruption(size_t bytes, const Status& s) {
      Log(info_log, "%s%s: dropping %d bytes; %s",
          (this->status == nullptr ? "(ignoring error) " : ""),
          fname, static_cast<int>(bytes), s.ToString().c_str());
      if (this->status != nullptr && this->status->ok()) *this->status = s;
    }
  };

  mutex_.AssertHeld();

  std::unordered_map<int, VersionEdit> version_edits;
  // no need to refcount because iteration is under mutex
  for (auto cfd : *versions_->GetColumnFamilySet()) {
    VersionEdit edit;
    edit.SetColumnFamily(cfd->GetID());
    version_edits.insert({cfd->GetID(), edit});
  }

  // Open the log file
  std::string fname = LogFileName(options_.wal_dir, log_number);
  unique_ptr<SequentialFile> file;
  Status status = env_->NewSequentialFile(fname, &file, storage_options_);
  if (!status.ok()) {
    MaybeIgnoreError(&status);
    return status;
  }

  // Create the log reader.
  LogReporter reporter;
  reporter.env = env_;
  reporter.info_log = options_.info_log.get();
  reporter.fname = fname.c_str();
  reporter.status = (options_.paranoid_checks &&
                     !options_.skip_log_error_on_recovery ? &status : nullptr);
  // We intentially make log::Reader do checksumming even if
  // paranoid_checks==false so that corruptions cause entire commits
  // to be skipped instead of propagating bad information (like overly
  // large sequence numbers).
  log::Reader reader(std::move(file), &reporter, true/*checksum*/,
                     0/*initial_offset*/);
  Log(options_.info_log, "Recovering log #%lu",
      (unsigned long) log_number);

  // Read all the records and add to a memtable
  std::string scratch;
  Slice record;
  WriteBatch batch;
  while (reader.ReadRecord(&record, &scratch)) {
    if (record.size() < 12) {
      reporter.Corruption(
          record.size(), Status::Corruption("log record too small"));
      continue;
    }
    WriteBatchInternal::SetContents(&batch, record);

    status = WriteBatchInternal::InsertInto(
        &batch, column_family_memtables_.get(), true, log_number);

    MaybeIgnoreError(&status);
    if (!status.ok()) {
      return status;
    }
    const SequenceNumber last_seq =
        WriteBatchInternal::Sequence(&batch) +
        WriteBatchInternal::Count(&batch) - 1;
    if (last_seq > *max_sequence) {
      *max_sequence = last_seq;
    }

    if (!read_only) {
      // no need to refcount since client still doesn't have access
      // to the DB and can not drop column families while we iterate
      for (auto cfd : *versions_->GetColumnFamilySet()) {
        if (cfd->mem()->ShouldFlush()) {
          // If this asserts, it means that InsertInto failed in
          // filtering updates to already-flushed column families
          assert(cfd->GetLogNumber() <= log_number);
          auto iter = version_edits.find(cfd->GetID());
          assert(iter != version_edits.end());
          VersionEdit* edit = &iter->second;
          status = WriteLevel0TableForRecovery(cfd, cfd->mem(), edit);
          // we still want to clear the memtable, even if the recovery failed
          cfd->CreateNewMemtable();
          if (!status.ok()) {
            // Reflect errors immediately so that conditions like full
            // file-systems cause the DB::Open() to fail.
            return status;
          }
        }
      }
    }
  }

  if (versions_->LastSequence() < *max_sequence) {
    versions_->SetLastSequence(*max_sequence);
  }

  if (!read_only) {
    // no need to refcount since client still doesn't have access
    // to the DB and can not drop column families while we iterate
    for (auto cfd : *versions_->GetColumnFamilySet()) {
      auto iter = version_edits.find(cfd->GetID());
      assert(iter != version_edits.end());
      VersionEdit* edit = &iter->second;

      if (cfd->GetLogNumber() > log_number) {
        // Column family cfd has already flushed the data
        // from log_number. Memtable has to be empty because
        // we filter the updates based on log_number
        // (in WriteBatch::InsertInto)
        assert(cfd->mem()->GetFirstSequenceNumber() == 0);
        assert(edit->NumEntries() == 0);
        continue;
      }

      // flush the final memtable (if non-empty)
      if (cfd->mem()->GetFirstSequenceNumber() != 0) {
        status = WriteLevel0TableForRecovery(cfd, cfd->mem(), edit);
      }
      // we still want to clear the memtable, even if the recovery failed
      cfd->CreateNewMemtable();
      if (!status.ok()) {
        return status;
      }

      // write MANIFEST with update
      // writing log number in the manifest means that any log file
      // with number strongly less than (log_number + 1) is already
      // recovered and should be ignored on next reincarnation.
      // Since we already recovered log_number, we want all logs
      // with numbers `<= log_number` (includes this one) to be ignored
      edit->SetLogNumber(log_number + 1);
      // we must mark the next log number as used, even though it's
      // not actually used. that is because VersionSet assumes
      // VersionSet::next_file_number_ always to be strictly greater than any
      // log number
      versions_->MarkFileNumberUsed(log_number + 1);
      status = versions_->LogAndApply(cfd, edit, &mutex_);
      if (!status.ok()) {
        return status;
      }
    }
  }

  return status;
}

Status DBImpl::WriteLevel0TableForRecovery(ColumnFamilyData* cfd, MemTable* mem,
                                           VersionEdit* edit) {
  mutex_.AssertHeld();
  const uint64_t start_micros = env_->NowMicros();
  FileMetaData meta;
  meta.number = versions_->NewFileNumber();
  pending_outputs_.insert(meta.number);
  Iterator* iter = mem->NewIterator();
  const SequenceNumber newest_snapshot = snapshots_.GetNewest();
  const SequenceNumber earliest_seqno_in_memtable =
    mem->GetFirstSequenceNumber();
  Log(options_.info_log, "Level-0 table #%lu: started",
      (unsigned long) meta.number);

  Status s;
  {
    mutex_.Unlock();
    s = BuildTable(dbname_, env_, *cfd->options(), storage_options_,
                   cfd->table_cache(), iter, &meta, cfd->internal_comparator(),
                   newest_snapshot, earliest_seqno_in_memtable,
                   GetCompressionFlush(*cfd->options()));
    LogFlush(options_.info_log);
    mutex_.Lock();
  }

  Log(options_.info_log, "Level-0 table #%lu: %lu bytes %s",
      (unsigned long) meta.number,
      (unsigned long) meta.file_size,
      s.ToString().c_str());
  delete iter;

  pending_outputs_.erase(meta.number);

  // Note that if file_size is zero, the file has been deleted and
  // should not be added to the manifest.
  int level = 0;
  if (s.ok() && meta.file_size > 0) {
    edit->AddFile(level, meta.number, meta.file_size,
                  meta.smallest, meta.largest,
                  meta.smallest_seqno, meta.largest_seqno);
  }

  InternalStats::CompactionStats stats;
  stats.micros = env_->NowMicros() - start_micros;
  stats.bytes_written = meta.file_size;
  stats.files_out_levelnp1 = 1;
  cfd->internal_stats()->AddCompactionStats(level, stats);
  RecordTick(options_.statistics.get(), COMPACT_WRITE_BYTES, meta.file_size);
  return s;
}

Status DBImpl::WriteLevel0Table(ColumnFamilyData* cfd,
                                autovector<MemTable*>& mems, VersionEdit* edit,
                                uint64_t* filenumber, LogBuffer* log_buffer) {
  mutex_.AssertHeld();
  const uint64_t start_micros = env_->NowMicros();
  FileMetaData meta;
  meta.number = versions_->NewFileNumber();
  *filenumber = meta.number;
  pending_outputs_.insert(meta.number);

  const SequenceNumber newest_snapshot = snapshots_.GetNewest();
  const SequenceNumber earliest_seqno_in_memtable =
    mems[0]->GetFirstSequenceNumber();
  Version* base = cfd->current();
  base->Ref();          // it is likely that we do not need this reference
  Status s;
  {
    mutex_.Unlock();
    log_buffer->FlushBufferToLog();
    std::vector<Iterator*> memtables;
    for (MemTable* m : mems) {
      Log(options_.info_log,
          "[CF %u] Flushing memtable with next log file: %lu\n", cfd->GetID(),
          (unsigned long)m->GetNextLogNumber());
      memtables.push_back(m->NewIterator());
    }
    Iterator* iter = NewMergingIterator(env_, &cfd->internal_comparator(),
                                        &memtables[0], memtables.size());
    Log(options_.info_log, "Level-0 flush table #%lu: started",
        (unsigned long)meta.number);

    s = BuildTable(dbname_, env_, *cfd->options(), storage_options_,
                   cfd->table_cache(), iter, &meta, cfd->internal_comparator(),
                   newest_snapshot, earliest_seqno_in_memtable,
                   GetCompressionFlush(*cfd->options()));
    LogFlush(options_.info_log);
    delete iter;
    Log(options_.info_log, "Level-0 flush table #%lu: %lu bytes %s",
        (unsigned long) meta.number,
        (unsigned long) meta.file_size,
        s.ToString().c_str());
    if (!options_.disableDataSync) {
      db_directory_->Fsync();
    }
    mutex_.Lock();
  }
  base->Unref();

  // re-acquire the most current version
  base = cfd->current();

  // There could be multiple threads writing to its own level-0 file.
  // The pending_outputs cannot be cleared here, otherwise this newly
  // created file might not be considered as a live-file by another
  // compaction thread that is concurrently deleting obselete files.
  // The pending_outputs can be cleared only after the new version is
  // committed so that other threads can recognize this file as a
  // valid one.
  // pending_outputs_.erase(meta.number);

  // Note that if file_size is zero, the file has been deleted and
  // should not be added to the manifest.
  int level = 0;
  if (s.ok() && meta.file_size > 0) {
    const Slice min_user_key = meta.smallest.user_key();
    const Slice max_user_key = meta.largest.user_key();
    // if we have more than 1 background thread, then we cannot
    // insert files directly into higher levels because some other
    // threads could be concurrently producing compacted files for
    // that key range.
    if (base != nullptr && options_.max_background_compactions <= 1 &&
        cfd->options()->compaction_style == kCompactionStyleLevel) {
      level = base->PickLevelForMemTableOutput(min_user_key, max_user_key);
    }
    edit->AddFile(level, meta.number, meta.file_size,
                  meta.smallest, meta.largest,
                  meta.smallest_seqno, meta.largest_seqno);
  }

  InternalStats::CompactionStats stats;
  stats.micros = env_->NowMicros() - start_micros;
  stats.bytes_written = meta.file_size;
  cfd->internal_stats()->AddCompactionStats(level, stats);
  RecordTick(options_.statistics.get(), COMPACT_WRITE_BYTES, meta.file_size);
  return s;
}

Status DBImpl::FlushMemTableToOutputFile(ColumnFamilyData* cfd,
                                         bool* madeProgress,
                                         DeletionState& deletion_state,
                                         LogBuffer* log_buffer) {
  mutex_.AssertHeld();
  assert(cfd->imm()->size() != 0);
  assert(cfd->imm()->IsFlushPending());

  // Save the contents of the earliest memtable as a new Table
  uint64_t file_number;
  autovector<MemTable*> mems;
  cfd->imm()->PickMemtablesToFlush(&mems);
  if (mems.empty()) {
    LogToBuffer(log_buffer, "Nothing in memstore to flush");
    return Status::OK();
  }

  // record the logfile_number_ before we release the mutex
  // entries mems are (implicitly) sorted in ascending order by their created
  // time. We will use the first memtable's `edit` to keep the meta info for
  // this flush.
  MemTable* m = mems[0];
  VersionEdit* edit = m->GetEdits();
  edit->SetPrevLogNumber(0);
  // SetLogNumber(log_num) indicates logs with number smaller than log_num
  // will no longer be picked up for recovery.
  edit->SetLogNumber(mems.back()->GetNextLogNumber());
  edit->SetColumnFamily(cfd->GetID());

  // This will release and re-acquire the mutex.
  Status s = WriteLevel0Table(cfd, mems, edit, &file_number, log_buffer);

  if (s.ok() && shutting_down_.Acquire_Load() && cfd->IsDropped()) {
    s = Status::ShutdownInProgress(
        "Column family closed during memtable flush");
  }

  if (!s.ok()) {
    cfd->imm()->RollbackMemtableFlush(mems, file_number, &pending_outputs_);
  } else {
    // Replace immutable memtable with the generated Table
    s = cfd->imm()->InstallMemtableFlushResults(
        cfd, mems, versions_.get(), &mutex_, options_.info_log.get(),
        file_number, pending_outputs_, &deletion_state.memtables_to_free,
        db_directory_.get());
  }

  if (s.ok()) {
    InstallSuperVersion(cfd, deletion_state);
    if (madeProgress) {
      *madeProgress = 1;
    }

    MaybeScheduleLogDBDeployStats();

    if (disable_delete_obsolete_files_ == 0) {
      // add to deletion state
      while (alive_log_files_.size() &&
             *alive_log_files_.begin() < versions_->MinLogNumber()) {
        deletion_state.log_delete_files.push_back(*alive_log_files_.begin());
        alive_log_files_.pop_front();
      }
    }
  }

  if (!s.ok() && !s.IsShutdownInProgress() && options_.paranoid_checks &&
      bg_error_.ok()) {
    // if a bad error happened (not ShutdownInProgress) and paranoid_checks is
    // true, mark DB read-only
    bg_error_ = s;
  }
  return s;
}

Status DBImpl::CompactRange(ColumnFamilyHandle* column_family,
                            const Slice* begin, const Slice* end,
                            bool reduce_level, int target_level) {
  auto cfh = reinterpret_cast<ColumnFamilyHandleImpl*>(column_family);
  auto cfd = cfh->cfd();

  Status s = FlushMemTable(cfd, FlushOptions());
  if (!s.ok()) {
    LogFlush(options_.info_log);
    return s;
  }

  int max_level_with_files = 1;
  {
    MutexLock l(&mutex_);
    Version* base = cfd->current();
    for (int level = 1; level < cfd->NumberLevels(); level++) {
      if (base->OverlapInLevel(level, begin, end)) {
        max_level_with_files = level;
      }
    }
  }
  for (int level = 0; level <= max_level_with_files; level++) {
    // in case the compaction is unversal or if we're compacting the
    // bottom-most level, the output level will be the same as input one
    if (cfd->options()->compaction_style == kCompactionStyleUniversal ||
        level == max_level_with_files) {
      s = RunManualCompaction(cfd, level, level, begin, end);
    } else {
      s = RunManualCompaction(cfd, level, level + 1, begin, end);
    }
    if (!s.ok()) {
      LogFlush(options_.info_log);
      return s;
    }
  }

  if (reduce_level) {
    s = ReFitLevel(cfd, max_level_with_files, target_level);
  }
  LogFlush(options_.info_log);

  return s;
}

// return the same level if it cannot be moved
int DBImpl::FindMinimumEmptyLevelFitting(ColumnFamilyData* cfd, int level) {
  mutex_.AssertHeld();
  Version* current = cfd->current();
  int minimum_level = level;
  for (int i = level - 1; i > 0; --i) {
    // stop if level i is not empty
    if (current->NumLevelFiles(i) > 0) break;
    // stop if level i is too small (cannot fit the level files)
    if (cfd->compaction_picker()->MaxBytesForLevel(i) <
        current->NumLevelBytes(level)) {
      break;
    }

    minimum_level = i;
  }
  return minimum_level;
}

Status DBImpl::ReFitLevel(ColumnFamilyData* cfd, int level, int target_level) {
  assert(level < cfd->NumberLevels());

  SuperVersion* superversion_to_free = nullptr;
  SuperVersion* new_superversion = new SuperVersion();

  mutex_.Lock();

  // only allow one thread refitting
  if (refitting_level_) {
    mutex_.Unlock();
    Log(options_.info_log, "ReFitLevel: another thread is refitting");
    delete new_superversion;
    return Status::NotSupported("another thread is refitting");
  }
  refitting_level_ = true;

  // wait for all background threads to stop
  bg_work_gate_closed_ = true;
  while (bg_compaction_scheduled_ > 0 || bg_flush_scheduled_) {
    Log(options_.info_log,
        "RefitLevel: waiting for background threads to stop: %d %d",
        bg_compaction_scheduled_, bg_flush_scheduled_);
    bg_cv_.Wait();
  }

  // move to a smaller level
  int to_level = target_level;
  if (target_level < 0) {
    to_level = FindMinimumEmptyLevelFitting(cfd, level);
  }

  assert(to_level <= level);

  Status status;
  if (to_level < level) {
    Log(options_.info_log, "Before refitting:\n%s",
        cfd->current()->DebugString().data());

    VersionEdit edit;
    edit.SetColumnFamily(cfd->GetID());
    for (const auto& f : cfd->current()->files_[level]) {
      edit.DeleteFile(level, f->number);
      edit.AddFile(to_level, f->number, f->file_size, f->smallest, f->largest,
                   f->smallest_seqno, f->largest_seqno);
    }
    Log(options_.info_log, "Apply version edit:\n%s",
        edit.DebugString().data());

    status = versions_->LogAndApply(cfd, &edit, &mutex_, db_directory_.get());
    superversion_to_free = cfd->InstallSuperVersion(new_superversion, &mutex_);
    new_superversion = nullptr;

    Log(options_.info_log, "LogAndApply: %s\n", status.ToString().data());

    if (status.ok()) {
      Log(options_.info_log, "After refitting:\n%s",
          cfd->current()->DebugString().data());
    }
  }

  refitting_level_ = false;
  bg_work_gate_closed_ = false;

  mutex_.Unlock();
  delete superversion_to_free;
  delete new_superversion;
  return status;
}

int DBImpl::NumberLevels(ColumnFamilyHandle* column_family) {
  auto cfh = reinterpret_cast<ColumnFamilyHandleImpl*>(column_family);
  return cfh->cfd()->NumberLevels();
}

int DBImpl::MaxMemCompactionLevel(ColumnFamilyHandle* column_family) {
  auto cfh = reinterpret_cast<ColumnFamilyHandleImpl*>(column_family);
  return cfh->cfd()->options()->max_mem_compaction_level;
}

int DBImpl::Level0StopWriteTrigger(ColumnFamilyHandle* column_family) {
  auto cfh = reinterpret_cast<ColumnFamilyHandleImpl*>(column_family);
  return cfh->cfd()->options()->level0_stop_writes_trigger;
}

Status DBImpl::Flush(const FlushOptions& options,
                     ColumnFamilyHandle* column_family) {
  auto cfh = reinterpret_cast<ColumnFamilyHandleImpl*>(column_family);
  return FlushMemTable(cfh->cfd(), options);
}

SequenceNumber DBImpl::GetLatestSequenceNumber() const {
  return versions_->LastSequence();
}

Status DBImpl::GetUpdatesSince(
    SequenceNumber seq, unique_ptr<TransactionLogIterator>* iter,
    const TransactionLogIterator::ReadOptions& read_options) {

  RecordTick(options_.statistics.get(), GET_UPDATES_SINCE_CALLS);
  if (seq > versions_->LastSequence()) {
    return Status::NotFound(
        "Requested sequence not yet written in the db");
  }
  //  Get all sorted Wal Files.
  //  Do binary search and open files and find the seq number.

  std::unique_ptr<VectorLogPtr> wal_files(new VectorLogPtr);
  Status s = GetSortedWalFiles(*wal_files);
  if (!s.ok()) {
    return s;
  }

  s = RetainProbableWalFiles(*wal_files, seq);
  if (!s.ok()) {
    return s;
  }
  iter->reset(new TransactionLogIteratorImpl(options_.wal_dir, &options_,
                                             read_options, storage_options_,
                                             seq, std::move(wal_files), this));
  return (*iter)->status();
}

Status DBImpl::RetainProbableWalFiles(VectorLogPtr& all_logs,
                                      const SequenceNumber target) {
  long start = 0; // signed to avoid overflow when target is < first file.
  long end = static_cast<long>(all_logs.size()) - 1;
  // Binary Search. avoid opening all files.
  while (end >= start) {
    long mid = start + (end - start) / 2;  // Avoid overflow.
    SequenceNumber current_seq_num = all_logs.at(mid)->StartSequence();
    if (current_seq_num == target) {
      end = mid;
      break;
    } else if (current_seq_num < target) {
      start = mid + 1;
    } else {
      end = mid - 1;
    }
  }
  size_t start_index = std::max(0l, end); // end could be -ve.
  // The last wal file is always included
  all_logs.erase(all_logs.begin(), all_logs.begin() + start_index);
  return Status::OK();
}

bool DBImpl::CheckWalFileExistsAndEmpty(const WalFileType type,
                                        const uint64_t number) {
  const std::string fname = (type == kAliveLogFile) ?
    LogFileName(options_.wal_dir, number) :
    ArchivedLogFileName(options_.wal_dir, number);
  uint64_t file_size;
  Status s = env_->GetFileSize(fname, &file_size);
  return (s.ok() && (file_size == 0));
}

Status DBImpl::ReadFirstRecord(const WalFileType type, const uint64_t number,
                               WriteBatch* const result) {

  if (type == kAliveLogFile) {
    std::string fname = LogFileName(options_.wal_dir, number);
    Status status = ReadFirstLine(fname, result);
    if (status.ok() || env_->FileExists(fname)) {
      // return OK or any error that is not caused non-existing file
      return status;
    }

    //  check if the file got moved to archive.
    std::string archived_file =
      ArchivedLogFileName(options_.wal_dir, number);
    Status s = ReadFirstLine(archived_file, result);
    if (s.ok() || env_->FileExists(archived_file)) {
      return s;
    }
    return Status::NotFound("Log File has been deleted: " + archived_file);
  } else if (type == kArchivedLogFile) {
    std::string fname = ArchivedLogFileName(options_.wal_dir, number);
    Status status = ReadFirstLine(fname, result);
    return status;
  }
  return Status::NotSupported("File Type Not Known: " + std::to_string(type));
}

Status DBImpl::ReadFirstLine(const std::string& fname,
                             WriteBatch* const batch) {
  struct LogReporter : public log::Reader::Reporter {
    Env* env;
    Logger* info_log;
    const char* fname;

    Status* status;
    bool ignore_error;  // true if options_.paranoid_checks==false
    virtual void Corruption(size_t bytes, const Status& s) {
      Log(info_log, "%s%s: dropping %d bytes; %s",
          (this->ignore_error ? "(ignoring error) " : ""),
          fname, static_cast<int>(bytes), s.ToString().c_str());
      if (this->status->ok()) {
        // only keep the first error
        *this->status = s;
      }
    }
  };

  unique_ptr<SequentialFile> file;
  Status status = env_->NewSequentialFile(fname, &file, storage_options_);

  if (!status.ok()) {
    return status;
  }


  LogReporter reporter;
  reporter.env = env_;
  reporter.info_log = options_.info_log.get();
  reporter.fname = fname.c_str();
  reporter.status = &status;
  reporter.ignore_error = !options_.paranoid_checks;
  log::Reader reader(std::move(file), &reporter, true/*checksum*/,
                     0/*initial_offset*/);
  std::string scratch;
  Slice record;

  if (reader.ReadRecord(&record, &scratch) &&
      (status.ok() || !options_.paranoid_checks)) {
    if (record.size() < 12) {
      reporter.Corruption(
          record.size(), Status::Corruption("log record too small"));
      //  TODO read record's till the first no corrupt entry?
    } else {
      WriteBatchInternal::SetContents(batch, record);
      return Status::OK();
    }
  }

  // ReadRecord returns false on EOF, which is deemed as OK() by Reader
  if (status.ok()) {
    status = Status::Corruption("eof reached");
  }
  return status;
}

struct CompareLogByPointer {
  bool operator() (const unique_ptr<LogFile>& a,
                   const unique_ptr<LogFile>& b) {
    LogFileImpl* a_impl = dynamic_cast<LogFileImpl*>(a.get());
    LogFileImpl* b_impl = dynamic_cast<LogFileImpl*>(b.get());
    return *a_impl < *b_impl;
  }
};

Status DBImpl::AppendSortedWalsOfType(const std::string& path,
    VectorLogPtr& log_files, WalFileType log_type) {
  std::vector<std::string> all_files;
  const Status status = env_->GetChildren(path, &all_files);
  if (!status.ok()) {
    return status;
  }
  log_files.reserve(log_files.size() + all_files.size());
  VectorLogPtr::iterator pos_start;
  if (!log_files.empty()) {
    pos_start = log_files.end() - 1;
  } else {
    pos_start = log_files.begin();
  }
  for (const auto& f : all_files) {
    uint64_t number;
    FileType type;
    if (ParseFileName(f, &number, &type) && type == kLogFile){

      WriteBatch batch;
      Status s = ReadFirstRecord(log_type, number, &batch);
      if (!s.ok()) {
        if (CheckWalFileExistsAndEmpty(log_type, number)) {
          continue;
        }
        return s;
      }

      uint64_t size_bytes;
      s = env_->GetFileSize(LogFileName(path, number), &size_bytes);
      if (!s.ok()) {
        return s;
      }

      log_files.push_back(std::move(unique_ptr<LogFile>(new LogFileImpl(
        number, log_type, WriteBatchInternal::Sequence(&batch), size_bytes))));
    }
  }
  CompareLogByPointer compare_log_files;
  std::sort(pos_start, log_files.end(), compare_log_files);
  return status;
}

Status DBImpl::RunManualCompaction(ColumnFamilyData* cfd, int input_level,
                                   int output_level, const Slice* begin,
                                   const Slice* end) {
  assert(input_level >= 0);

  InternalKey begin_storage, end_storage;

  ManualCompaction manual;
  manual.cfd = cfd;
  manual.input_level = input_level;
  manual.output_level = output_level;
  manual.done = false;
  manual.in_progress = false;
  // For universal compaction, we enforce every manual compaction to compact
  // all files.
  if (begin == nullptr ||
      cfd->options()->compaction_style == kCompactionStyleUniversal) {
    manual.begin = nullptr;
  } else {
    begin_storage = InternalKey(*begin, kMaxSequenceNumber, kValueTypeForSeek);
    manual.begin = &begin_storage;
  }
  if (end == nullptr ||
      cfd->options()->compaction_style == kCompactionStyleUniversal) {
    manual.end = nullptr;
  } else {
    end_storage = InternalKey(*end, 0, static_cast<ValueType>(0));
    manual.end = &end_storage;
  }

  MutexLock l(&mutex_);

  // When a manual compaction arrives, temporarily disable scheduling of
  // non-manual compactions and wait until the number of scheduled compaction
  // jobs drops to zero. This is needed to ensure that this manual compaction
  // can compact any range of keys/files.
  //
  // bg_manual_only_ is non-zero when at least one thread is inside
  // RunManualCompaction(), i.e. during that time no other compaction will
  // get scheduled (see MaybeScheduleFlushOrCompaction).
  //
  // Note that the following loop doesn't stop more that one thread calling
  // RunManualCompaction() from getting to the second while loop below.
  // However, only one of them will actually schedule compaction, while
  // others will wait on a condition variable until it completes.

  ++bg_manual_only_;
  while (bg_compaction_scheduled_ > 0) {
    Log(options_.info_log,
        "Manual compaction waiting for all other scheduled background "
        "compactions to finish");
    bg_cv_.Wait();
  }

  Log(options_.info_log, "Manual compaction starting");

  while (!manual.done && !shutting_down_.Acquire_Load() && bg_error_.ok()) {
    assert(bg_manual_only_ > 0);
    if (manual_compaction_ != nullptr) {
      // Running either this or some other manual compaction
      bg_cv_.Wait();
    } else {
      manual_compaction_ = &manual;
      MaybeScheduleFlushOrCompaction();
    }
  }

  assert(!manual.in_progress);
  assert(bg_manual_only_ > 0);
  --bg_manual_only_;
  return manual.status;
}

Status DBImpl::TEST_CompactRange(int level, const Slice* begin,
                                 const Slice* end,
                                 ColumnFamilyHandle* column_family) {
  ColumnFamilyData* cfd;
  if (column_family == nullptr) {
    cfd = default_cf_handle_->cfd();
  } else {
    auto cfh = reinterpret_cast<ColumnFamilyHandleImpl*>(column_family);
    cfd = cfh->cfd();
  }
  int output_level =
      (cfd->options()->compaction_style == kCompactionStyleUniversal)
          ? level
          : level + 1;
  return RunManualCompaction(cfd, level, output_level, begin, end);
}

Status DBImpl::FlushMemTable(ColumnFamilyData* cfd,
                             const FlushOptions& options) {
  // nullptr batch means just wait for earlier writes to be done
  Status s = Write(WriteOptions(), nullptr);
  if (s.ok() && options.wait) {
    // Wait until the compaction completes
    s = WaitForFlushMemTable(cfd);
  }
  return s;
}

Status DBImpl::WaitForFlushMemTable(ColumnFamilyData* cfd) {
  Status s;
  // Wait until the compaction completes
  MutexLock l(&mutex_);
  while (cfd->imm()->size() > 0 && bg_error_.ok()) {
    bg_cv_.Wait();
  }
  if (!bg_error_.ok()) {
    s = bg_error_;
  }
  return s;
}

Status DBImpl::TEST_FlushMemTable(bool wait) {
  FlushOptions fo;
  fo.wait = wait;
  return FlushMemTable(default_cf_handle_->cfd(), fo);
}

Status DBImpl::TEST_WaitForFlushMemTable(ColumnFamilyHandle* column_family) {
  ColumnFamilyData* cfd;
  if (column_family == nullptr) {
    cfd = default_cf_handle_->cfd();
  } else {
    auto cfh = reinterpret_cast<ColumnFamilyHandleImpl*>(column_family);
    cfd = cfh->cfd();
  }
  return WaitForFlushMemTable(cfd);
}

Status DBImpl::TEST_WaitForCompact() {
  // Wait until the compaction completes

  // TODO: a bug here. This function actually does not necessarily
  // wait for compact. It actually waits for scheduled compaction
  // OR flush to finish.

  MutexLock l(&mutex_);
  while ((bg_compaction_scheduled_ || bg_flush_scheduled_) &&
         bg_error_.ok()) {
    bg_cv_.Wait();
  }
  return bg_error_;
}

void DBImpl::MaybeScheduleFlushOrCompaction() {
  mutex_.AssertHeld();
  bg_schedule_needed_ = false;
  if (bg_work_gate_closed_) {
    // gate closed for backgrond work
  } else if (shutting_down_.Acquire_Load()) {
    // DB is being deleted; no more background compactions
  } else {
    bool is_flush_pending = false;
    // no need to refcount since we're under a mutex
    for (auto cfd : *versions_->GetColumnFamilySet()) {
      if (cfd->imm()->IsFlushPending()) {
        is_flush_pending = true;
      }
    }
    if (is_flush_pending) {
      // memtable flush needed
      // max_background_compactions should not be 0, because that means
      // flush will never get executed
      assert(options_.max_background_flushes != 0);
      if (bg_flush_scheduled_ < options_.max_background_flushes) {
        bg_flush_scheduled_++;
        env_->Schedule(&DBImpl::BGWorkFlush, this, Env::Priority::HIGH);
      } else if (options_.max_background_flushes > 0) {
        bg_schedule_needed_ = true;
      }
    }
    bool is_compaction_needed = false;
    // no need to refcount since we're under a mutex
    for (auto cfd : *versions_->GetColumnFamilySet()) {
      if (cfd->current()->NeedsCompaction()) {
        is_compaction_needed = true;
        break;
      }
    }

    // Schedule BGWorkCompaction if there's a compaction pending
    // Do it only if max_background_compactions hasn't been reached and, in case
    // bg_manual_only_ > 0, if it's a manual compaction.
    if ((manual_compaction_ || is_compaction_needed) &&
        (!bg_manual_only_ || manual_compaction_)) {
      if (bg_compaction_scheduled_ < options_.max_background_compactions) {
        bg_compaction_scheduled_++;
        env_->Schedule(&DBImpl::BGWorkCompaction, this, Env::Priority::LOW);
      } else {
        bg_schedule_needed_ = true;
      }
    }
  }
}

void DBImpl::BGWorkFlush(void* db) {
  reinterpret_cast<DBImpl*>(db)->BackgroundCallFlush();
}

void DBImpl::BGWorkCompaction(void* db) {
  reinterpret_cast<DBImpl*>(db)->BackgroundCallCompaction();
}

Status DBImpl::BackgroundFlush(bool* madeProgress,
                               DeletionState& deletion_state,
                               LogBuffer* log_buffer) {
  mutex_.AssertHeld();
  // call_status is failure if at least one flush was a failure. even if
  // flushing one column family reports a failure, we will continue flushing
  // other column families. however, call_status will be a failure in that case.
  Status call_status;
  autovector<ColumnFamilyData*> to_delete;
  // refcounting in iteration
  for (auto cfd : *versions_->GetColumnFamilySet()) {
    cfd->Ref();
    Status flush_status;
    while (flush_status.ok() && cfd->imm()->IsFlushPending()) {
      Log(options_.info_log,
          "BackgroundCallFlush doing FlushMemTableToOutputFile with column "
          "family %u, flush slots available %d",
          cfd->GetID(), options_.max_background_flushes - bg_flush_scheduled_);
      flush_status = FlushMemTableToOutputFile(cfd, madeProgress,
                                               deletion_state, log_buffer);
    }
    if (call_status.ok() && !flush_status.ok()) {
      call_status = flush_status;
    }
    if (cfd->Unref()) {
      to_delete.push_back(cfd);
    }
  }
  for (auto cfd : to_delete) {
    delete cfd;
  }
  return call_status;
}

void DBImpl::BackgroundCallFlush() {
  bool madeProgress = false;
  DeletionState deletion_state(true);
  assert(bg_flush_scheduled_);

  LogBuffer log_buffer(INFO, options_.info_log.get());
  {
    MutexLock l(&mutex_);

    Status s;
    if (!shutting_down_.Acquire_Load()) {
      s = BackgroundFlush(&madeProgress, deletion_state, &log_buffer);
      if (!s.ok()) {
        // Wait a little bit before retrying background compaction in
        // case this is an environmental problem and we do not want to
        // chew up resources for failed compactions for the duration of
        // the problem.
        uint64_t error_cnt = default_cf_handle_->cfd()
                                 ->internal_stats()
                                 ->BumpAndGetBackgroundErrorCount();
        bg_cv_.SignalAll();  // In case a waiter can proceed despite the error
        mutex_.Unlock();
        Log(options_.info_log,
            "Waiting after background flush error: %s"
            "Accumulated background error counts: %" PRIu64,
            s.ToString().c_str(), error_cnt);
        log_buffer.FlushBufferToLog();
        LogFlush(options_.info_log);
        env_->SleepForMicroseconds(1000000);
        mutex_.Lock();
      }
    }

    // If !s.ok(), this means that Flush failed. In that case, we want
    // to delete all obsolete files and we force FindObsoleteFiles()
    FindObsoleteFiles(deletion_state, !s.ok());
    // delete unnecessary files if any, this is done outside the mutex
    if (deletion_state.HaveSomethingToDelete() || !log_buffer.IsEmpty()) {
      mutex_.Unlock();
      // Have to flush the info logs before bg_flush_scheduled_--
      // because if bg_flush_scheduled_ becomes 0 and the lock is
      // released, the deconstructor of DB can kick in and destroy all the
      // states of DB so info_log might not be available after that point.
      // It also applies to access other states that DB owns.
      log_buffer.FlushBufferToLog();
      if (deletion_state.HaveSomethingToDelete()) {
        PurgeObsoleteFiles(deletion_state);
      }
      mutex_.Lock();
    }

    bg_flush_scheduled_--;
    // Any time the mutex is released After finding the work to do, another
    // thread might execute MaybeScheduleFlushOrCompaction(). It is possible
    // that there is a pending job but it is not scheduled because of the
    // max thread limit.
    if (madeProgress || bg_schedule_needed_) {
      MaybeScheduleFlushOrCompaction();
    }
    bg_cv_.SignalAll();
    // IMPORTANT: there should be no code after calling SignalAll. This call may
    // signal the DB destructor that it's OK to proceed with destruction. In
    // that case, all DB variables will be dealloacated and referencing them
    // will cause trouble.
  }
}


void DBImpl::TEST_PurgeObsoleteteWAL() {
  PurgeObsoleteWALFiles();
}

uint64_t DBImpl::TEST_GetLevel0TotalSize() {
  MutexLock l(&mutex_);
  return default_cf_handle_->cfd()->current()->NumLevelBytes(0);
}

void DBImpl::BackgroundCallCompaction() {
  bool madeProgress = false;
  DeletionState deletion_state(true);

  MaybeDumpStats();
  LogBuffer log_buffer(INFO, options_.info_log.get());
  {
    MutexLock l(&mutex_);
    // Log(options_.info_log, "XXX BG Thread %llx process new work item",
    //     pthread_self());
    assert(bg_compaction_scheduled_);
    Status s;
    if (!shutting_down_.Acquire_Load()) {
      s = BackgroundCompaction(&madeProgress, deletion_state, &log_buffer);
      if (!s.ok()) {
        // Wait a little bit before retrying background compaction in
        // case this is an environmental problem and we do not want to
        // chew up resources for failed compactions for the duration of
        // the problem.
        uint64_t error_cnt = default_cf_handle_->cfd()
                                 ->internal_stats()
                                 ->BumpAndGetBackgroundErrorCount();
        bg_cv_.SignalAll();  // In case a waiter can proceed despite the error
        mutex_.Unlock();
        log_buffer.FlushBufferToLog();
        Log(options_.info_log,
            "Waiting after background compaction error: %s, "
            "Accumulated background error counts: %" PRIu64,
            s.ToString().c_str(), error_cnt);
        LogFlush(options_.info_log);
        env_->SleepForMicroseconds(1000000);
        mutex_.Lock();
      }
    }

    // If !s.ok(), this means that Compaction failed. In that case, we want
    // to delete all obsolete files we might have created and we force
    // FindObsoleteFiles(). This is because deletion_state does not catch
    // all created files if compaction failed.
    FindObsoleteFiles(deletion_state, !s.ok());

    // delete unnecessary files if any, this is done outside the mutex
    if (deletion_state.HaveSomethingToDelete() || !log_buffer.IsEmpty()) {
      mutex_.Unlock();
      // Have to flush the info logs before bg_compaction_scheduled_--
      // because if bg_flush_scheduled_ becomes 0 and the lock is
      // released, the deconstructor of DB can kick in and destroy all the
      // states of DB so info_log might not be available after that point.
      // It also applies to access other states that DB owns.
      log_buffer.FlushBufferToLog();
      if (deletion_state.HaveSomethingToDelete()) {
        PurgeObsoleteFiles(deletion_state);
      }
      mutex_.Lock();
    }

    bg_compaction_scheduled_--;

    MaybeScheduleLogDBDeployStats();

    // Previous compaction may have produced too many files in a level,
    // So reschedule another compaction if we made progress in the
    // last compaction.
    //
    // Also, any time the mutex is released After finding the work to do,
    // another thread might execute MaybeScheduleFlushOrCompaction(). It is
    // possible  that there is a pending job but it is not scheduled because of
    // the max thread limit.
    if (madeProgress || bg_schedule_needed_) {
      MaybeScheduleFlushOrCompaction();
    }
    bg_cv_.SignalAll();
    // IMPORTANT: there should be no code after calling SignalAll. This call may
    // signal the DB destructor that it's OK to proceed with destruction. In
    // that case, all DB variables will be dealloacated and referencing them
    // will cause trouble.
  }
}

Status DBImpl::BackgroundCompaction(bool* madeProgress,
                                    DeletionState& deletion_state,
                                    LogBuffer* log_buffer) {
  *madeProgress = false;
  mutex_.AssertHeld();

  unique_ptr<Compaction> c;
  bool is_manual = (manual_compaction_ != nullptr) &&
                   (manual_compaction_->in_progress == false);
  InternalKey manual_end_storage;
  InternalKey* manual_end = &manual_end_storage;
  if (is_manual) {
    ManualCompaction* m = manual_compaction_;
    m->in_progress = true;
    c.reset(m->cfd->CompactRange(m->input_level, m->output_level, m->begin,
                                 m->end, &manual_end));
    if (!c) {
      m->done = true;
    }
    LogToBuffer(
        log_buffer,
        "Manual compaction from level-%d to level-%d from %s .. %s; will stop "
        "at %s\n",
        m->input_level, m->output_level,
        (m->begin ? m->begin->DebugString().c_str() : "(begin)"),
        (m->end ? m->end->DebugString().c_str() : "(end)"),
        ((m->done || manual_end == nullptr)
             ? "(end)"
             : manual_end->DebugString().c_str()));
  } else {
    // no need to refcount in iteration since it's always under a mutex
    for (auto cfd : *versions_->GetColumnFamilySet()) {
      if (!cfd->options()->disable_auto_compactions) {
        c.reset(cfd->PickCompaction(log_buffer));
        if (c != nullptr) {
          // update statistics
          MeasureTime(options_.statistics.get(), NUM_FILES_IN_SINGLE_COMPACTION,
                      c->inputs(0)->size());
          break;
        }
      }
    }
  }

  Status status;
  if (!c) {
    // Nothing to do
    LogToBuffer(log_buffer, "Compaction nothing to do");
  } else if (!is_manual && c->IsTrivialMove()) {
    // Move file to next level
    assert(c->num_input_files(0) == 1);
    FileMetaData* f = c->input(0, 0);
    c->edit()->DeleteFile(c->level(), f->number);
    c->edit()->AddFile(c->level() + 1, f->number, f->file_size,
                       f->smallest, f->largest,
                       f->smallest_seqno, f->largest_seqno);
    status = versions_->LogAndApply(c->column_family_data(), c->edit(), &mutex_,
                                    db_directory_.get());
    InstallSuperVersion(c->column_family_data(), deletion_state);
    if (options_.allow_thread_local) {
      c->column_family_data()->ResetThreadLocalSuperVersions();
    }

    Version::LevelSummaryStorage tmp;
    LogToBuffer(log_buffer, "Moved #%lld to level-%d %lld bytes %s: %s\n",
        static_cast<unsigned long long>(f->number), c->level() + 1,
        static_cast<unsigned long long>(f->file_size),
        status.ToString().c_str(), c->input_version()->LevelSummary(&tmp));
    c->ReleaseCompactionFiles(status);
    *madeProgress = true;
  } else {
    MaybeScheduleFlushOrCompaction(); // do more compaction work in parallel.
    CompactionState* compact = new CompactionState(c.get());
    status = DoCompactionWork(compact, deletion_state, log_buffer);
    CleanupCompaction(compact, status);
    c->ReleaseCompactionFiles(status);
    c->ReleaseInputs();
    *madeProgress = true;
  }
  c.reset();

  if (status.ok()) {
    // Done
  } else if (shutting_down_.Acquire_Load()) {
    // Ignore compaction errors found during shutting down
  } else {
    Log(WARN, options_.info_log, "Compaction error: %s",
        status.ToString().c_str());
    if (options_.paranoid_checks && bg_error_.ok()) {
      bg_error_ = status;
    }
  }

  if (is_manual) {
    ManualCompaction* m = manual_compaction_;
    if (!status.ok()) {
      m->status = status;
      m->done = true;
    }
    // For universal compaction:
    //   Because universal compaction always happens at level 0, so one
    //   compaction will pick up all overlapped files. No files will be
    //   filtered out due to size limit and left for a successive compaction.
    //   So we can safely conclude the current compaction.
    //
    //   Also note that, if we don't stop here, then the current compaction
    //   writes a new file back to level 0, which will be used in successive
    //   compaction. Hence the manual compaction will never finish.
    //
    // Stop the compaction if manual_end points to nullptr -- this means
    // that we compacted the whole range. manual_end should always point
    // to nullptr in case of universal compaction
    if (manual_end == nullptr) {
      m->done = true;
    }
    if (!m->done) {
      // We only compacted part of the requested range.  Update *m
      // to the range that is left to be compacted.
      // Universal compaction should always compact the whole range
      assert(m->cfd->options()->compaction_style != kCompactionStyleUniversal);
      m->tmp_storage = *manual_end;
      m->begin = &m->tmp_storage;
    }
    m->in_progress = false; // not being processed anymore
    manual_compaction_ = nullptr;
  }
  return status;
}

void DBImpl::CleanupCompaction(CompactionState* compact, Status status) {
  mutex_.AssertHeld();
  if (compact->builder != nullptr) {
    // May happen if we get a shutdown call in the middle of compaction
    compact->builder->Abandon();
    compact->builder.reset();
  } else {
    assert(compact->outfile == nullptr);
  }
  for (size_t i = 0; i < compact->outputs.size(); i++) {
    const CompactionState::Output& out = compact->outputs[i];
    pending_outputs_.erase(out.number);

    // If this file was inserted into the table cache then remove
    // them here because this compaction was not committed.
    if (!status.ok()) {
      TableCache::Evict(table_cache_.get(), out.number);
    }
  }
  delete compact;
}

// Allocate the file numbers for the output file. We allocate as
// many output file numbers as there are files in level+1 (at least one)
// Insert them into pending_outputs so that they do not get deleted.
void DBImpl::AllocateCompactionOutputFileNumbers(CompactionState* compact) {
  mutex_.AssertHeld();
  assert(compact != nullptr);
  assert(compact->builder == nullptr);
  int filesNeeded = compact->compaction->num_input_files(1);
  for (int i = 0; i < std::max(filesNeeded, 1); i++) {
    uint64_t file_number = versions_->NewFileNumber();
    pending_outputs_.insert(file_number);
    compact->allocated_file_numbers.push_back(file_number);
  }
}

// Frees up unused file number.
void DBImpl::ReleaseCompactionUnusedFileNumbers(CompactionState* compact) {
  mutex_.AssertHeld();
  for (const auto file_number : compact->allocated_file_numbers) {
    pending_outputs_.erase(file_number);
    // Log(options_.info_log, "XXX releasing unused file num %d", file_number);
  }
}

Status DBImpl::OpenCompactionOutputFile(CompactionState* compact) {
  assert(compact != nullptr);
  assert(compact->builder == nullptr);
  uint64_t file_number;
  // If we have not yet exhausted the pre-allocated file numbers,
  // then use the one from the front. Otherwise, we have to acquire
  // the heavyweight lock and allocate a new file number.
  if (!compact->allocated_file_numbers.empty()) {
    file_number = compact->allocated_file_numbers.front();
    compact->allocated_file_numbers.pop_front();
  } else {
    mutex_.Lock();
    file_number = versions_->NewFileNumber();
    pending_outputs_.insert(file_number);
    mutex_.Unlock();
  }
  CompactionState::Output out;
  out.number = file_number;
  out.smallest.Clear();
  out.largest.Clear();
  out.smallest_seqno = out.largest_seqno = 0;
  compact->outputs.push_back(out);

  // Make the output file
  std::string fname = TableFileName(dbname_, file_number);
  Status s = env_->NewWritableFile(fname, &compact->outfile, storage_options_);

  if (s.ok()) {
    // Over-estimate slightly so we don't end up just barely crossing
    // the threshold.
    ColumnFamilyData* cfd = compact->compaction->column_family_data();
    compact->outfile->SetPreallocationBlockSize(
        1.1 * cfd->compaction_picker()->MaxFileSizeForLevel(
                  compact->compaction->output_level()));

    CompressionType compression_type =
        GetCompressionType(*cfd->options(), compact->compaction->output_level(),
                           compact->compaction->enable_compression());

    compact->builder.reset(
        NewTableBuilder(*cfd->options(), cfd->internal_comparator(),
                        compact->outfile.get(), compression_type));
  }
  LogFlush(options_.info_log);
  return s;
}

Status DBImpl::FinishCompactionOutputFile(CompactionState* compact,
                                          Iterator* input) {
  assert(compact != nullptr);
  assert(compact->outfile);
  assert(compact->builder != nullptr);

  const uint64_t output_number = compact->current_output()->number;
  assert(output_number != 0);

  // Check for iterator errors
  Status s = input->status();
  const uint64_t current_entries = compact->builder->NumEntries();
  if (s.ok()) {
    s = compact->builder->Finish();
  } else {
    compact->builder->Abandon();
  }
  const uint64_t current_bytes = compact->builder->FileSize();
  compact->current_output()->file_size = current_bytes;
  compact->total_bytes += current_bytes;
  compact->builder.reset();

  // Finish and check for file errors
  if (s.ok() && !options_.disableDataSync) {
    if (options_.use_fsync) {
      StopWatch sw(env_, options_.statistics.get(),
                   COMPACTION_OUTFILE_SYNC_MICROS, false);
      s = compact->outfile->Fsync();
    } else {
      StopWatch sw(env_, options_.statistics.get(),
                   COMPACTION_OUTFILE_SYNC_MICROS, false);
      s = compact->outfile->Sync();
    }
  }
  if (s.ok()) {
    s = compact->outfile->Close();
  }
  compact->outfile.reset();

  if (s.ok() && current_entries > 0) {
    // Verify that the table is usable
    ColumnFamilyData* cfd = compact->compaction->column_family_data();
    FileMetaData meta(output_number, current_bytes);
    Iterator* iter = cfd->table_cache()->NewIterator(
        ReadOptions(), storage_options_, cfd->internal_comparator(), meta);
    s = iter->status();
    delete iter;
    if (s.ok()) {
      Log(options_.info_log,
          "Generated table #%lu: %lu keys, %lu bytes",
          (unsigned long) output_number,
          (unsigned long) current_entries,
          (unsigned long) current_bytes);
    }
  }
  return s;
}


Status DBImpl::InstallCompactionResults(CompactionState* compact) {
  mutex_.AssertHeld();

  // paranoia: verify that the files that we started with
  // still exist in the current version and in the same original level.
  // This ensures that a concurrent compaction did not erroneously
  // pick the same files to compact.
  if (!versions_->VerifyCompactionFileConsistency(compact->compaction)) {
    Log(options_.info_log,  "Compaction %d@%d + %d@%d files aborted",
      compact->compaction->num_input_files(0),
      compact->compaction->level(),
      compact->compaction->num_input_files(1),
      compact->compaction->output_level());
    return Status::Corruption("Compaction input files inconsistent");
  }

  Log(options_.info_log,  "Compacted %d@%d + %d@%d files => %lld bytes",
      compact->compaction->num_input_files(0),
      compact->compaction->level(),
      compact->compaction->num_input_files(1),
      compact->compaction->output_level(),
      static_cast<long long>(compact->total_bytes));

  // Add compaction outputs
  compact->compaction->AddInputDeletions(compact->compaction->edit());
  for (size_t i = 0; i < compact->outputs.size(); i++) {
    const CompactionState::Output& out = compact->outputs[i];
    compact->compaction->edit()->AddFile(
        compact->compaction->output_level(), out.number, out.file_size,
        out.smallest, out.largest, out.smallest_seqno, out.largest_seqno);
  }
  return versions_->LogAndApply(compact->compaction->column_family_data(),
                                compact->compaction->edit(), &mutex_,
                                db_directory_.get());
}

//
// Given a sequence number, return the sequence number of the
// earliest snapshot that this sequence number is visible in.
// The snapshots themselves are arranged in ascending order of
// sequence numbers.
// Employ a sequential search because the total number of
// snapshots are typically small.
inline SequenceNumber DBImpl::findEarliestVisibleSnapshot(
  SequenceNumber in, std::vector<SequenceNumber>& snapshots,
  SequenceNumber* prev_snapshot) {
  SequenceNumber prev __attribute__((unused)) = 0;
  for (const auto cur : snapshots) {
    assert(prev <= cur);
    if (cur >= in) {
      *prev_snapshot = prev;
      return cur;
    }
    prev = cur; // assignment
    assert(prev);
  }
  Log(options_.info_log,
      "Looking for seqid %lu but maxseqid is %lu",
      (unsigned long)in,
      (unsigned long)snapshots[snapshots.size()-1]);
  assert(0);
  return 0;
}

Status DBImpl::ProcessKeyValueCompaction(
    SequenceNumber visible_at_tip,
    SequenceNumber earliest_snapshot,
    SequenceNumber latest_snapshot,
    DeletionState& deletion_state,
    bool bottommost_level,
    int64_t& imm_micros,
    Iterator* input,
    CompactionState* compact,
    bool is_compaction_v2,
    LogBuffer* log_buffer) {
  size_t combined_idx = 0;
  Status status;
  std::string compaction_filter_value;
  ParsedInternalKey ikey;
  std::string current_user_key;
  bool has_current_user_key = false;
  std::vector<char> delete_key;   // for compaction filter
  SequenceNumber last_sequence_for_key __attribute__((unused)) =
    kMaxSequenceNumber;
  SequenceNumber visible_in_snapshot = kMaxSequenceNumber;
  ColumnFamilyData* cfd = compact->compaction->column_family_data();
  MergeHelper merge(
      cfd->user_comparator(), cfd->options()->merge_operator.get(),
      options_.info_log.get(), cfd->options()->min_partial_merge_operands,
      false /* internal key corruption is expected */);
  auto compaction_filter = cfd->options()->compaction_filter;
  std::unique_ptr<CompactionFilter> compaction_filter_from_factory = nullptr;
  if (!compaction_filter) {
    auto context = compact->GetFilterContext();
    compaction_filter_from_factory =
        cfd->options()->compaction_filter_factory->CreateCompactionFilter(
            context);
    compaction_filter = compaction_filter_from_factory.get();
  }

  for (; input->Valid() && !shutting_down_.Acquire_Load(); ) {
    Slice key;
    Slice value;
    // If is_compaction_v2 is on, kv-pairs are reset to the prefix batch.
    // This prefix batch should contain results after calling
    // compaction_filter_v2.
    //
    // If is_compaction_v2 is off, this function will go through all the
    // kv-pairs in input.
    if (!is_compaction_v2) {
      key = input->key();
      value = input->value();
    } else {
      if (combined_idx >= compact->combined_key_buf_.size()) {
        break;
      }
      assert(combined_idx < compact->combined_key_buf_.size());
      key = compact->combined_key_buf_[combined_idx];
      value = compact->combined_value_buf_[combined_idx];

      ++combined_idx;
    }

    if (compact->compaction->ShouldStopBefore(key) &&
        compact->builder != nullptr) {
      status = FinishCompactionOutputFile(compact, input);
      if (!status.ok()) {
        break;
      }
    }

    // Handle key/value, add to state, etc.
    bool drop = false;
    bool current_entry_is_merging = false;
    if (!ParseInternalKey(key, &ikey)) {
      // Do not hide error keys
      // TODO: error key stays in db forever? Figure out the intention/rationale
      // v10 error v8 : we cannot hide v8 even though it's pretty obvious.
      current_user_key.clear();
      has_current_user_key = false;
      last_sequence_for_key = kMaxSequenceNumber;
      visible_in_snapshot = kMaxSequenceNumber;
    } else {
      if (!has_current_user_key ||
          cfd->user_comparator()->Compare(ikey.user_key,
                                          Slice(current_user_key)) != 0) {
        // First occurrence of this user key
        current_user_key.assign(ikey.user_key.data(), ikey.user_key.size());
        has_current_user_key = true;
        last_sequence_for_key = kMaxSequenceNumber;
        visible_in_snapshot = kMaxSequenceNumber;
        // apply the compaction filter to the first occurrence of the user key
        if (compaction_filter && !is_compaction_v2 &&
            ikey.type == kTypeValue &&
            (visible_at_tip || ikey.sequence > latest_snapshot)) {
          // If the user has specified a compaction filter and the sequence
          // number is greater than any external snapshot, then invoke the
          // filter.
          // If the return value of the compaction filter is true, replace
          // the entry with a delete marker.
          bool value_changed = false;
          compaction_filter_value.clear();
          bool to_delete = compaction_filter->Filter(
              compact->compaction->level(), ikey.user_key, value,
              &compaction_filter_value, &value_changed);
          if (to_delete) {
            // make a copy of the original key
            delete_key.assign(key.data(), key.data() + key.size());
            // convert it to a delete
            UpdateInternalKey(&delete_key[0], delete_key.size(),
                ikey.sequence, kTypeDeletion);
            // anchor the key again
            key = Slice(&delete_key[0], delete_key.size());
            // needed because ikey is backed by key
            ParseInternalKey(key, &ikey);
            // no value associated with delete
            value.clear();
            RecordTick(options_.statistics.get(), COMPACTION_KEY_DROP_USER);
          } else if (value_changed) {
            value = compaction_filter_value;
          }
        }
      }

      // If there are no snapshots, then this kv affect visibility at tip.
      // Otherwise, search though all existing snapshots to find
      // the earlist snapshot that is affected by this kv.
      SequenceNumber prev_snapshot = 0; // 0 means no previous snapshot
      SequenceNumber visible = visible_at_tip ?
        visible_at_tip :
        findEarliestVisibleSnapshot(ikey.sequence,
            compact->existing_snapshots,
            &prev_snapshot);

      if (visible_in_snapshot == visible) {
        // If the earliest snapshot is which this key is visible in
        // is the same as the visibily of a previous instance of the
        // same key, then this kv is not visible in any snapshot.
        // Hidden by an newer entry for same user key
        // TODO: why not > ?
        assert(last_sequence_for_key >= ikey.sequence);
        drop = true;    // (A)
        RecordTick(options_.statistics.get(), COMPACTION_KEY_DROP_NEWER_ENTRY);
      } else if (ikey.type == kTypeDeletion &&
          ikey.sequence <= earliest_snapshot &&
          compact->compaction->IsBaseLevelForKey(ikey.user_key)) {
        // For this user key:
        // (1) there is no data in higher levels
        // (2) data in lower levels will have larger sequence numbers
        // (3) data in layers that are being compacted here and have
        //     smaller sequence numbers will be dropped in the next
        //     few iterations of this loop (by rule (A) above).
        // Therefore this deletion marker is obsolete and can be dropped.
        drop = true;
        RecordTick(options_.statistics.get(), COMPACTION_KEY_DROP_OBSOLETE);
      } else if (ikey.type == kTypeMerge) {
        // We know the merge type entry is not hidden, otherwise we would
        // have hit (A)
        // We encapsulate the merge related state machine in a different
        // object to minimize change to the existing flow. Turn out this
        // logic could also be nicely re-used for memtable flush purge
        // optimization in BuildTable.
        int steps = 0;
        merge.MergeUntil(input, prev_snapshot, bottommost_level,
            options_.statistics.get(), &steps);
        // Skip the Merge ops
        combined_idx = combined_idx - 1 + steps;

        current_entry_is_merging = true;
        if (merge.IsSuccess()) {
          // Successfully found Put/Delete/(end-of-key-range) while merging
          // Get the merge result
          key = merge.key();
          ParseInternalKey(key, &ikey);
          value = merge.value();
        } else {
          // Did not find a Put/Delete/(end-of-key-range) while merging
          // We now have some stack of merge operands to write out.
          // NOTE: key,value, and ikey are now referring to old entries.
          //       These will be correctly set below.
          assert(!merge.keys().empty());
          assert(merge.keys().size() == merge.values().size());

          // Hack to make sure last_sequence_for_key is correct
          ParseInternalKey(merge.keys().front(), &ikey);
        }
      }

      last_sequence_for_key = ikey.sequence;
      visible_in_snapshot = visible;
    }
#if 0
    Log(options_.info_log,
        "  Compact: %s, seq %d, type: %d %d, drop: %d, is_base: %d, "
        "%d smallest_snapshot: %d level: %d bottommost %d",
        ikey.user_key.ToString().c_str(),
        (int)ikey.sequence, ikey.type, kTypeValue, drop,
        compact->compaction->IsBaseLevelForKey(ikey.user_key),
        (int)last_sequence_for_key, (int)earliest_snapshot,
        compact->compaction->level(), bottommost_level);
#endif

    if (!drop) {
      // We may write a single key (e.g.: for Put/Delete or successful merge).
      // Or we may instead have to write a sequence/list of keys.
      // We have to write a sequence iff we have an unsuccessful merge
      bool has_merge_list = current_entry_is_merging && !merge.IsSuccess();
      const std::deque<std::string>* keys = nullptr;
      const std::deque<std::string>* values = nullptr;
      std::deque<std::string>::const_reverse_iterator key_iter;
      std::deque<std::string>::const_reverse_iterator value_iter;
      if (has_merge_list) {
        keys = &merge.keys();
        values = &merge.values();
        key_iter = keys->rbegin();    // The back (*rbegin()) is the first key
        value_iter = values->rbegin();

        key = Slice(*key_iter);
        value = Slice(*value_iter);
      }

      // If we have a list of keys to write, traverse the list.
      // If we have a single key to write, simply write that key.
      while (true) {
        // Invariant: key,value,ikey will always be the next entry to write
        char* kptr = (char*)key.data();
        std::string kstr;

        // Zeroing out the sequence number leads to better compression.
        // If this is the bottommost level (no files in lower levels)
        // and the earliest snapshot is larger than this seqno
        // then we can squash the seqno to zero.
        if (bottommost_level && ikey.sequence < earliest_snapshot &&
            ikey.type != kTypeMerge) {
          assert(ikey.type != kTypeDeletion);
          // make a copy because updating in place would cause problems
          // with the priority queue that is managing the input key iterator
          kstr.assign(key.data(), key.size());
          kptr = (char *)kstr.c_str();
          UpdateInternalKey(kptr, key.size(), (uint64_t)0, ikey.type);
        }

        Slice newkey(kptr, key.size());
        assert((key.clear(), 1)); // we do not need 'key' anymore

        // Open output file if necessary
        if (compact->builder == nullptr) {
          status = OpenCompactionOutputFile(compact);
          if (!status.ok()) {
            break;
          }
        }

        SequenceNumber seqno = GetInternalKeySeqno(newkey);
        if (compact->builder->NumEntries() == 0) {
          compact->current_output()->smallest.DecodeFrom(newkey);
          compact->current_output()->smallest_seqno = seqno;
        } else {
          compact->current_output()->smallest_seqno =
            std::min(compact->current_output()->smallest_seqno, seqno);
        }
        compact->current_output()->largest.DecodeFrom(newkey);
        compact->builder->Add(newkey, value);
        compact->current_output()->largest_seqno =
          std::max(compact->current_output()->largest_seqno, seqno);

        // Close output file if it is big enough
        if (compact->builder->FileSize() >=
            compact->compaction->MaxOutputFileSize()) {
          status = FinishCompactionOutputFile(compact, input);
          if (!status.ok()) {
            break;
          }
        }

        // If we have a list of entries, move to next element
        // If we only had one entry, then break the loop.
        if (has_merge_list) {
          ++key_iter;
          ++value_iter;

          // If at end of list
          if (key_iter == keys->rend() || value_iter == values->rend()) {
            // Sanity Check: if one ends, then both end
            assert(key_iter == keys->rend() && value_iter == values->rend());
            break;
          }

          // Otherwise not at end of list. Update key, value, and ikey.
          key = Slice(*key_iter);
          value = Slice(*value_iter);
          ParseInternalKey(key, &ikey);

        } else{
          // Only had one item to begin with (Put/Delete)
          break;
        }
      }
    }

    // MergeUntil has moved input to the next entry
    if (!current_entry_is_merging) {
      input->Next();
    }
  }

  return status;
}

void DBImpl::CallCompactionFilterV2(CompactionState* compact,
  CompactionFilterV2* compaction_filter_v2) {
  if (compact == nullptr || compaction_filter_v2 == nullptr) {
    return;
  }

  std::vector<Slice> user_key_buf;
  for (const auto& key : compact->ikey_buf_) {
    user_key_buf.emplace_back(key.user_key);
  }

  // If the user has specified a compaction filter and the sequence
  // number is greater than any external snapshot, then invoke the
  // filter.
  // If the return value of the compaction filter is true, replace
  // the entry with a delete marker.
  compact->to_delete_buf_ = compaction_filter_v2->Filter(
      compact->compaction->level(),
      user_key_buf, compact->existing_value_buf_,
      &compact->new_value_buf_,
      &compact->value_changed_buf_);

  // new_value_buf_.size() <= to_delete__buf_.size(). "=" iff all
  // kv-pairs in this compaction run needs to be deleted.
  assert(compact->to_delete_buf_.size() ==
      compact->key_buf_.size());
  assert(compact->to_delete_buf_.size() ==
      compact->existing_value_buf_.size());
  assert(compact->to_delete_buf_.size() ==
      compact->value_changed_buf_.size());

  int new_value_idx = 0;
  for (unsigned int i = 0; i < compact->to_delete_buf_.size(); ++i) {
    if (compact->to_delete_buf_[i]) {
      // update the string buffer directly
      // the Slice buffer points to the updated buffer
      UpdateInternalKey(&compact->key_str_buf_[i][0],
          compact->key_str_buf_[i].size(),
          compact->ikey_buf_[i].sequence,
          kTypeDeletion);

      // no value associated with delete
      compact->existing_value_buf_[i].clear();
      RecordTick(options_.statistics.get(), COMPACTION_KEY_DROP_USER);
    } else if (compact->value_changed_buf_[i]) {
      compact->existing_value_buf_[i] =
        Slice(compact->new_value_buf_[new_value_idx++]);
    }
  }  // for
}

Status DBImpl::DoCompactionWork(CompactionState* compact,
                                DeletionState& deletion_state,
                                LogBuffer* log_buffer) {
  assert(compact);
  compact->CleanupBatchBuffer();
  compact->CleanupMergedBuffer();
  bool prefix_initialized = false;

  int64_t imm_micros = 0;  // Micros spent doing imm_ compactions
  ColumnFamilyData* cfd = compact->compaction->column_family_data();
  Log(options_.info_log,
      "[CF %u] Compacting %d@%d + %d@%d files, score %.2f slots available %d",
      cfd->GetID(), compact->compaction->num_input_files(0),
      compact->compaction->level(), compact->compaction->num_input_files(1),
      compact->compaction->output_level(), compact->compaction->score(),
      options_.max_background_compactions - bg_compaction_scheduled_);
  char scratch[2345];
  compact->compaction->Summary(scratch, sizeof(scratch));
  Log(options_.info_log, "Compaction start summary: %s\n", scratch);

  assert(cfd->current()->NumLevelFiles(compact->compaction->level()) > 0);
  assert(compact->builder == nullptr);
  assert(!compact->outfile);

  SequenceNumber visible_at_tip = 0;
  SequenceNumber earliest_snapshot;
  SequenceNumber latest_snapshot = 0;
  snapshots_.getAll(compact->existing_snapshots);
  if (compact->existing_snapshots.size() == 0) {
    // optimize for fast path if there are no snapshots
    visible_at_tip = versions_->LastSequence();
    earliest_snapshot = visible_at_tip;
  } else {
    latest_snapshot = compact->existing_snapshots.back();
    // Add the current seqno as the 'latest' virtual
    // snapshot to the end of this list.
    compact->existing_snapshots.push_back(versions_->LastSequence());
    earliest_snapshot = compact->existing_snapshots[0];
  }

  // Is this compaction producing files at the bottommost level?
  bool bottommost_level = compact->compaction->BottomMostLevel();

  // Allocate the output file numbers before we release the lock
  AllocateCompactionOutputFileNumbers(compact);

  // Release mutex while we're actually doing the compaction work
  mutex_.Unlock();

  const uint64_t start_micros = env_->NowMicros();
  unique_ptr<Iterator> input(versions_->MakeInputIterator(compact->compaction));
  input->SeekToFirst();
  shared_ptr<Iterator> backup_input(
      versions_->MakeInputIterator(compact->compaction));
  backup_input->SeekToFirst();

  Status status;
  ParsedInternalKey ikey;
  std::unique_ptr<CompactionFilterV2> compaction_filter_from_factory_v2
    = nullptr;
  auto context = compact->GetFilterContext();
  compaction_filter_from_factory_v2 =
      cfd->options()->compaction_filter_factory_v2->CreateCompactionFilterV2(
          context);
  auto compaction_filter_v2 =
    compaction_filter_from_factory_v2.get();

  // temp_backup_input always point to the start of the current buffer
  // temp_backup_input = backup_input;
  // iterate through input,
  // 1) buffer ineligible keys and value keys into 2 separate buffers;
  // 2) send value_buffer to compaction filter and alternate the values;
  // 3) merge value_buffer with ineligible_value_buffer;
  // 4) run the modified "compaction" using the old for loop.
  if (compaction_filter_v2) {
    while (backup_input->Valid() && !shutting_down_.Acquire_Load() &&
           !cfd->IsDropped()) {
      Slice key = backup_input->key();
      Slice value = backup_input->value();

      const SliceTransform* transformer =
          cfd->options()->compaction_filter_factory_v2->GetPrefixExtractor();
      std::string key_prefix = transformer->Transform(key).ToString();
      if (!prefix_initialized) {
        compact->cur_prefix_ = key_prefix;
        prefix_initialized = true;
      }
      if (!ParseInternalKey(key, &ikey)) {
        // log error
        Log(options_.info_log, "Failed to parse key: %s",
            key.ToString().c_str());
        continue;
      } else {
        // If the prefix remains the same, keep buffering
        if (key_prefix == compact->cur_prefix_) {
          // Apply the compaction filter V2 to all the kv pairs sharing
          // the same prefix
          if (ikey.type == kTypeValue &&
              (visible_at_tip || ikey.sequence > latest_snapshot)) {
            // Buffer all keys sharing the same prefix for CompactionFilterV2
            // Iterate through keys to check prefix
            compact->BufferKeyValueSlices(key, value);
          } else {
            // buffer ineligible keys
            compact->BufferOtherKeyValueSlices(key, value);
          }
          backup_input->Next();
          continue;
          // finish changing values for eligible keys
        } else {
          // Now prefix changes, this batch is done.
          // Call compaction filter on the buffered values to change the value
          if (compact->key_buf_.size() > 0) {
            CallCompactionFilterV2(compact, compaction_filter_v2);
          }
          compact->cur_prefix_ = key_prefix;
        }
      }

      // Merge this batch of data (values + ineligible keys)
      compact->MergeKeyValueSliceBuffer(&cfd->internal_comparator());

      // Done buffering for the current prefix. Spit it out to disk
      // Now just iterate through all the kv-pairs
      status = ProcessKeyValueCompaction(
          visible_at_tip,
          earliest_snapshot,
          latest_snapshot,
          deletion_state,
          bottommost_level,
          imm_micros,
          input.get(),
          compact,
          true,
          log_buffer);

      if (!status.ok()) {
        break;
      }

      // After writing the kv-pairs, we can safely remove the reference
      // to the string buffer and clean them up
      compact->CleanupBatchBuffer();
      compact->CleanupMergedBuffer();
      // Buffer the key that triggers the mismatch in prefix
      if (ikey.type == kTypeValue &&
        (visible_at_tip || ikey.sequence > latest_snapshot)) {
        compact->BufferKeyValueSlices(key, value);
      } else {
        compact->BufferOtherKeyValueSlices(key, value);
      }
      backup_input->Next();
      if (!backup_input->Valid()) {
        // If this is the single last value, we need to merge it.
        if (compact->key_buf_.size() > 0) {
          CallCompactionFilterV2(compact, compaction_filter_v2);
        }
        compact->MergeKeyValueSliceBuffer(&cfd->internal_comparator());

        status = ProcessKeyValueCompaction(
            visible_at_tip,
            earliest_snapshot,
            latest_snapshot,
            deletion_state,
            bottommost_level,
            imm_micros,
            input.get(),
            compact,
            true,
            log_buffer);

        compact->CleanupBatchBuffer();
        compact->CleanupMergedBuffer();
      }
    }  // done processing all prefix batches
    // finish the last batch
    if (compact->key_buf_.size() > 0) {
      CallCompactionFilterV2(compact, compaction_filter_v2);
    }
    compact->MergeKeyValueSliceBuffer(&cfd->internal_comparator());
    status = ProcessKeyValueCompaction(
        visible_at_tip,
        earliest_snapshot,
        latest_snapshot,
        deletion_state,
        bottommost_level,
        imm_micros,
        input.get(),
        compact,
        true,
        log_buffer);
  }  // checking for compaction filter v2

  if (!compaction_filter_v2) {
    status = ProcessKeyValueCompaction(
      visible_at_tip,
      earliest_snapshot,
      latest_snapshot,
      deletion_state,
      bottommost_level,
      imm_micros,
      input.get(),
      compact,
      false,
      log_buffer);
  }

  if (status.ok() && (shutting_down_.Acquire_Load() || cfd->IsDropped())) {
    status = Status::ShutdownInProgress(
        "Database shutdown or Column family drop during compaction");
  }
  if (status.ok() && compact->builder != nullptr) {
    status = FinishCompactionOutputFile(compact, input.get());
  }
  if (status.ok()) {
    status = input->status();
  }
  input.reset();

  if (!options_.disableDataSync) {
    db_directory_->Fsync();
  }

  InternalStats::CompactionStats stats;
  stats.micros = env_->NowMicros() - start_micros - imm_micros;
  MeasureTime(options_.statistics.get(), COMPACTION_TIME, stats.micros);
  stats.files_in_leveln = compact->compaction->num_input_files(0);
  stats.files_in_levelnp1 = compact->compaction->num_input_files(1);

  int num_output_files = compact->outputs.size();
  if (compact->builder != nullptr) {
    // An error occurred so ignore the last output.
    assert(num_output_files > 0);
    --num_output_files;
  }
  stats.files_out_levelnp1 = num_output_files;

  for (int i = 0; i < compact->compaction->num_input_files(0); i++) {
    stats.bytes_readn += compact->compaction->input(0, i)->file_size;
    RecordTick(options_.statistics.get(), COMPACT_READ_BYTES,
               compact->compaction->input(0, i)->file_size);
  }

  for (int i = 0; i < compact->compaction->num_input_files(1); i++) {
    stats.bytes_readnp1 += compact->compaction->input(1, i)->file_size;
    RecordTick(options_.statistics.get(), COMPACT_READ_BYTES,
               compact->compaction->input(1, i)->file_size);
  }

  for (int i = 0; i < num_output_files; i++) {
    stats.bytes_written += compact->outputs[i].file_size;
    RecordTick(options_.statistics.get(), COMPACT_WRITE_BYTES,
               compact->outputs[i].file_size);
  }

  LogFlush(options_.info_log);
  mutex_.Lock();
  cfd->internal_stats()->AddCompactionStats(compact->compaction->output_level(),
                                            stats);

  // if there were any unused file number (mostly in case of
  // compaction error), free up the entry from pending_putputs
  ReleaseCompactionUnusedFileNumbers(compact);

  if (status.ok()) {
    status = InstallCompactionResults(compact);
    InstallSuperVersion(cfd, deletion_state);
  }
  Version::LevelSummaryStorage tmp;
  Log(options_.info_log,
      "compacted to: %s, %.1f MB/sec, level %d, files in(%d, %d) out(%d) "
      "MB in(%.1f, %.1f) out(%.1f), read-write-amplify(%.1f) "
      "write-amplify(%.1f) %s\n",
      cfd->current()->LevelSummary(&tmp),
      (stats.bytes_readn + stats.bytes_readnp1 + stats.bytes_written) /
          (double)stats.micros,
      compact->compaction->output_level(), stats.files_in_leveln,
      stats.files_in_levelnp1, stats.files_out_levelnp1,
      stats.bytes_readn / 1048576.0, stats.bytes_readnp1 / 1048576.0,
      stats.bytes_written / 1048576.0,
      (stats.bytes_written + stats.bytes_readnp1 + stats.bytes_readn) /
          (double)stats.bytes_readn,
      stats.bytes_written / (double)stats.bytes_readn,
      status.ToString().c_str());

  return status;
}

namespace {
struct IterState {
  IterState(DBImpl* db, port::Mutex* mu, SuperVersion* super_version)
      : db(db), mu(mu), super_version(super_version) {}

  DBImpl* db;
  port::Mutex* mu;
  SuperVersion* super_version;
};

static void CleanupIteratorState(void* arg1, void* arg2) {
  IterState* state = reinterpret_cast<IterState*>(arg1);

  bool need_cleanup = state->super_version->Unref();
  if (need_cleanup) {
    DBImpl::DeletionState deletion_state;

    state->mu->Lock();
    state->super_version->Cleanup();
    state->db->FindObsoleteFiles(deletion_state, false, true);
    state->mu->Unlock();

    delete state->super_version;
    if (deletion_state.HaveSomethingToDelete()) {
      state->db->PurgeObsoleteFiles(deletion_state);
    }
  }

  delete state;
}
}  // namespace

Iterator* DBImpl::NewInternalIterator(const ReadOptions& options,
                                      ColumnFamilyData* cfd,
                                      SuperVersion* super_version) {
  std::vector<Iterator*> iterator_list;
  // Collect iterator for mutable mem
  iterator_list.push_back(super_version->mem->NewIterator(options));
  // Collect all needed child iterators for immutable memtables
  super_version->imm->AddIterators(options, &iterator_list);
  // Collect iterators for files in L0 - Ln
  super_version->current->AddIterators(options, storage_options_,
                                       &iterator_list);
  Iterator* internal_iter =
      NewMergingIterator(env_, &cfd->internal_comparator(), &iterator_list[0],
                         iterator_list.size());

  IterState* cleanup = new IterState(this, &mutex_, super_version);
  internal_iter->RegisterCleanup(CleanupIteratorState, cleanup, nullptr);

  return internal_iter;
}

ColumnFamilyHandle* DBImpl::DefaultColumnFamily() const {
  return default_cf_handle_;
}

Iterator* DBImpl::TEST_NewInternalIterator(ColumnFamilyHandle* column_family) {
  ColumnFamilyData* cfd;
  if (column_family == nullptr) {
    cfd = default_cf_handle_->cfd();
  } else {
    auto cfh = reinterpret_cast<ColumnFamilyHandleImpl*>(column_family);
    cfd = cfh->cfd();
  }

  mutex_.Lock();
  SuperVersion* super_version = cfd->GetSuperVersion()->Ref();
  mutex_.Unlock();
  ReadOptions roptions;
  roptions.prefix_seek = true;
  return NewInternalIterator(roptions, cfd, super_version);
}

std::pair<Iterator*, Iterator*> DBImpl::GetTailingIteratorPair(
    const ReadOptions& options, ColumnFamilyData* cfd,
    uint64_t* superversion_number) {

  mutex_.Lock();
  SuperVersion* super_version = cfd->GetSuperVersion()->Ref();
  if (superversion_number != nullptr) {
    *superversion_number = cfd->GetSuperVersionNumber();
  }
  mutex_.Unlock();

  Iterator* mutable_iter = super_version->mem->NewIterator(options);
  // create a DBIter that only uses memtable content; see NewIterator()
  mutable_iter =
      NewDBIterator(&dbname_, env_, *cfd->options(), cfd->user_comparator(),
                    mutable_iter, kMaxSequenceNumber);

  std::vector<Iterator*> list;
  super_version->imm->AddIterators(options, &list);
  super_version->current->AddIterators(options, storage_options_, &list);
  Iterator* immutable_iter = NewMergingIterator(
      env_, &cfd->internal_comparator(), &list[0], list.size());

  // create a DBIter that only uses memtable content; see NewIterator()
  immutable_iter =
      NewDBIterator(&dbname_, env_, *cfd->options(), cfd->user_comparator(),
                    immutable_iter, kMaxSequenceNumber);

  // register cleanups
  mutable_iter->RegisterCleanup(CleanupIteratorState,
    new IterState(this, &mutex_, super_version), nullptr);

  // bump the ref one more time since it will be Unref'ed twice
  immutable_iter->RegisterCleanup(CleanupIteratorState,
    new IterState(this, &mutex_, super_version->Ref()), nullptr);

  return std::make_pair(mutable_iter, immutable_iter);
}

int64_t DBImpl::TEST_MaxNextLevelOverlappingBytes(
    ColumnFamilyHandle* column_family) {
  ColumnFamilyData* cfd;
  if (column_family == nullptr) {
    cfd = default_cf_handle_->cfd();
  } else {
    auto cfh = reinterpret_cast<ColumnFamilyHandleImpl*>(column_family);
    cfd = cfh->cfd();
  }
  MutexLock l(&mutex_);
  return cfd->current()->MaxNextLevelOverlappingBytes();
}

Status DBImpl::Get(const ReadOptions& options,
                   ColumnFamilyHandle* column_family, const Slice& key,
                   std::string* value) {
  return GetImpl(options, column_family, key, value);
}

// DeletionState gets created and destructed outside of the lock -- we
// use this convinently to:
// * malloc one SuperVersion() outside of the lock -- new_superversion
// * delete SuperVersion()s outside of the lock -- superversions_to_free
//
// However, if InstallSuperVersion() gets called twice with the same,
// deletion_state, we can't reuse the SuperVersion() that got malloced because
// first call already used it. In that rare case, we take a hit and create a
// new SuperVersion() inside of the mutex. We do similar thing
// for superversion_to_free
void DBImpl::InstallSuperVersion(ColumnFamilyData* cfd,
                                 DeletionState& deletion_state) {
  mutex_.AssertHeld();
  // if new_superversion == nullptr, it means somebody already used it
  SuperVersion* new_superversion =
    (deletion_state.new_superversion != nullptr) ?
    deletion_state.new_superversion : new SuperVersion();
  SuperVersion* old_superversion =
      cfd->InstallSuperVersion(new_superversion, &mutex_);
  deletion_state.new_superversion = nullptr;
  deletion_state.superversions_to_free.push_back(old_superversion);
  // Reset SuperVersions cached in thread local storage
  if (options_.allow_thread_local) {
<<<<<<< HEAD
    cfd->ResetThreadLocalSuperVersions();
=======
    ResetThreadLocalSuperVersions(&deletion_state);
  }
}

DBImpl::SuperVersion* DBImpl::InstallSuperVersion(
    SuperVersion* new_superversion) {
  mutex_.AssertHeld();
  new_superversion->db = this;
  new_superversion->Init(mem_, imm_.current(), versions_->current());
  SuperVersion* old_superversion = super_version_;
  super_version_ = new_superversion;
  ++super_version_number_;
  super_version_->version_number = super_version_number_;

  if (old_superversion != nullptr && old_superversion->Unref()) {
    old_superversion->Cleanup();
    return old_superversion; // will let caller delete outside of mutex
  }
  return nullptr;
}

void DBImpl::ResetThreadLocalSuperVersions(DeletionState* deletion_state) {
  mutex_.AssertHeld();
  autovector<void*> sv_ptrs;
  local_sv_->Scrape(&sv_ptrs, SuperVersion::kSVObsolete);
  for (auto ptr : sv_ptrs) {
    assert(ptr);
    if (ptr == SuperVersion::kSVInUse) {
      continue;
    }
    auto sv = static_cast<SuperVersion*>(ptr);
    if (static_cast<SuperVersion*>(ptr)->Unref()) {
      sv->Cleanup();
      deletion_state->superversions_to_free.push_back(sv);
    }
>>>>>>> 577556d5
  }
}

Status DBImpl::GetImpl(const ReadOptions& options,
                       ColumnFamilyHandle* column_family, const Slice& key,
                       std::string* value, bool* value_found) {
  StopWatch sw(env_, options_.statistics.get(), DB_GET, false);
  StopWatchNano snapshot_timer(env_, false);
  StartPerfTimer(&snapshot_timer);

  auto cfh = reinterpret_cast<ColumnFamilyHandleImpl*>(column_family);
  auto cfd = cfh->cfd();

  SequenceNumber snapshot;
  if (options.snapshot != nullptr) {
    snapshot = reinterpret_cast<const SnapshotImpl*>(options.snapshot)->number_;
  } else {
    snapshot = versions_->LastSequence();
  }

  // Acquire SuperVersion
  SuperVersion* sv = nullptr;
  ThreadLocalPtr* thread_local_sv = nullptr;
  if (LIKELY(options_.allow_thread_local)) {
    // The SuperVersion is cached in thread local storage to avoid acquiring
    // mutex when SuperVersion does not change since the last use. When a new
    // SuperVersion is installed, the compaction or flush thread cleans up
    // cached SuperVersion in all existing thread local storage. To avoid
    // acquiring mutex for this operation, we use atomic Swap() on the thread
    // local pointer to guarantee exclusive access. If the thread local pointer
    // is being used while a new SuperVersion is installed, the cached
    // SuperVersion can become stale. In that case, the background thread would
    // have swapped in kSVObsolete. We re-check the value at the end of
    // Get, with an atomic compare and swap. The superversion will be released
    // if detected to be stale.
    thread_local_sv = cfd->GetThreadLocalSuperVersion();
    void* ptr = thread_local_sv->Swap(SuperVersion::kSVInUse);
    // Invariant:
    // (1) Scrape (always) installs kSVObsolete in ThreadLocal storage
    // (2) the Swap above (always) installs kSVInUse, ThreadLocal storage
    // should only keep kSVInUse during a GetImpl.
    assert(ptr != SuperVersion::kSVInUse);
    sv = static_cast<SuperVersion*>(ptr);
    if (sv == SuperVersion::kSVObsolete ||
        sv->version_number != cfd->GetSuperVersionNumber()) {
      RecordTick(options_.statistics.get(), NUMBER_SUPERVERSION_ACQUIRES);
      SuperVersion* sv_to_delete = nullptr;

      if (sv && sv->Unref()) {
        RecordTick(options_.statistics.get(), NUMBER_SUPERVERSION_CLEANUPS);
        mutex_.Lock();
        // TODO underlying resources held by superversion (sst files) might
        // not be released until the next background job.
        sv->Cleanup();
        sv_to_delete = sv;
      } else {
        mutex_.Lock();
      }
      sv = cfd->GetSuperVersion()->Ref();
      mutex_.Unlock();

      delete sv_to_delete;
    }
  } else {
    mutex_.Lock();
    sv = cfd->GetSuperVersion()->Ref();
    mutex_.Unlock();
  }

  bool have_stat_update = false;
  Version::GetStats stats;

  // Prepare to store a list of merge operations if merge occurs.
  MergeContext merge_context;

  Status s;
  // First look in the memtable, then in the immutable memtable (if any).
  // s is both in/out. When in, s could either be OK or MergeInProgress.
  // merge_operands will contain the sequence of merges in the latter case.
  LookupKey lkey(key, snapshot);
  BumpPerfTime(&perf_context.get_snapshot_time, &snapshot_timer);
  if (sv->mem->Get(lkey, value, &s, merge_context, *cfd->options())) {
    // Done
    RecordTick(options_.statistics.get(), MEMTABLE_HIT);
  } else if (sv->imm->Get(lkey, value, &s, merge_context, *cfd->options())) {
    // Done
    RecordTick(options_.statistics.get(), MEMTABLE_HIT);
  } else {
    // Done
    StopWatchNano from_files_timer(env_, false);
    StartPerfTimer(&from_files_timer);

    sv->current->Get(options, lkey, value, &s, &merge_context, &stats,
                     *cfd->options(), value_found);
    have_stat_update = true;
    BumpPerfTime(&perf_context.get_from_output_files_time, &from_files_timer);
    RecordTick(options_.statistics.get(), MEMTABLE_MISS);
  }

  StopWatchNano post_process_timer(env_, false);
  StartPerfTimer(&post_process_timer);

  if (!cfd->options()->disable_seek_compaction && have_stat_update) {
    mutex_.Lock();
    if (sv->current->UpdateStats(stats)) {
      MaybeScheduleFlushOrCompaction();
    }
    mutex_.Unlock();
  }

  bool unref_sv = true;
  if (LIKELY(options_.allow_thread_local)) {
    // Put the SuperVersion back
    void* expected = SuperVersion::kSVInUse;
    if (thread_local_sv->CompareAndSwap(static_cast<void*>(sv), expected)) {
      // When we see kSVInUse in the ThreadLocal, we are sure ThreadLocal
      // storage has not been altered and no Scrape has happend. The
      // SuperVersion is still current.
      unref_sv = false;
    } else {
      // ThreadLocal scrape happened in the process of this GetImpl call (after
      // thread local Swap() at the beginning and before CompareAndSwap()).
      // This means the SuperVersion it holds is obsolete.
      assert(expected == SuperVersion::kSVObsolete);
    }
  }

  if (unref_sv) {
    // Release SuperVersion
    if (sv->Unref()) {
      mutex_.Lock();
      sv->Cleanup();
      mutex_.Unlock();
      delete sv;
      RecordTick(options_.statistics.get(), NUMBER_SUPERVERSION_CLEANUPS);
    }
    RecordTick(options_.statistics.get(), NUMBER_SUPERVERSION_RELEASES);
  }

  RecordTick(options_.statistics.get(), NUMBER_KEYS_READ);
  RecordTick(options_.statistics.get(), BYTES_READ, value->size());
  BumpPerfTime(&perf_context.get_post_process_time, &post_process_timer);
  return s;
}

std::vector<Status> DBImpl::MultiGet(
    const ReadOptions& options,
    const std::vector<ColumnFamilyHandle*>& column_family,
    const std::vector<Slice>& keys, std::vector<std::string>* values) {

  StopWatch sw(env_, options_.statistics.get(), DB_MULTIGET, false);
  StopWatchNano snapshot_timer(env_, false);
  StartPerfTimer(&snapshot_timer);

  SequenceNumber snapshot;

  struct MultiGetColumnFamilyData {
    ColumnFamilyData* cfd;
    SuperVersion* super_version;
    Version::GetStats stats;
    bool have_stat_update = false;
  };
  std::unordered_map<uint32_t, MultiGetColumnFamilyData*> multiget_cf_data;
  // fill up and allocate outside of mutex
  for (auto cf : column_family) {
    auto cfh = reinterpret_cast<ColumnFamilyHandleImpl*>(cf);
    auto cfd = cfh->cfd();
    if (multiget_cf_data.find(cfd->GetID()) == multiget_cf_data.end()) {
      auto mgcfd = new MultiGetColumnFamilyData();
      mgcfd->cfd = cfd;
      multiget_cf_data.insert({cfd->GetID(), mgcfd});
    }
  }

  mutex_.Lock();
  if (options.snapshot != nullptr) {
    snapshot = reinterpret_cast<const SnapshotImpl*>(options.snapshot)->number_;
  } else {
    snapshot = versions_->LastSequence();
  }
  for (auto mgd_iter : multiget_cf_data) {
    mgd_iter.second->super_version =
        mgd_iter.second->cfd->GetSuperVersion()->Ref();
  }
  mutex_.Unlock();

  // Contain a list of merge operations if merge occurs.
  MergeContext merge_context;

  // Note: this always resizes the values array
  size_t num_keys = keys.size();
  std::vector<Status> stat_list(num_keys);
  values->resize(num_keys);

  // Keep track of bytes that we read for statistics-recording later
  uint64_t bytes_read = 0;
  BumpPerfTime(&perf_context.get_snapshot_time, &snapshot_timer);

  // For each of the given keys, apply the entire "get" process as follows:
  // First look in the memtable, then in the immutable memtable (if any).
  // s is both in/out. When in, s could either be OK or MergeInProgress.
  // merge_operands will contain the sequence of merges in the latter case.
  for (size_t i = 0; i < num_keys; ++i) {
    merge_context.Clear();
    Status& s = stat_list[i];
    std::string* value = &(*values)[i];

    LookupKey lkey(keys[i], snapshot);
    auto cfh = reinterpret_cast<ColumnFamilyHandleImpl*>(column_family[i]);
    auto mgd_iter = multiget_cf_data.find(cfh->cfd()->GetID());
    assert(mgd_iter != multiget_cf_data.end());
    auto mgd = mgd_iter->second;
    auto super_version = mgd->super_version;
    auto cfd = mgd->cfd;
    if (super_version->mem->Get(lkey, value, &s, merge_context,
                                *cfd->options())) {
      // Done
    } else if (super_version->imm->Get(lkey, value, &s, merge_context,
                                       *cfd->options())) {
      // Done
    } else {
      super_version->current->Get(options, lkey, value, &s, &merge_context,
                                  &mgd->stats, *cfd->options());
      mgd->have_stat_update = true;
    }

    if (s.ok()) {
      bytes_read += value->size();
    }
  }

  // Post processing (decrement reference counts and record statistics)
  StopWatchNano post_process_timer(env_, false);
  StartPerfTimer(&post_process_timer);
  autovector<SuperVersion*> superversions_to_delete;

  bool schedule_flush_or_compaction = false;
  mutex_.Lock();
  for (auto mgd_iter : multiget_cf_data) {
    auto mgd = mgd_iter.second;
    auto cfd = mgd->cfd;
    if (!cfd->options()->disable_seek_compaction && mgd->have_stat_update) {
      if (mgd->super_version->current->UpdateStats(mgd->stats)) {
        schedule_flush_or_compaction = true;
      }
    }
    if (mgd->super_version->Unref()) {
      mgd->super_version->Cleanup();
      superversions_to_delete.push_back(mgd->super_version);
    }
  }
  if (schedule_flush_or_compaction) {
    MaybeScheduleFlushOrCompaction();
  }
  mutex_.Unlock();

  for (auto td : superversions_to_delete) {
    delete td;
  }
  for (auto mgd : multiget_cf_data) {
    delete mgd.second;
  }

  RecordTick(options_.statistics.get(), NUMBER_MULTIGET_CALLS);
  RecordTick(options_.statistics.get(), NUMBER_MULTIGET_KEYS_READ, num_keys);
  RecordTick(options_.statistics.get(), NUMBER_MULTIGET_BYTES_READ, bytes_read);
  BumpPerfTime(&perf_context.get_post_process_time, &post_process_timer);

  return stat_list;
}

Status DBImpl::CreateColumnFamily(const ColumnFamilyOptions& options,
                                  const std::string& column_family_name,
                                  ColumnFamilyHandle** handle) {
  *handle = nullptr;
  MutexLock l(&mutex_);

  if (versions_->GetColumnFamilySet()->GetColumnFamily(column_family_name) !=
      nullptr) {
    return Status::InvalidArgument("Column family already exists");
  }
  VersionEdit edit;
  edit.AddColumnFamily(column_family_name);
  uint32_t new_id = versions_->GetColumnFamilySet()->GetNextColumnFamilyID();
  edit.SetColumnFamily(new_id);
  edit.SetLogNumber(logfile_number_);
  edit.SetComparatorName(options.comparator->Name());

  // LogAndApply will both write the creation in MANIFEST and create
  // ColumnFamilyData object
  Status s = versions_->LogAndApply(nullptr, &edit, &mutex_,
                                    db_directory_.get(), false, &options);
  if (s.ok()) {
    auto cfd =
        versions_->GetColumnFamilySet()->GetColumnFamily(column_family_name);
    assert(cfd != nullptr);
    delete cfd->InstallSuperVersion(new SuperVersion(), &mutex_);
    *handle = new ColumnFamilyHandleImpl(cfd, this, &mutex_);
    Log(options_.info_log, "Created column family \"%s\" (ID %u)",
        column_family_name.c_str(), (unsigned)cfd->GetID());
  } else {
    Log(options_.info_log, "Creating column family \"%s\" FAILED -- %s",
        column_family_name.c_str(), s.ToString().c_str());
  }
  return s;
}

Status DBImpl::DropColumnFamily(ColumnFamilyHandle* column_family) {
  auto cfh = reinterpret_cast<ColumnFamilyHandleImpl*>(column_family);
  auto cfd = cfh->cfd();
  if (cfd->GetID() == 0) {
    return Status::InvalidArgument("Can't drop default column family");
  }

  VersionEdit edit;
  edit.DropColumnFamily();
  edit.SetColumnFamily(cfd->GetID());

  Status s;
  {
    MutexLock l(&mutex_);
    if (cfd->IsDropped()) {
      s = Status::InvalidArgument("Column family already dropped!\n");
    }
    if (s.ok()) {
      s = versions_->LogAndApply(cfd, &edit, &mutex_);
    }
  }

  if (s.ok()) {
    assert(cfd->IsDropped());
    Log(options_.info_log, "Dropped column family with id %u\n", cfd->GetID());
    // Flush the memtables. This will make all WAL files referencing dropped
    // column family to be obsolete. They will be deleted once user deletes
    // column family handle
    Write(WriteOptions(), nullptr);  // ignore error
  } else {
    Log(options_.info_log, "Dropping column family with id %u FAILED -- %s\n",
        cfd->GetID(), s.ToString().c_str());
  }

  return s;
}

bool DBImpl::KeyMayExist(const ReadOptions& options,
                         ColumnFamilyHandle* column_family, const Slice& key,
                         std::string* value, bool* value_found) {
  if (value_found != nullptr) {
    // falsify later if key-may-exist but can't fetch value
    *value_found = true;
  }
  ReadOptions roptions = options;
  roptions.read_tier = kBlockCacheTier; // read from block cache only
  auto s = GetImpl(roptions, column_family, key, value, value_found);

  // If options.block_cache != nullptr and the index block of the table didn't
  // not present in block_cache, the return value will be Status::Incomplete.
  // In this case, key may still exist in the table.
  return s.ok() || s.IsIncomplete();
}

Iterator* DBImpl::NewIterator(const ReadOptions& options,
                              ColumnFamilyHandle* column_family) {
  SequenceNumber latest_snapshot = 0;
  SuperVersion* super_version = nullptr;
  auto cfh = reinterpret_cast<ColumnFamilyHandleImpl*>(column_family);
  auto cfd = cfh->cfd();
  if (!options.tailing) {
    mutex_.Lock();
    super_version = cfd->GetSuperVersion()->Ref();
    latest_snapshot = versions_->LastSequence();
    mutex_.Unlock();
  }

  Iterator* iter;
  if (options.tailing) {
    iter = new TailingIterator(this, options, cfd);
  } else {
    iter = NewInternalIterator(options, cfd, super_version);

    auto snapshot =
        options.snapshot != nullptr
            ? reinterpret_cast<const SnapshotImpl*>(options.snapshot)->number_
            : latest_snapshot;
    iter = NewDBIterator(&dbname_, env_, *cfd->options(),
                         cfd->user_comparator(), iter, snapshot);
  }

  if (options.prefix) {
    // use extra wrapper to exclude any keys from the results which
    // don't begin with the prefix
    iter = new PrefixFilterIterator(iter, *options.prefix,
                                    cfd->options()->prefix_extractor.get());
  }
  return iter;
}

Status DBImpl::NewIterators(
    const ReadOptions& options,
    const std::vector<ColumnFamilyHandle*>& column_families,
    std::vector<Iterator*>* iterators) {

  if (options.prefix) {
    return Status::NotSupported(
        "NewIterators doesn't support ReadOptions::prefix");
  }

  iterators->clear();
  iterators->reserve(column_families.size());
  SequenceNumber latest_snapshot = 0;
  std::vector<SuperVersion*> super_versions;
  super_versions.reserve(column_families.size());

  if (!options.tailing) {
    mutex_.Lock();
    latest_snapshot = versions_->LastSequence();
    for (auto cfh : column_families) {
      auto cfd = reinterpret_cast<ColumnFamilyHandleImpl*>(cfh)->cfd();
      super_versions.push_back(cfd->GetSuperVersion()->Ref());
    }
    mutex_.Unlock();
  }

  if (options.tailing) {
    for (auto cfh : column_families) {
      auto cfd = reinterpret_cast<ColumnFamilyHandleImpl*>(cfh)->cfd();
      iterators->push_back(new TailingIterator(this, options, cfd));
    }
  } else {
    for (size_t i = 0; i < column_families.size(); ++i) {
      auto cfh = reinterpret_cast<ColumnFamilyHandleImpl*>(column_families[i]);
      auto cfd = cfh->cfd();

      auto snapshot =
          options.snapshot != nullptr
              ? reinterpret_cast<const SnapshotImpl*>(options.snapshot)->number_
              : latest_snapshot;

      auto iter = NewInternalIterator(options, cfd, super_versions[i]);
      iter = NewDBIterator(&dbname_, env_, *cfd->options(),
                           cfd->user_comparator(), iter, snapshot);
      iterators->push_back(iter);
    }
  }

  return Status::OK();
}

const Snapshot* DBImpl::GetSnapshot() {
  MutexLock l(&mutex_);
  return snapshots_.New(versions_->LastSequence());
}

void DBImpl::ReleaseSnapshot(const Snapshot* s) {
  MutexLock l(&mutex_);
  snapshots_.Delete(reinterpret_cast<const SnapshotImpl*>(s));
}

// Convenience methods
Status DBImpl::Put(const WriteOptions& o, ColumnFamilyHandle* column_family,
                   const Slice& key, const Slice& val) {
  return DB::Put(o, column_family, key, val);
}

Status DBImpl::Merge(const WriteOptions& o, ColumnFamilyHandle* column_family,
                     const Slice& key, const Slice& val) {
  auto cfh = reinterpret_cast<ColumnFamilyHandleImpl*>(column_family);
  if (!cfh->cfd()->options()->merge_operator) {
    return Status::NotSupported("Provide a merge_operator when opening DB");
  } else {
    return DB::Merge(o, column_family, key, val);
  }
}

Status DBImpl::Delete(const WriteOptions& options,
                      ColumnFamilyHandle* column_family, const Slice& key) {
  return DB::Delete(options, column_family, key);
}

Status DBImpl::Write(const WriteOptions& options, WriteBatch* my_batch) {
  StopWatchNano pre_post_process_timer(env_, false);
  StartPerfTimer(&pre_post_process_timer);
  Writer w(&mutex_);
  w.batch = my_batch;
  w.sync = options.sync;
  w.disableWAL = options.disableWAL;
  w.done = false;

  StopWatch sw(env_, options_.statistics.get(), DB_WRITE, false);
  mutex_.Lock();
  writers_.push_back(&w);
  while (!w.done && &w != writers_.front()) {
    w.cv.Wait();
  }

  if (!options.disableWAL) {
    RecordTick(options_.statistics.get(), WRITE_WITH_WAL, 1);
  }

  if (w.done) {
    mutex_.Unlock();
    RecordTick(options_.statistics.get(), WRITE_DONE_BY_OTHER, 1);
    return w.status;
  } else {
    RecordTick(options_.statistics.get(), WRITE_DONE_BY_SELF, 1);
  }

  Status status;
  autovector<ColumnFamilyData*> to_delete;
  // refcounting cfd in iteration
  for (auto cfd : *versions_->GetColumnFamilySet()) {
    cfd->Ref();
    // May temporarily unlock and wait.
    status = MakeRoomForWrite(cfd, my_batch == nullptr);
    if (cfd->Unref()) {
      to_delete.push_back(cfd);
    }
    if (!status.ok()) {
      break;
    }
  }
  for (auto cfd : to_delete) {
    delete cfd;
  }
  uint64_t last_sequence = versions_->LastSequence();
  Writer* last_writer = &w;
  if (status.ok() && my_batch != nullptr) {  // nullptr batch is for compactions
    autovector<WriteBatch*> write_batch_group;
    BuildBatchGroup(&last_writer, &write_batch_group);

    // Add to log and apply to memtable.  We can release the lock
    // during this phase since &w is currently responsible for logging
    // and protects against concurrent loggers and concurrent writes
    // into memtables
    {
      mutex_.Unlock();
      WriteBatch* updates = nullptr;
      if (write_batch_group.size() == 1) {
        updates = write_batch_group[0];
      } else {
        updates = &tmp_batch_;
        for (size_t i = 0; i < write_batch_group.size(); ++i) {
          WriteBatchInternal::Append(updates, write_batch_group[i]);
        }
      }

      const SequenceNumber current_sequence = last_sequence + 1;
      WriteBatchInternal::SetSequence(updates, current_sequence);
      int my_batch_count = WriteBatchInternal::Count(updates);
      last_sequence += my_batch_count;
      // Record statistics
      RecordTick(options_.statistics.get(),
                 NUMBER_KEYS_WRITTEN, my_batch_count);
      RecordTick(options_.statistics.get(),
                 BYTES_WRITTEN,
                 WriteBatchInternal::ByteSize(updates));
      if (options.disableWAL) {
        flush_on_destroy_ = true;
      }
      BumpPerfTime(&perf_context.write_pre_and_post_process_time,
                   &pre_post_process_timer);

      if (!options.disableWAL) {
        StopWatchNano timer(env_);
        StartPerfTimer(&timer);
        Slice log_entry = WriteBatchInternal::Contents(updates);
        status = log_->AddRecord(log_entry);
        RecordTick(options_.statistics.get(), WAL_FILE_SYNCED, 1);
        RecordTick(options_.statistics.get(), WAL_FILE_BYTES, log_entry.size());
        if (status.ok() && options.sync) {
          if (options_.use_fsync) {
            StopWatch(env_, options_.statistics.get(), WAL_FILE_SYNC_MICROS);
            status = log_->file()->Fsync();
          } else {
            StopWatch(env_, options_.statistics.get(), WAL_FILE_SYNC_MICROS);
            status = log_->file()->Sync();
          }
        }
        BumpPerfTime(&perf_context.write_wal_time, &timer);
      }
      if (status.ok()) {
        StopWatchNano write_memtable_timer(env_, false);

        StartPerfTimer(&write_memtable_timer);
        status = WriteBatchInternal::InsertInto(
            updates, column_family_memtables_.get(), false, 0, this, false);
        BumpPerfTime(&perf_context.write_memtable_time, &write_memtable_timer);

        if (!status.ok()) {
          // Iteration failed (either in-memory writebatch corruption (very
          // bad), or the client specified invalid column family). Return
          // failure.
          // Note that existing logic was not sound. Any partial failure writing
          // into the memtable would result in a state that some write ops might
          // have succeeded in memtable but Status reports error for all writes.
          return status;
        }
        SetTickerCount(options_.statistics.get(), SEQUENCE_NUMBER,
                       last_sequence);
      }
      StartPerfTimer(&pre_post_process_timer);
      if (updates == &tmp_batch_) tmp_batch_.Clear();
      mutex_.Lock();
      if (status.ok()) {
        versions_->SetLastSequence(last_sequence);
      }
    }
  }
  if (options_.paranoid_checks && !status.ok() && bg_error_.ok()) {
    bg_error_ = status; // stop compaction & fail any further writes
  }

  while (true) {
    Writer* ready = writers_.front();
    writers_.pop_front();
    if (ready != &w) {
      ready->status = status;
      ready->done = true;
      ready->cv.Signal();
    }
    if (ready == last_writer) break;
  }

  // Notify new head of write queue
  if (!writers_.empty()) {
    writers_.front()->cv.Signal();
  }
  mutex_.Unlock();
  BumpPerfTime(&perf_context.write_pre_and_post_process_time,
               &pre_post_process_timer);
  return status;
}

// REQUIRES: Writer list must be non-empty
// REQUIRES: First writer must have a non-nullptr batch
void DBImpl::BuildBatchGroup(Writer** last_writer,
                             autovector<WriteBatch*>* write_batch_group) {
  assert(!writers_.empty());
  Writer* first = writers_.front();
  assert(first->batch != nullptr);

  size_t size = WriteBatchInternal::ByteSize(first->batch);
  write_batch_group->push_back(first->batch);

  // Allow the group to grow up to a maximum size, but if the
  // original write is small, limit the growth so we do not slow
  // down the small write too much.
  size_t max_size = 1 << 20;
  if (size <= (128<<10)) {
    max_size = size + (128<<10);
  }

  *last_writer = first;
  std::deque<Writer*>::iterator iter = writers_.begin();
  ++iter;  // Advance past "first"
  for (; iter != writers_.end(); ++iter) {
    Writer* w = *iter;
    if (w->sync && !first->sync) {
      // Do not include a sync write into a batch handled by a non-sync write.
      break;
    }

    if (!w->disableWAL && first->disableWAL) {
      // Do not include a write that needs WAL into a batch that has
      // WAL disabled.
      break;
    }

    if (w->batch != nullptr) {
      size += WriteBatchInternal::ByteSize(w->batch);
      if (size > max_size) {
        // Do not make batch too big
        break;
      }

      write_batch_group->push_back(w->batch);
    }
    *last_writer = w;
  }
}

// This function computes the amount of time in microseconds by which a write
// should be delayed based on the number of level-0 files according to the
// following formula:
// if n < bottom, return 0;
// if n >= top, return 1000;
// otherwise, let r = (n - bottom) /
//                    (top - bottom)
//  and return r^2 * 1000.
// The goal of this formula is to gradually increase the rate at which writes
// are slowed. We also tried linear delay (r * 1000), but it seemed to do
// slightly worse. There is no other particular reason for choosing quadratic.
uint64_t DBImpl::SlowdownAmount(int n, double bottom, double top) {
  uint64_t delay;
  if (n >= top) {
    delay = 1000;
  }
  else if (n < bottom) {
    delay = 0;
  }
  else {
    // If we are here, we know that:
    //   level0_start_slowdown <= n < level0_slowdown
    // since the previous two conditions are false.
    double how_much =
      (double) (n - bottom) /
              (top - bottom);
    delay = std::max(how_much * how_much * 1000, 100.0);
  }
  assert(delay <= 1000);
  return delay;
}

// REQUIRES: mutex_ is held
// REQUIRES: this thread is currently at the front of the writer queue
Status DBImpl::MakeRoomForWrite(ColumnFamilyData* cfd, bool force) {
  mutex_.AssertHeld();
  assert(!writers_.empty());
  bool allow_delay = !force;
  bool allow_hard_rate_limit_delay = !force;
  bool allow_soft_rate_limit_delay = !force;
  uint64_t rate_limit_delay_millis = 0;
  Status s;
  double score;

  while (true) {
    if (!bg_error_.ok()) {
      // Yield previous error
      s = bg_error_;
      break;
    } else if (cfd->IsDropped()) {
      break;
    } else if (allow_delay && cfd->NeedSlowdownForNumLevel0Files()) {
      // We are getting close to hitting a hard limit on the number of
      // L0 files.  Rather than delaying a single write by several
      // seconds when we hit the hard limit, start delaying each
      // individual write by 0-1ms to reduce latency variance.  Also,
      // this delay hands over some CPU to the compaction thread in
      // case it is sharing the same core as the writer.
      uint64_t slowdown =
          SlowdownAmount(cfd->current()->NumLevelFiles(0),
                         cfd->options()->level0_slowdown_writes_trigger,
                         cfd->options()->level0_stop_writes_trigger);
      mutex_.Unlock();
      uint64_t delayed;
      {
        StopWatch sw(env_, options_.statistics.get(), STALL_L0_SLOWDOWN_COUNT);
        env_->SleepForMicroseconds(slowdown);
        delayed = sw.ElapsedMicros();
      }
      RecordTick(options_.statistics.get(), STALL_L0_SLOWDOWN_MICROS, delayed);
      cfd->internal_stats()->RecordWriteStall(InternalStats::LEVEL0_SLOWDOWN,
                                              delayed);
      allow_delay = false;  // Do not delay a single write more than once
      mutex_.Lock();
      delayed_writes_++;
    } else if (!force && !cfd->mem()->ShouldFlush()) {
      // There is room in current memtable
      if (allow_delay) {
        DelayLoggingAndReset();
      }
      break;
    } else if (cfd->imm()->size() ==
               cfd->options()->max_write_buffer_number - 1) {
      // We have filled up the current memtable, but the previous
      // ones are still being flushed, so we wait.
      DelayLoggingAndReset();
      Log(options_.info_log, "wait for memtable flush...\n");
      MaybeScheduleFlushOrCompaction();
      uint64_t stall;
      {
        StopWatch sw(env_, options_.statistics.get(),
                     STALL_MEMTABLE_COMPACTION_COUNT);
        bg_cv_.Wait();
        stall = sw.ElapsedMicros();
      }
      RecordTick(options_.statistics.get(),
                 STALL_MEMTABLE_COMPACTION_MICROS, stall);
      cfd->internal_stats()->RecordWriteStall(
          InternalStats::MEMTABLE_COMPACTION, stall);
    } else if (cfd->current()->NumLevelFiles(0) >=
               cfd->options()->level0_stop_writes_trigger) {
      // There are too many level-0 files.
      DelayLoggingAndReset();
      Log(options_.info_log, "wait for fewer level0 files...\n");
      uint64_t stall;
      {
        StopWatch sw(env_, options_.statistics.get(),
                     STALL_L0_NUM_FILES_COUNT);
        bg_cv_.Wait();
        stall = sw.ElapsedMicros();
      }
      RecordTick(options_.statistics.get(), STALL_L0_NUM_FILES_MICROS, stall);
      cfd->internal_stats()->RecordWriteStall(InternalStats::LEVEL0_NUM_FILES,
                                              stall);
    } else if (allow_hard_rate_limit_delay &&
               cfd->options()->hard_rate_limit > 1.0 &&
               (score = cfd->current()->MaxCompactionScore()) >
                   cfd->options()->hard_rate_limit) {
      // Delay a write when the compaction score for any level is too large.
      int max_level = cfd->current()->MaxCompactionScoreLevel();
      mutex_.Unlock();
      uint64_t delayed;
      {
        StopWatch sw(env_, options_.statistics.get(),
                     HARD_RATE_LIMIT_DELAY_COUNT);
        env_->SleepForMicroseconds(1000);
        delayed = sw.ElapsedMicros();
      }
      cfd->internal_stats()->RecordLevelNSlowdown(max_level, delayed);
      // Make sure the following value doesn't round to zero.
      uint64_t rate_limit = std::max((delayed / 1000), (uint64_t) 1);
      rate_limit_delay_millis += rate_limit;
      RecordTick(options_.statistics.get(),
                 RATE_LIMIT_DELAY_MILLIS, rate_limit);
      if (cfd->options()->rate_limit_delay_max_milliseconds > 0 &&
          rate_limit_delay_millis >=
              (unsigned)cfd->options()->rate_limit_delay_max_milliseconds) {
        allow_hard_rate_limit_delay = false;
      }
      mutex_.Lock();
    } else if (allow_soft_rate_limit_delay &&
               cfd->options()->soft_rate_limit > 0.0 &&
               (score = cfd->current()->MaxCompactionScore()) >
                   cfd->options()->soft_rate_limit) {
      // Delay a write when the compaction score for any level is too large.
      // TODO: add statistics
      mutex_.Unlock();
      {
        StopWatch sw(env_, options_.statistics.get(),
                     SOFT_RATE_LIMIT_DELAY_COUNT);
        env_->SleepForMicroseconds(
            SlowdownAmount(score, cfd->options()->soft_rate_limit,
                           cfd->options()->hard_rate_limit));
        rate_limit_delay_millis += sw.ElapsedMicros();
      }
      allow_soft_rate_limit_delay = false;
      mutex_.Lock();

    } else {
      unique_ptr<WritableFile> lfile;
      MemTable* new_mem = nullptr;

      // Attempt to switch to a new memtable and trigger flush of old.
      // Do this without holding the dbmutex lock.
      assert(versions_->PrevLogNumber() == 0);
      uint64_t new_log_number = versions_->NewFileNumber();
      SuperVersion* new_superversion = nullptr;
      mutex_.Unlock();
      {
        DelayLoggingAndReset();
        s = env_->NewWritableFile(LogFileName(options_.wal_dir, new_log_number),
                                  &lfile,
                                  env_->OptimizeForLogWrite(storage_options_));
        if (s.ok()) {
          // Our final size should be less than write_buffer_size
          // (compression, etc) but err on the side of caution.
          lfile->SetPreallocationBlockSize(1.1 *
                                           cfd->options()->write_buffer_size);
          new_mem = new MemTable(cfd->internal_comparator(), *cfd->options());
          new_superversion = new SuperVersion();
        }
      }
      mutex_.Lock();
      if (!s.ok()) {
        // Avoid chewing through file number space in a tight loop.
        versions_->ReuseFileNumber(new_log_number);
        assert(!new_mem);
        break;
      }
      logfile_number_ = new_log_number;
      log_.reset(new log::Writer(std::move(lfile)));
      cfd->mem()->SetNextLogNumber(logfile_number_);
      cfd->imm()->Add(cfd->mem());
      if (force) {
        cfd->imm()->FlushRequested();
      }
      new_mem->Ref();
      alive_log_files_.push_back(logfile_number_);
      for (auto cfd : *versions_->GetColumnFamilySet()) {
        // all this is just optimization to delete logs that
        // are no longer needed -- if CF is empty, that means it
        // doesn't need that particular log to stay alive, so we just
        // advance the log number. no need to persist this in the manifest
        if (cfd->mem()->GetFirstSequenceNumber() == 0 &&
            cfd->imm()->size() == 0) {
          cfd->SetLogNumber(logfile_number_);
        }
      }
      cfd->SetMemtable(new_mem);
      Log(options_.info_log,
          "[CF %" PRIu32 "] New memtable created with log file: #%lu\n",
          cfd->GetID(), (unsigned long)logfile_number_);
      force = false;  // Do not force another compaction if have room
      MaybeScheduleFlushOrCompaction();
      delete cfd->InstallSuperVersion(new_superversion, &mutex_);
    }
  }
  return s;
}

Status DBImpl::GetPropertiesOfAllTables(ColumnFamilyHandle* column_family,
                                        TablePropertiesCollection* props) {
  auto cfh = reinterpret_cast<ColumnFamilyHandleImpl*>(column_family);
  auto cfd = cfh->cfd();

  // Increment the ref count
  mutex_.Lock();
  auto version = cfd->current();
  version->Ref();
  mutex_.Unlock();

  auto s = version->GetPropertiesOfAllTables(props);

  // Decrement the ref count
  mutex_.Lock();
  version->Unref();
  mutex_.Unlock();

  return s;
}

const std::string& DBImpl::GetName() const {
  return dbname_;
}

Env* DBImpl::GetEnv() const {
  return env_;
}

const Options& DBImpl::GetOptions(ColumnFamilyHandle* column_family) const {
  auto cfh = reinterpret_cast<ColumnFamilyHandleImpl*>(column_family);
  return *cfh->cfd()->options();
}

bool DBImpl::GetProperty(ColumnFamilyHandle* column_family,
                         const Slice& property, std::string* value) {
  value->clear();
  auto cfh = reinterpret_cast<ColumnFamilyHandleImpl*>(column_family);
  auto cfd = cfh->cfd();
  DBPropertyType property_type = GetPropertyType(property);
  MutexLock l(&mutex_);
<<<<<<< HEAD
  return cfd->internal_stats()->GetProperty(property_type, property, value,
                                            cfd);
=======
  return internal_stats_.GetProperty(property_type, property, value, this);
>>>>>>> 577556d5
}

void DBImpl::GetApproximateSizes(ColumnFamilyHandle* column_family,
                                 const Range* range, int n, uint64_t* sizes) {
  // TODO(opt): better implementation
  Version* v;
  auto cfh = reinterpret_cast<ColumnFamilyHandleImpl*>(column_family);
  auto cfd = cfh->cfd();
  {
    MutexLock l(&mutex_);
    v = cfd->current();
    v->Ref();
  }

  for (int i = 0; i < n; i++) {
    // Convert user_key into a corresponding internal key.
    InternalKey k1(range[i].start, kMaxSequenceNumber, kValueTypeForSeek);
    InternalKey k2(range[i].limit, kMaxSequenceNumber, kValueTypeForSeek);
    uint64_t start = versions_->ApproximateOffsetOf(v, k1);
    uint64_t limit = versions_->ApproximateOffsetOf(v, k2);
    sizes[i] = (limit >= start ? limit - start : 0);
  }

  {
    MutexLock l(&mutex_);
    v->Unref();
  }
}

inline void DBImpl::DelayLoggingAndReset() {
  if (delayed_writes_ > 0) {
    Log(options_.info_log, "delayed %d write...\n", delayed_writes_ );
    delayed_writes_ = 0;
  }
}

Status DBImpl::DeleteFile(std::string name) {
  uint64_t number;
  FileType type;
  WalFileType log_type;
  if (!ParseFileName(name, &number, &type, &log_type) ||
      (type != kTableFile && type != kLogFile)) {
    Log(options_.info_log, "DeleteFile %s failed.\n", name.c_str());
    return Status::InvalidArgument("Invalid file name");
  }

  Status status;
  if (type == kLogFile) {
    // Only allow deleting archived log files
    if (log_type != kArchivedLogFile) {
      Log(options_.info_log, "DeleteFile %s failed - not archived log.\n",
          name.c_str());
      return Status::NotSupported("Delete only supported for archived logs");
    }
    status = env_->DeleteFile(options_.wal_dir + "/" + name.c_str());
    if (!status.ok()) {
      Log(options_.info_log, "DeleteFile %s failed -- %s.\n",
          name.c_str(), status.ToString().c_str());
    }
    return status;
  }

  int level;
  FileMetaData *metadata;
  ColumnFamilyData* cfd;
  VersionEdit edit;
  DeletionState deletion_state(true);
  {
    MutexLock l(&mutex_);
    status = versions_->GetMetadataForFile(number, &level, &metadata, &cfd);
    if (!status.ok()) {
      Log(options_.info_log, "DeleteFile %s failed. File not found\n",
                             name.c_str());
      return Status::InvalidArgument("File not found");
    }
    assert((level > 0) && (level < cfd->NumberLevels()));

    // If the file is being compacted no need to delete.
    if (metadata->being_compacted) {
      Log(options_.info_log,
          "DeleteFile %s Skipped. File about to be compacted\n", name.c_str());
      return Status::OK();
    }

    // Only the files in the last level can be deleted externally.
    // This is to make sure that any deletion tombstones are not
    // lost. Check that the level passed is the last level.
    for (int i = level + 1; i < cfd->NumberLevels(); i++) {
      if (cfd->current()->NumLevelFiles(i) != 0) {
        Log(options_.info_log,
            "DeleteFile %s FAILED. File not in last level\n", name.c_str());
        return Status::InvalidArgument("File not in last level");
      }
    }
    edit.DeleteFile(level, number);
    status = versions_->LogAndApply(cfd, &edit, &mutex_, db_directory_.get());
    if (status.ok()) {
      InstallSuperVersion(cfd, deletion_state);
    }
    FindObsoleteFiles(deletion_state, false);
  } // lock released here
  LogFlush(options_.info_log);
  // remove files outside the db-lock
  if (deletion_state.HaveSomethingToDelete()) {
    PurgeObsoleteFiles(deletion_state);
  }
  {
    MutexLock l(&mutex_);
    // schedule flush if file deletion means we freed the space for flushes to
    // continue
    MaybeScheduleFlushOrCompaction();
  }
  return status;
}

void DBImpl::GetLiveFilesMetaData(std::vector<LiveFileMetaData>* metadata) {
  MutexLock l(&mutex_);
  versions_->GetLiveFilesMetaData(metadata);
}

Status DBImpl::CheckConsistency() {
  mutex_.AssertHeld();
  std::vector<LiveFileMetaData> metadata;
  versions_->GetLiveFilesMetaData(&metadata);

  std::string corruption_messages;
  for (const auto& md : metadata) {
    std::string file_path = dbname_ + md.name;
    uint64_t fsize = 0;
    Status s = env_->GetFileSize(file_path, &fsize);
    if (!s.ok()) {
      corruption_messages +=
          "Can't access " + md.name + ": " + s.ToString() + "\n";
    } else if (fsize != md.size) {
      corruption_messages += "Sst file size mismatch: " + md.name +
                             ". Size recorded in manifest " +
                             std::to_string(md.size) + ", actual size " +
                             std::to_string(fsize) + "\n";
    }
  }
  if (corruption_messages.size() == 0) {
    return Status::OK();
  } else {
    return Status::Corruption(corruption_messages);
  }
}

void DBImpl::TEST_GetFilesMetaData(
    ColumnFamilyHandle* column_family,
    std::vector<std::vector<FileMetaData>>* metadata) {
  auto cfh = reinterpret_cast<ColumnFamilyHandleImpl*>(column_family);
  auto cfd = cfh->cfd();
  MutexLock l(&mutex_);
  metadata->resize(NumberLevels());
  for (int level = 0; level < NumberLevels(); level++) {
    const std::vector<FileMetaData*>& files = cfd->current()->files_[level];

    (*metadata)[level].clear();
    for (const auto& f : files) {
      (*metadata)[level].push_back(*f);
    }
  }
}

Status DBImpl::GetDbIdentity(std::string& identity) {
  std::string idfilename = IdentityFileName(dbname_);
  unique_ptr<SequentialFile> idfile;
  const EnvOptions soptions;
  Status s = env_->NewSequentialFile(idfilename, &idfile, soptions);
  if (!s.ok()) {
    return s;
  }
  uint64_t file_size;
  s = env_->GetFileSize(idfilename, &file_size);
  if (!s.ok()) {
    return s;
  }
  char buffer[file_size];
  Slice id;
  s = idfile->Read(file_size, &id, buffer);
  if (!s.ok()) {
    return s;
  }
  identity.assign(id.ToString());
  // If last character is '\n' remove it from identity
  if (identity.size() > 0 && identity.back() == '\n') {
    identity.pop_back();
  }
  return s;
}

// Default implementations of convenience methods that subclasses of DB
// can call if they wish
Status DB::Put(const WriteOptions& opt, ColumnFamilyHandle* column_family,
               const Slice& key, const Slice& value) {
  // Pre-allocate size of write batch conservatively.
  // 8 bytes are taken by header, 4 bytes for count, 1 byte for type,
  // and we allocate 11 extra bytes for key length, as well as value length.
  WriteBatch batch(key.size() + value.size() + 24);
  batch.Put(column_family, key, value);
  return Write(opt, &batch);
}

Status DB::Delete(const WriteOptions& opt, ColumnFamilyHandle* column_family,
                  const Slice& key) {
  WriteBatch batch;
  batch.Delete(column_family, key);
  return Write(opt, &batch);
}

Status DB::Merge(const WriteOptions& opt, ColumnFamilyHandle* column_family,
                 const Slice& key, const Slice& value) {
  WriteBatch batch;
  batch.Merge(column_family, key, value);
  return Write(opt, &batch);
}

// Default implementation -- returns not supported status
Status DB::CreateColumnFamily(const ColumnFamilyOptions& options,
                              const std::string& column_family_name,
                              ColumnFamilyHandle** handle) {
  return Status::NotSupported("");
}
Status DB::DropColumnFamily(ColumnFamilyHandle* column_family) {
  return Status::NotSupported("");
}

DB::~DB() { }

Status DB::Open(const Options& options, const std::string& dbname, DB** dbptr) {
  DBOptions db_options(options);
  ColumnFamilyOptions cf_options(options);
  std::vector<ColumnFamilyDescriptor> column_families;
  column_families.push_back(
      ColumnFamilyDescriptor(default_column_family_name, cf_options));
  std::vector<ColumnFamilyHandle*> handles;
  Status s = DB::Open(db_options, dbname, column_families, &handles, dbptr);
  if (s.ok()) {
    assert(handles.size() == 1);
    // i can delete the handle since DBImpl is always holding a reference to
    // default column family
    delete handles[0];
  }
  return s;
}

Status DB::Open(const DBOptions& db_options, const std::string& dbname,
                const std::vector<ColumnFamilyDescriptor>& column_families,
                std::vector<ColumnFamilyHandle*>* handles, DB** dbptr) {
  *dbptr = nullptr;
  handles->clear();

  size_t max_write_buffer_size = 0;
  for (auto cf : column_families) {
    max_write_buffer_size =
        std::max(max_write_buffer_size, cf.options.write_buffer_size);
    if (cf.options.block_cache != nullptr && cf.options.no_block_cache) {
      return Status::InvalidArgument(
          "no_block_cache is true while block_cache is not nullptr");
    }
  }

  DBImpl* impl = new DBImpl(db_options, dbname);
  Status s = impl->env_->CreateDirIfMissing(impl->options_.wal_dir);
  if (!s.ok()) {
    delete impl;
    return s;
  }

  s = impl->CreateArchivalDirectory();
  if (!s.ok()) {
    delete impl;
    return s;
  }
  impl->mutex_.Lock();
  // Handles create_if_missing, error_if_exists
  s = impl->Recover(column_families);
  if (s.ok()) {
    uint64_t new_log_number = impl->versions_->NewFileNumber();
    unique_ptr<WritableFile> lfile;
    EnvOptions soptions(db_options);
    s = impl->options_.env->NewWritableFile(
        LogFileName(impl->options_.wal_dir, new_log_number), &lfile,
        impl->options_.env->OptimizeForLogWrite(soptions));
    if (s.ok()) {
      lfile->SetPreallocationBlockSize(1.1 * max_write_buffer_size);
      impl->logfile_number_ = new_log_number;
      impl->log_.reset(new log::Writer(std::move(lfile)));

      // set column family handles
      for (auto cf : column_families) {
        auto cfd =
            impl->versions_->GetColumnFamilySet()->GetColumnFamily(cf.name);
        if (cfd == nullptr) {
          s = Status::InvalidArgument("Column family not found: ", cf.name);
          break;
        }
        handles->push_back(
            new ColumnFamilyHandleImpl(cfd, impl, &impl->mutex_));
      }
    }
    if (s.ok()) {
      for (auto cfd : *impl->versions_->GetColumnFamilySet()) {
        delete cfd->InstallSuperVersion(new SuperVersion(), &impl->mutex_);
        impl->alive_log_files_.push_back(impl->logfile_number_);
      }
      impl->DeleteObsoleteFiles();
      impl->MaybeScheduleFlushOrCompaction();
      impl->MaybeScheduleLogDBDeployStats();
      s = impl->db_directory_->Fsync();
    }
  }

  if (s.ok()) {
    for (auto cfd : *impl->versions_->GetColumnFamilySet()) {
      if (cfd->options()->compaction_style == kCompactionStyleUniversal) {
        Version* current = cfd->current();
        for (int i = 1; i < current->NumberLevels(); ++i) {
          int num_files = current->NumLevelFiles(i);
          if (num_files > 0) {
            s = Status::InvalidArgument("Not all files are at level 0. Cannot "
                "open with universal compaction style.");
            break;
          }
        }
      }
      if (!s.ok()) {
        break;
      }
    }
  }

  impl->mutex_.Unlock();

  if (s.ok()) {
    impl->opened_successfully_ = true;
    *dbptr = impl;
  } else {
    for (auto h : *handles) {
      delete h;
    }
    handles->clear();
    delete impl;
  }
  return s;
}

Status DB::ListColumnFamilies(const DBOptions& db_options,
                              const std::string& name,
                              std::vector<std::string>* column_families) {
  return VersionSet::ListColumnFamilies(column_families, name, db_options.env);
}

Snapshot::~Snapshot() {
}

Status DestroyDB(const std::string& dbname, const Options& options) {
  const InternalKeyComparator comparator(options.comparator);
  const InternalFilterPolicy filter_policy(options.filter_policy);
  const Options& soptions(SanitizeOptions(
    dbname, &comparator, &filter_policy, options));
  Env* env = soptions.env;
  std::vector<std::string> filenames;
  std::vector<std::string> archiveFiles;

  std::string archivedir = ArchivalDirectory(dbname);
  // Ignore error in case directory does not exist
  env->GetChildren(dbname, &filenames);

  if (dbname != soptions.wal_dir) {
    std::vector<std::string> logfilenames;
    env->GetChildren(soptions.wal_dir, &logfilenames);
    filenames.insert(filenames.end(), logfilenames.begin(), logfilenames.end());
    archivedir = ArchivalDirectory(soptions.wal_dir);
  }

  if (filenames.empty()) {
    return Status::OK();
  }

  FileLock* lock;
  const std::string lockname = LockFileName(dbname);
  Status result = env->LockFile(lockname, &lock);
  if (result.ok()) {
    uint64_t number;
    FileType type;
    for (size_t i = 0; i < filenames.size(); i++) {
      if (ParseFileName(filenames[i], &number, &type) &&
          type != kDBLockFile) {  // Lock file will be deleted at end
        Status del;
        if (type == kMetaDatabase) {
          del = DestroyDB(dbname + "/" + filenames[i], options);
        } else if (type == kLogFile) {
          del = env->DeleteFile(soptions.wal_dir + "/" + filenames[i]);
        } else {
          del = env->DeleteFile(dbname + "/" + filenames[i]);
        }
        if (result.ok() && !del.ok()) {
          result = del;
        }
      }
    }

    env->GetChildren(archivedir, &archiveFiles);
    // Delete archival files.
    for (size_t i = 0; i < archiveFiles.size(); ++i) {
      if (ParseFileName(archiveFiles[i], &number, &type) &&
          type == kLogFile) {
        Status del = env->DeleteFile(archivedir + "/" + archiveFiles[i]);
        if (result.ok() && !del.ok()) {
          result = del;
        }
      }
    }
    // ignore case where no archival directory is present.
    env->DeleteDir(archivedir);

    env->UnlockFile(lock);  // Ignore error since state is already gone
    env->DeleteFile(lockname);
    env->DeleteDir(dbname);  // Ignore error in case dir contains other files
    env->DeleteDir(soptions.wal_dir);
  }
  return result;
}

//
// A global method that can dump out the build version
void DumpLeveldbBuildVersion(Logger * log) {
  Log(log, "Git sha %s", rocksdb_build_git_sha);
  Log(log, "Compile time %s %s",
      rocksdb_build_compile_time, rocksdb_build_compile_date);
}

}  // namespace rocksdb<|MERGE_RESOLUTION|>--- conflicted
+++ resolved
@@ -69,14 +69,7 @@
 
 namespace rocksdb {
 
-<<<<<<< HEAD
 const std::string default_column_family_name("default");
-const std::string kNullString = "NULL";
-=======
-int DBImpl::SuperVersion::dummy = 0;
-void* const DBImpl::SuperVersion::kSVInUse = &DBImpl::SuperVersion::dummy;
-void* const DBImpl::SuperVersion::kSVObsolete = nullptr;
->>>>>>> 577556d5
 
 void DumpLeveldbBuildVersion(Logger * log);
 
@@ -472,11 +465,6 @@
 
 Status DBImpl::NewDB() {
   VersionEdit new_db;
-<<<<<<< HEAD
-  new_db.SetVersionNumber();
-=======
-  new_db.SetComparatorName(user_comparator()->Name());
->>>>>>> 577556d5
   new_db.SetLogNumber(0);
   new_db.SetNextFile(2);
   new_db.SetLastSequence(0);
@@ -3273,45 +3261,7 @@
   deletion_state.superversions_to_free.push_back(old_superversion);
   // Reset SuperVersions cached in thread local storage
   if (options_.allow_thread_local) {
-<<<<<<< HEAD
     cfd->ResetThreadLocalSuperVersions();
-=======
-    ResetThreadLocalSuperVersions(&deletion_state);
-  }
-}
-
-DBImpl::SuperVersion* DBImpl::InstallSuperVersion(
-    SuperVersion* new_superversion) {
-  mutex_.AssertHeld();
-  new_superversion->db = this;
-  new_superversion->Init(mem_, imm_.current(), versions_->current());
-  SuperVersion* old_superversion = super_version_;
-  super_version_ = new_superversion;
-  ++super_version_number_;
-  super_version_->version_number = super_version_number_;
-
-  if (old_superversion != nullptr && old_superversion->Unref()) {
-    old_superversion->Cleanup();
-    return old_superversion; // will let caller delete outside of mutex
-  }
-  return nullptr;
-}
-
-void DBImpl::ResetThreadLocalSuperVersions(DeletionState* deletion_state) {
-  mutex_.AssertHeld();
-  autovector<void*> sv_ptrs;
-  local_sv_->Scrape(&sv_ptrs, SuperVersion::kSVObsolete);
-  for (auto ptr : sv_ptrs) {
-    assert(ptr);
-    if (ptr == SuperVersion::kSVInUse) {
-      continue;
-    }
-    auto sv = static_cast<SuperVersion*>(ptr);
-    if (static_cast<SuperVersion*>(ptr)->Unref()) {
-      sv->Cleanup();
-      deletion_state->superversions_to_free.push_back(sv);
-    }
->>>>>>> 577556d5
   }
 }
 
@@ -4254,12 +4204,8 @@
   auto cfd = cfh->cfd();
   DBPropertyType property_type = GetPropertyType(property);
   MutexLock l(&mutex_);
-<<<<<<< HEAD
   return cfd->internal_stats()->GetProperty(property_type, property, value,
                                             cfd);
-=======
-  return internal_stats_.GetProperty(property_type, property, value, this);
->>>>>>> 577556d5
 }
 
 void DBImpl::GetApproximateSizes(ColumnFamilyHandle* column_family,
