//  Copyright (c) 2011-present, Facebook, Inc.  All rights reserved.
//  This source code is licensed under both the GPLv2 (found in the
//  COPYING file in the root directory) and Apache 2.0 License
//  (found in the LICENSE.Apache file in the root directory).
//
// Copyright (c) 2011 The LevelDB Authors. All rights reserved.
// Use of this source code is governed by a BSD-style license that can be
// found in the LICENSE file. See the AUTHORS file for names of contributors.
#include <cinttypes>

#include "db/builder.h"
#include "db/db_impl/db_impl.h"
#include "db/error_handler.h"
#include "db/periodic_work_scheduler.h"
#include "env/composite_env_wrapper.h"
#include "file/filename.h"
#include "file/read_write_util.h"
#include "file/sst_file_manager_impl.h"
#include "file/writable_file_writer.h"
#include "logging/logging.h"
#include "monitoring/persistent_stats_history.h"
#include "options/options_helper.h"
#include "rocksdb/table.h"
#include "rocksdb/wal_filter.h"
#include "test_util/sync_point.h"
#include "util/rate_limiter.h"

#if !defined(ROCKSDB_LITE) && defined(OS_LINUX)
// VerifyFileChecksums is a weak symbol.
// If it is defined and returns true, and options.best_efforts_recovery = true,
// and file checksum is enabled, then the checksums of table files will be
// computed and verified with MANIFEST.
extern "C" bool RocksDbFileChecksumsVerificationEnabledOnRecovery()
    __attribute__((__weak__));
#endif  // !ROCKSDB_LITE && OS_LINUX

namespace ROCKSDB_NAMESPACE {
Options SanitizeOptions(const std::string& dbname, const Options& src,
                        bool read_only) {
  auto db_options = SanitizeOptions(dbname, DBOptions(src), read_only);
  ImmutableDBOptions immutable_db_options(db_options);
  auto cf_options =
      SanitizeOptions(immutable_db_options, ColumnFamilyOptions(src));
  return Options(db_options, cf_options);
}

DBOptions SanitizeOptions(const std::string& dbname, const DBOptions& src,
                          bool read_only) {
  DBOptions result(src);

  if (result.env == nullptr) {
    result.env = Env::Default();
  }

  // result.max_open_files means an "infinite" open files.
  if (result.max_open_files != -1) {
    int max_max_open_files = port::GetMaxOpenFiles();
    if (max_max_open_files == -1) {
      max_max_open_files = 0x400000;
    }
    ClipToRange(&result.max_open_files, 20, max_max_open_files);
    TEST_SYNC_POINT_CALLBACK("SanitizeOptions::AfterChangeMaxOpenFiles",
                             &result.max_open_files);
  }

  if (result.info_log == nullptr && !read_only) {
    Status s = CreateLoggerFromOptions(dbname, result, &result.info_log);
    if (!s.ok()) {
      // No place suitable for logging
      result.info_log = nullptr;
    }
  }

  if (!result.write_buffer_manager) {
    result.write_buffer_manager.reset(
        new WriteBufferManager(result.db_write_buffer_size));
  }
  auto bg_job_limits = DBImpl::GetBGJobLimits(
      result.max_background_flushes, result.max_background_compactions,
      result.max_background_jobs, true /* parallelize_compactions */);
  result.env->IncBackgroundThreadsIfNeeded(bg_job_limits.max_compactions,
                                           Env::Priority::LOW);
  result.env->IncBackgroundThreadsIfNeeded(bg_job_limits.max_flushes,
                                           Env::Priority::HIGH);

  if (result.rate_limiter.get() != nullptr) {
    if (result.bytes_per_sync == 0) {
      result.bytes_per_sync = 1024 * 1024;
    }
  }

  if (result.delayed_write_rate == 0) {
    if (result.rate_limiter.get() != nullptr) {
      result.delayed_write_rate = result.rate_limiter->GetBytesPerSecond();
    }
    if (result.delayed_write_rate == 0) {
      result.delayed_write_rate = 16 * 1024 * 1024;
    }
  }

  if (result.WAL_ttl_seconds > 0 || result.WAL_size_limit_MB > 0) {
    result.recycle_log_file_num = false;
  }

  if (result.recycle_log_file_num &&
      (result.wal_recovery_mode ==
           WALRecoveryMode::kTolerateCorruptedTailRecords ||
       result.wal_recovery_mode == WALRecoveryMode::kPointInTimeRecovery ||
       result.wal_recovery_mode == WALRecoveryMode::kAbsoluteConsistency)) {
    // - kTolerateCorruptedTailRecords is inconsistent with recycle log file
    //   feature. WAL recycling expects recovery success upon encountering a
    //   corrupt record at the point where new data ends and recycled data
    //   remains at the tail. However, `kTolerateCorruptedTailRecords` must fail
    //   upon encountering any such corrupt record, as it cannot differentiate
    //   between this and a real corruption, which would cause committed updates
    //   to be truncated -- a violation of the recovery guarantee.
    // - kPointInTimeRecovery and kAbsoluteConsistency are incompatible with
    //   recycle log file feature temporarily due to a bug found introducing a
    //   hole in the recovered data
    //   (https://github.com/facebook/rocksdb/pull/7252#issuecomment-673766236).
    //   Besides this bug, we believe the features are fundamentally compatible.
    result.recycle_log_file_num = 0;
  }

  if (result.db_paths.size() == 0) {
    result.db_paths.emplace_back(dbname, std::numeric_limits<uint64_t>::max());
  } else if (result.wal_dir.empty()) {
    // Use dbname as default
    result.wal_dir = dbname;
  }
  if (!result.wal_dir.empty()) {
    // If there is a wal_dir already set, check to see if the wal_dir is the
    // same as the dbname AND the same as the db_path[0] (which must exist from
    // a few lines ago). If the wal_dir matches both of these values, then clear
    // the wal_dir value, which will make wal_dir == dbname.  Most likely this
    // condition was the result of reading an old options file where we forced
    // wal_dir to be set (to dbname).
    auto npath = NormalizePath(dbname + "/");
    if (npath == NormalizePath(result.wal_dir + "/") &&
        npath == NormalizePath(result.db_paths[0].path + "/")) {
      result.wal_dir.clear();
    }
  }

  if (!result.wal_dir.empty() && result.wal_dir.back() == '/') {
    result.wal_dir = result.wal_dir.substr(0, result.wal_dir.size() - 1);
  }

  if (result.use_direct_reads && result.compaction_readahead_size == 0) {
    TEST_SYNC_POINT_CALLBACK("SanitizeOptions:direct_io", nullptr);
    result.compaction_readahead_size = 1024 * 1024 * 2;
  }

  // Force flush on DB open if 2PC is enabled, since with 2PC we have no
  // guarantee that consecutive log files have consecutive sequence id, which
  // make recovery complicated.
  if (result.allow_2pc) {
    result.avoid_flush_during_recovery = false;
  }

#ifndef ROCKSDB_LITE
  ImmutableDBOptions immutable_db_options(result);
  if (!immutable_db_options.IsWalDirSameAsDBPath()) {
    // Either the WAL dir and db_paths[0]/db_name are not the same, or we
    // cannot tell for sure. In either case, assume they're different and
    // explicitly cleanup the trash log files (bypass DeleteScheduler)
    // Do this first so even if we end up calling
    // DeleteScheduler::CleanupDirectory on the same dir later, it will be
    // safe
    std::vector<std::string> filenames;
    auto wal_dir = immutable_db_options.GetWalDir();
    Status s = result.env->GetChildren(wal_dir, &filenames);
    s.PermitUncheckedError();  //**TODO: What to do on error?
    for (std::string& filename : filenames) {
      if (filename.find(".log.trash", filename.length() -
                                          std::string(".log.trash").length()) !=
          std::string::npos) {
        std::string trash_file = wal_dir + "/" + filename;
        result.env->DeleteFile(trash_file).PermitUncheckedError();
      }
    }
  }
  // When the DB is stopped, it's possible that there are some .trash files that
  // were not deleted yet, when we open the DB we will find these .trash files
  // and schedule them to be deleted (or delete immediately if SstFileManager
  // was not used)
  auto sfm = static_cast<SstFileManagerImpl*>(result.sst_file_manager.get());
  for (size_t i = 0; i < result.db_paths.size(); i++) {
    DeleteScheduler::CleanupDirectory(result.env, sfm, result.db_paths[i].path)
        .PermitUncheckedError();
  }

  // Create a default SstFileManager for purposes of tracking compaction size
  // and facilitating recovery from out of space errors.
  if (result.sst_file_manager.get() == nullptr) {
    std::shared_ptr<SstFileManager> sst_file_manager(
        NewSstFileManager(result.env, result.info_log));
    result.sst_file_manager = sst_file_manager;
  }
#endif  // !ROCKSDB_LITE

  // Supported wal compression types
  if (!StreamingCompressionTypeSupported(result.wal_compression)) {
    result.wal_compression = kNoCompression;
    ROCKS_LOG_WARN(result.info_log,
                   "wal_compression is disabled since only zstd is supported");
  }

  if (!result.paranoid_checks) {
    result.skip_checking_sst_file_sizes_on_db_open = true;
    ROCKS_LOG_INFO(result.info_log,
                   "file size check will be skipped during open.");
  }

  return result;
}

namespace {
Status ValidateOptionsByTable(
    const DBOptions& db_opts,
    const std::vector<ColumnFamilyDescriptor>& column_families) {
  Status s;
  for (auto cf : column_families) {
    s = ValidateOptions(db_opts, cf.options);
    if (!s.ok()) {
      return s;
    }
  }
  return Status::OK();
}
}  // namespace

Status DBImpl::ValidateOptions(
    const DBOptions& db_options,
    const std::vector<ColumnFamilyDescriptor>& column_families) {
  Status s;
  for (auto& cfd : column_families) {
    s = ColumnFamilyData::ValidateOptions(db_options, cfd.options);
    if (!s.ok()) {
      return s;
    }
  }
  s = ValidateOptions(db_options);
  return s;
}

Status DBImpl::ValidateOptions(const DBOptions& db_options) {
  if (db_options.db_paths.size() > 4) {
    return Status::NotSupported(
        "More than four DB paths are not supported yet. ");
  }

  if (db_options.allow_mmap_reads && db_options.use_direct_reads) {
    // Protect against assert in PosixMMapReadableFile constructor
    return Status::NotSupported(
        "If memory mapped reads (allow_mmap_reads) are enabled "
        "then direct I/O reads (use_direct_reads) must be disabled. ");
  }

  if (db_options.allow_mmap_writes &&
      db_options.use_direct_io_for_flush_and_compaction) {
    return Status::NotSupported(
        "If memory mapped writes (allow_mmap_writes) are enabled "
        "then direct I/O writes (use_direct_io_for_flush_and_compaction) must "
        "be disabled. ");
  }

  if (db_options.keep_log_file_num == 0) {
    return Status::InvalidArgument("keep_log_file_num must be greater than 0");
  }

  if (db_options.unordered_write &&
      !db_options.allow_concurrent_memtable_write) {
    return Status::InvalidArgument(
        "unordered_write is incompatible with !allow_concurrent_memtable_write");
  }

  if (db_options.unordered_write && db_options.enable_pipelined_write) {
    return Status::InvalidArgument(
        "unordered_write is incompatible with enable_pipelined_write");
  }

  if (db_options.atomic_flush && db_options.enable_pipelined_write) {
    return Status::InvalidArgument(
        "atomic_flush is incompatible with enable_pipelined_write");
  }

  // TODO remove this restriction
  if (db_options.atomic_flush && db_options.best_efforts_recovery) {
    return Status::InvalidArgument(
        "atomic_flush is currently incompatible with best-efforts recovery");
  }

  if (db_options.use_direct_io_for_flush_and_compaction &&
      0 == db_options.writable_file_max_buffer_size) {
    return Status::InvalidArgument(
        "writes in direct IO require writable_file_max_buffer_size > 0");
  }

  return Status::OK();
}

Status DBImpl::NewDB(std::vector<std::string>* new_filenames) {
  VersionEdit new_db;
  Status s = SetIdentityFile(env_, dbname_);
  if (!s.ok()) {
    return s;
  }
  if (immutable_db_options_.write_dbid_to_manifest) {
    std::string temp_db_id;
    GetDbIdentityFromIdentityFile(&temp_db_id);
    new_db.SetDBId(temp_db_id);
  }
  new_db.SetLogNumber(0);
  new_db.SetNextFile(2);
  new_db.SetLastSequence(0);

  ROCKS_LOG_INFO(immutable_db_options_.info_log, "Creating manifest 1 \n");
  const std::string manifest = DescriptorFileName(dbname_, 1);
  {
    if (fs_->FileExists(manifest, IOOptions(), nullptr).ok()) {
      fs_->DeleteFile(manifest, IOOptions(), nullptr).PermitUncheckedError();
    }
    std::unique_ptr<FSWritableFile> file;
    FileOptions file_options = fs_->OptimizeForManifestWrite(file_options_);
    s = NewWritableFile(fs_.get(), manifest, &file, file_options);
    if (!s.ok()) {
      return s;
    }
    FileTypeSet tmp_set = immutable_db_options_.checksum_handoff_file_types;
    file->SetPreallocationBlockSize(
        immutable_db_options_.manifest_preallocation_size);
    std::unique_ptr<WritableFileWriter> file_writer(new WritableFileWriter(
        std::move(file), manifest, file_options, immutable_db_options_.clock,
        io_tracer_, nullptr /* stats */, immutable_db_options_.listeners,
        nullptr, tmp_set.Contains(FileType::kDescriptorFile),
        tmp_set.Contains(FileType::kDescriptorFile)));
    log::Writer log(std::move(file_writer), 0, false);
    std::string record;
    new_db.EncodeTo(&record);
    s = log.AddRecord(record);
    if (s.ok()) {
      s = SyncManifest(&immutable_db_options_, log.file());
    }
  }
  if (s.ok()) {
    // Make "CURRENT" file that points to the new manifest file.
    s = SetCurrentFile(fs_.get(), dbname_, 1, directories_.GetDbDir());
    if (new_filenames) {
      new_filenames->emplace_back(
          manifest.substr(manifest.find_last_of("/\\") + 1));
    }
  } else {
    fs_->DeleteFile(manifest, IOOptions(), nullptr).PermitUncheckedError();
  }
  return s;
}

IOStatus DBImpl::CreateAndNewDirectory(
    FileSystem* fs, const std::string& dirname,
    std::unique_ptr<FSDirectory>* directory) {
  // We call CreateDirIfMissing() as the directory may already exist (if we
  // are reopening a DB), when this happens we don't want creating the
  // directory to cause an error. However, we need to check if creating the
  // directory fails or else we may get an obscure message about the lock
  // file not existing. One real-world example of this occurring is if
  // env->CreateDirIfMissing() doesn't create intermediate directories, e.g.
  // when dbname_ is "dir/db" but when "dir" doesn't exist.
  IOStatus io_s = fs->CreateDirIfMissing(dirname, IOOptions(), nullptr);
  if (!io_s.ok()) {
    return io_s;
  }
  return fs->NewDirectory(dirname, IOOptions(), directory, nullptr);
}

IOStatus Directories::SetDirectories(FileSystem* fs, const std::string& dbname,
                                     const std::string& wal_dir,
                                     const std::vector<DbPath>& data_paths) {
  IOStatus io_s = DBImpl::CreateAndNewDirectory(fs, dbname, &db_dir_);
  if (!io_s.ok()) {
    return io_s;
  }
  if (!wal_dir.empty() && dbname != wal_dir) {
    io_s = DBImpl::CreateAndNewDirectory(fs, wal_dir, &wal_dir_);
    if (!io_s.ok()) {
      return io_s;
    }
  }

  data_dirs_.clear();
  for (auto& p : data_paths) {
    const std::string db_path = p.path;
    if (db_path == dbname) {
      data_dirs_.emplace_back(nullptr);
    } else {
      std::unique_ptr<FSDirectory> path_directory;
      io_s = DBImpl::CreateAndNewDirectory(fs, db_path, &path_directory);
      if (!io_s.ok()) {
        return io_s;
      }
      data_dirs_.emplace_back(path_directory.release());
    }
  }
  assert(data_dirs_.size() == data_paths.size());
  return IOStatus::OK();
}

Status DBImpl::Recover(
    const std::vector<ColumnFamilyDescriptor>& column_families, bool read_only,
    bool error_if_wal_file_exists, bool error_if_data_exists_in_wals,
    uint64_t* recovered_seq) {
  mutex_.AssertHeld();

  bool is_new_db = false;
  assert(db_lock_ == nullptr);
  std::vector<std::string> files_in_dbname;
  if (!read_only) {
    Status s = directories_.SetDirectories(fs_.get(), dbname_,
                                           immutable_db_options_.wal_dir,
                                           immutable_db_options_.db_paths);
    if (!s.ok()) {
      return s;
    }

    s = env_->LockFile(LockFileName(dbname_), &db_lock_);
    if (!s.ok()) {
      return s;
    }

    std::string current_fname = CurrentFileName(dbname_);
    // Path to any MANIFEST file in the db dir. It does not matter which one.
    // Since best-efforts recovery ignores CURRENT file, existence of a
    // MANIFEST indicates the recovery to recover existing db. If no MANIFEST
    // can be found, a new db will be created.
    std::string manifest_path;
    if (!immutable_db_options_.best_efforts_recovery) {
      s = env_->FileExists(current_fname);
    } else {
      s = Status::NotFound();
      Status io_s = env_->GetChildren(dbname_, &files_in_dbname);
      if (!io_s.ok()) {
        s = io_s;
        files_in_dbname.clear();
      }
      for (const std::string& file : files_in_dbname) {
        uint64_t number = 0;
        FileType type = kWalFile;  // initialize
        if (ParseFileName(file, &number, &type) && type == kDescriptorFile) {
          // Found MANIFEST (descriptor log), thus best-efforts recovery does
          // not have to treat the db as empty.
          s = Status::OK();
          manifest_path = dbname_ + "/" + file;
          break;
        }
      }
    }
    if (s.IsNotFound()) {
      if (immutable_db_options_.create_if_missing) {
        s = NewDB(&files_in_dbname);
        is_new_db = true;
        if (!s.ok()) {
          return s;
        }
      } else {
        return Status::InvalidArgument(
            current_fname, "does not exist (create_if_missing is false)");
      }
    } else if (s.ok()) {
      if (immutable_db_options_.error_if_exists) {
        return Status::InvalidArgument(dbname_,
                                       "exists (error_if_exists is true)");
      }
    } else {
      // Unexpected error reading file
      assert(s.IsIOError());
      return s;
    }
    // Verify compatibility of file_options_ and filesystem
    {
      std::unique_ptr<FSRandomAccessFile> idfile;
      FileOptions customized_fs(file_options_);
      customized_fs.use_direct_reads |=
          immutable_db_options_.use_direct_io_for_flush_and_compaction;
      const std::string& fname =
          manifest_path.empty() ? current_fname : manifest_path;
      s = fs_->NewRandomAccessFile(fname, customized_fs, &idfile, nullptr);
      if (!s.ok()) {
        std::string error_str = s.ToString();
        // Check if unsupported Direct I/O is the root cause
        customized_fs.use_direct_reads = false;
        s = fs_->NewRandomAccessFile(fname, customized_fs, &idfile, nullptr);
        if (s.ok()) {
          return Status::InvalidArgument(
              "Direct I/O is not supported by the specified DB.");
        } else {
          return Status::InvalidArgument(
              "Found options incompatible with filesystem", error_str.c_str());
        }
      }
    }
  } else if (immutable_db_options_.best_efforts_recovery) {
    assert(files_in_dbname.empty());
    Status s = env_->GetChildren(dbname_, &files_in_dbname);
    if (s.IsNotFound()) {
      return Status::InvalidArgument(dbname_,
                                     "does not exist (open for read only)");
    } else if (s.IsIOError()) {
      return s;
    }
    assert(s.ok());
  }
  assert(db_id_.empty());
  Status s;
  bool missing_table_file = false;
  if (!immutable_db_options_.best_efforts_recovery) {
    s = versions_->Recover(column_families, read_only, &db_id_);
  } else {
    assert(!files_in_dbname.empty());
    s = versions_->TryRecover(column_families, read_only, files_in_dbname,
                              &db_id_, &missing_table_file);
    if (s.ok()) {
      // TryRecover may delete previous column_family_set_.
      column_family_memtables_.reset(
          new ColumnFamilyMemTablesImpl(versions_->GetColumnFamilySet()));
    }
  }
  if (!s.ok()) {
    return s;
  }
  s = SetDBId(read_only);
  if (s.ok() && !read_only) {
    s = DeleteUnreferencedSstFiles();
  }

  if (immutable_db_options_.paranoid_checks && s.ok()) {
    s = CheckConsistency();
  }
  if (s.ok() && !read_only) {
    std::map<std::string, std::shared_ptr<FSDirectory>> created_dirs;
    for (auto cfd : *versions_->GetColumnFamilySet()) {
      s = cfd->AddDirectories(&created_dirs);
      if (!s.ok()) {
        return s;
      }
    }
  }
  // DB mutex is already held
  if (s.ok() && immutable_db_options_.persist_stats_to_disk) {
    s = InitPersistStatsColumnFamily();
  }

  std::vector<std::string> files_in_wal_dir;
  if (s.ok()) {
    // Initial max_total_in_memory_state_ before recovery wals. Log recovery
    // may check this value to decide whether to flush.
    max_total_in_memory_state_ = 0;
    for (auto cfd : *versions_->GetColumnFamilySet()) {
      auto* mutable_cf_options = cfd->GetLatestMutableCFOptions();
      max_total_in_memory_state_ += mutable_cf_options->write_buffer_size *
                                    mutable_cf_options->max_write_buffer_number;
    }

    SequenceNumber next_sequence(kMaxSequenceNumber);
    default_cf_handle_ = new ColumnFamilyHandleImpl(
        versions_->GetColumnFamilySet()->GetDefault(), this, &mutex_);
    default_cf_internal_stats_ = default_cf_handle_->cfd()->internal_stats();
    // TODO(Zhongyi): handle single_column_family_mode_ when
    // persistent_stats is enabled
    single_column_family_mode_ =
        versions_->GetColumnFamilySet()->NumberOfColumnFamilies() == 1;

    // Recover from all newer log files than the ones named in the
    // descriptor (new log files may have been added by the previous
    // incarnation without registering them in the descriptor).
    //
    // Note that prev_log_number() is no longer used, but we pay
    // attention to it in case we are recovering a database
    // produced by an older version of rocksdb.
    auto wal_dir = immutable_db_options_.GetWalDir();
    if (!immutable_db_options_.best_efforts_recovery) {
      s = env_->GetChildren(wal_dir, &files_in_wal_dir);
    }
    if (s.IsNotFound()) {
      return Status::InvalidArgument("wal_dir not found", wal_dir);
    } else if (!s.ok()) {
      return s;
    }

    std::unordered_map<uint64_t, std::string> wal_files;
    for (const auto& file : files_in_wal_dir) {
      uint64_t number;
      FileType type;
      if (ParseFileName(file, &number, &type) && type == kWalFile) {
        if (is_new_db) {
          return Status::Corruption(
              "While creating a new Db, wal_dir contains "
              "existing log file: ",
              file);
        } else {
          wal_files[number] = LogFileName(wal_dir, number);
        }
      }
    }

    if (immutable_db_options_.track_and_verify_wals_in_manifest) {
      if (!immutable_db_options_.best_efforts_recovery) {
        // Verify WALs in MANIFEST.
        s = versions_->GetWalSet().CheckWals(env_, wal_files);
      }  // else since best effort recovery does not recover from WALs, no need
         // to check WALs.
    } else if (!versions_->GetWalSet().GetWals().empty()) {
      // Tracking is disabled, clear previously tracked WALs from MANIFEST,
      // otherwise, in the future, if WAL tracking is enabled again,
      // since the WALs deleted when WAL tracking is disabled are not persisted
      // into MANIFEST, WAL check may fail.
      VersionEdit edit;
      WalNumber max_wal_number =
          versions_->GetWalSet().GetWals().rbegin()->first;
      edit.DeleteWalsBefore(max_wal_number + 1);
      s = versions_->LogAndApplyToDefaultColumnFamily(&edit, &mutex_);
    }
    if (!s.ok()) {
      return s;
    }

    if (!wal_files.empty()) {
      if (error_if_wal_file_exists) {
        return Status::Corruption(
            "The db was opened in readonly mode with error_if_wal_file_exists"
            "flag but a WAL file already exists");
      } else if (error_if_data_exists_in_wals) {
        for (auto& wal_file : wal_files) {
          uint64_t bytes;
          s = env_->GetFileSize(wal_file.second, &bytes);
          if (s.ok()) {
            if (bytes > 0) {
              return Status::Corruption(
                  "error_if_data_exists_in_wals is set but there are data "
                  " in WAL files.");
            }
          }
        }
      }
    }

    if (!wal_files.empty()) {
      // Recover in the order in which the wals were generated
      std::vector<uint64_t> wals;
      wals.reserve(wal_files.size());
      for (const auto& wal_file : wal_files) {
        wals.push_back(wal_file.first);
      }
      std::sort(wals.begin(), wals.end());

      bool corrupted_wal_found = false;
      s = RecoverLogFiles(wals, &next_sequence, read_only,
                          &corrupted_wal_found);
      if (corrupted_wal_found && recovered_seq != nullptr) {
        *recovered_seq = next_sequence;
      }
      if (!s.ok()) {
        // Clear memtables if recovery failed
        for (auto cfd : *versions_->GetColumnFamilySet()) {
          cfd->CreateNewMemtable(*cfd->GetLatestMutableCFOptions(),
                                 kMaxSequenceNumber);
        }
      }
    }
  }

  if (read_only) {
    // If we are opening as read-only, we need to update options_file_number_
    // to reflect the most recent OPTIONS file. It does not matter for regular
    // read-write db instance because options_file_number_ will later be
    // updated to versions_->NewFileNumber() in RenameTempFileToOptionsFile.
    std::vector<std::string> filenames;
    if (s.ok()) {
      const std::string normalized_dbname = NormalizePath(dbname_);
      const std::string normalized_wal_dir =
          NormalizePath(immutable_db_options_.GetWalDir());
      if (immutable_db_options_.best_efforts_recovery) {
        filenames = std::move(files_in_dbname);
      } else if (normalized_dbname == normalized_wal_dir) {
        filenames = std::move(files_in_wal_dir);
      } else {
        s = env_->GetChildren(GetName(), &filenames);
      }
    }
    if (s.ok()) {
      uint64_t number = 0;
      uint64_t options_file_number = 0;
      FileType type;
      for (const auto& fname : filenames) {
        if (ParseFileName(fname, &number, &type) && type == kOptionsFile) {
          options_file_number = std::max(number, options_file_number);
        }
      }
      versions_->options_file_number_ = options_file_number;
      uint64_t options_file_size = 0;
      if (options_file_number > 0) {
        s = env_->GetFileSize(OptionsFileName(GetName(), options_file_number),
                              &options_file_size);
      }
      versions_->options_file_size_ = options_file_size;
    }
  }
  return s;
}

Status DBImpl::PersistentStatsProcessFormatVersion() {
  mutex_.AssertHeld();
  Status s;
  // persist version when stats CF doesn't exist
  bool should_persist_format_version = !persistent_stats_cfd_exists_;
  mutex_.Unlock();
  if (persistent_stats_cfd_exists_) {
    // Check persistent stats format version compatibility. Drop and recreate
    // persistent stats CF if format version is incompatible
    uint64_t format_version_recovered = 0;
    Status s_format = DecodePersistentStatsVersionNumber(
        this, StatsVersionKeyType::kFormatVersion, &format_version_recovered);
    uint64_t compatible_version_recovered = 0;
    Status s_compatible = DecodePersistentStatsVersionNumber(
        this, StatsVersionKeyType::kCompatibleVersion,
        &compatible_version_recovered);
    // abort reading from existing stats CF if any of following is true:
    // 1. failed to read format version or compatible version from disk
    // 2. sst's format version is greater than current format version, meaning
    // this sst is encoded with a newer RocksDB release, and current compatible
    // version is below the sst's compatible version
    if (!s_format.ok() || !s_compatible.ok() ||
        (kStatsCFCurrentFormatVersion < format_version_recovered &&
         kStatsCFCompatibleFormatVersion < compatible_version_recovered)) {
      if (!s_format.ok() || !s_compatible.ok()) {
        ROCKS_LOG_WARN(
            immutable_db_options_.info_log,
            "Recreating persistent stats column family since reading "
            "persistent stats version key failed. Format key: %s, compatible "
            "key: %s",
            s_format.ToString().c_str(), s_compatible.ToString().c_str());
      } else {
        ROCKS_LOG_WARN(
            immutable_db_options_.info_log,
            "Recreating persistent stats column family due to corrupted or "
            "incompatible format version. Recovered format: %" PRIu64
            "; recovered format compatible since: %" PRIu64 "\n",
            format_version_recovered, compatible_version_recovered);
      }
      s = DropColumnFamily(persist_stats_cf_handle_);
      if (s.ok()) {
        s = DestroyColumnFamilyHandle(persist_stats_cf_handle_);
      }
      ColumnFamilyHandle* handle = nullptr;
      if (s.ok()) {
        ColumnFamilyOptions cfo;
        OptimizeForPersistentStats(&cfo);
        s = CreateColumnFamily(cfo, kPersistentStatsColumnFamilyName, &handle);
      }
      if (s.ok()) {
        persist_stats_cf_handle_ = static_cast<ColumnFamilyHandleImpl*>(handle);
        // should also persist version here because old stats CF is discarded
        should_persist_format_version = true;
      }
    }
  }
  if (should_persist_format_version) {
    // Persistent stats CF being created for the first time, need to write
    // format version key
    WriteBatch batch;
    if (s.ok()) {
      s = batch.Put(persist_stats_cf_handle_, kFormatVersionKeyString,
                    ToString(kStatsCFCurrentFormatVersion));
    }
    if (s.ok()) {
      s = batch.Put(persist_stats_cf_handle_, kCompatibleVersionKeyString,
                    ToString(kStatsCFCompatibleFormatVersion));
    }
    if (s.ok()) {
      WriteOptions wo;
      wo.low_pri = true;
      wo.no_slowdown = true;
      wo.sync = false;
      s = Write(wo, &batch);
    }
  }
  mutex_.Lock();
  return s;
}

Status DBImpl::InitPersistStatsColumnFamily() {
  mutex_.AssertHeld();
  assert(!persist_stats_cf_handle_);
  ColumnFamilyData* persistent_stats_cfd =
      versions_->GetColumnFamilySet()->GetColumnFamily(
          kPersistentStatsColumnFamilyName);
  persistent_stats_cfd_exists_ = persistent_stats_cfd != nullptr;

  Status s;
  if (persistent_stats_cfd != nullptr) {
    // We are recovering from a DB which already contains persistent stats CF,
    // the CF is already created in VersionSet::ApplyOneVersionEdit, but
    // column family handle was not. Need to explicitly create handle here.
    persist_stats_cf_handle_ =
        new ColumnFamilyHandleImpl(persistent_stats_cfd, this, &mutex_);
  } else {
    mutex_.Unlock();
    ColumnFamilyHandle* handle = nullptr;
    ColumnFamilyOptions cfo;
    OptimizeForPersistentStats(&cfo);
    s = CreateColumnFamily(cfo, kPersistentStatsColumnFamilyName, &handle);
    persist_stats_cf_handle_ = static_cast<ColumnFamilyHandleImpl*>(handle);
    mutex_.Lock();
  }
  return s;
}

// REQUIRES: wal_numbers are sorted in ascending order
Status DBImpl::RecoverLogFiles(const std::vector<uint64_t>& wal_numbers,
                               SequenceNumber* next_sequence, bool read_only,
                               bool* corrupted_wal_found) {
  struct LogReporter : public log::Reader::Reporter {
    Env* env;
    Logger* info_log;
    const char* fname;
    Status* status;  // nullptr if immutable_db_options_.paranoid_checks==false
    void Corruption(size_t bytes, const Status& s) override {
      ROCKS_LOG_WARN(info_log, "%s%s: dropping %d bytes; %s",
                     (status == nullptr ? "(ignoring error) " : ""), fname,
                     static_cast<int>(bytes), s.ToString().c_str());
      if (status != nullptr && status->ok()) {
        *status = s;
      }
    }
  };

  mutex_.AssertHeld();
  Status status;
  std::unordered_map<int, VersionEdit> version_edits;
  // no need to refcount because iteration is under mutex
  for (auto cfd : *versions_->GetColumnFamilySet()) {
    VersionEdit edit;
    edit.SetColumnFamily(cfd->GetID());
    version_edits.insert({cfd->GetID(), edit});
  }
  int job_id = next_job_id_.fetch_add(1);
  {
    auto stream = event_logger_.Log();
    stream << "job" << job_id << "event"
           << "recovery_started";
    stream << "wal_files";
    stream.StartArray();
    for (auto wal_number : wal_numbers) {
      stream << wal_number;
    }
    stream.EndArray();
  }

#ifndef ROCKSDB_LITE
  if (immutable_db_options_.wal_filter != nullptr) {
    std::map<std::string, uint32_t> cf_name_id_map;
    std::map<uint32_t, uint64_t> cf_lognumber_map;
    for (auto cfd : *versions_->GetColumnFamilySet()) {
      cf_name_id_map.insert(std::make_pair(cfd->GetName(), cfd->GetID()));
      cf_lognumber_map.insert(
          std::make_pair(cfd->GetID(), cfd->GetLogNumber()));
    }

    immutable_db_options_.wal_filter->ColumnFamilyLogNumberMap(cf_lognumber_map,
                                                               cf_name_id_map);
  }
#endif

  bool stop_replay_by_wal_filter = false;
  bool stop_replay_for_corruption = false;
  bool flushed = false;
  uint64_t corrupted_wal_number = kMaxSequenceNumber;
  uint64_t min_wal_number = MinLogNumberToKeep();
  if (!allow_2pc()) {
    // In non-2pc mode, we skip WALs that do not back unflushed data.
    min_wal_number =
        std::max(min_wal_number, versions_->MinLogNumberWithUnflushedData());
  }
  for (auto wal_number : wal_numbers) {
    if (wal_number < min_wal_number) {
      ROCKS_LOG_INFO(immutable_db_options_.info_log,
                     "Skipping log #%" PRIu64
                     " since it is older than min log to keep #%" PRIu64,
                     wal_number, min_wal_number);
      continue;
    }
    // The previous incarnation may not have written any MANIFEST
    // records after allocating this log number.  So we manually
    // update the file number allocation counter in VersionSet.
    versions_->MarkFileNumberUsed(wal_number);
    // Open the log file
    std::string fname =
        LogFileName(immutable_db_options_.GetWalDir(), wal_number);

    ROCKS_LOG_INFO(immutable_db_options_.info_log,
                   "Recovering log #%" PRIu64 " mode %d", wal_number,
                   static_cast<int>(immutable_db_options_.wal_recovery_mode));
    auto logFileDropped = [this, &fname]() {
      uint64_t bytes;
      if (env_->GetFileSize(fname, &bytes).ok()) {
        auto info_log = immutable_db_options_.info_log.get();
        ROCKS_LOG_WARN(info_log, "%s: dropping %d bytes", fname.c_str(),
                       static_cast<int>(bytes));
      }
    };
    if (stop_replay_by_wal_filter) {
      logFileDropped();
      continue;
    }

    std::unique_ptr<SequentialFileReader> file_reader;
    {
      std::unique_ptr<FSSequentialFile> file;
      status = fs_->NewSequentialFile(fname,
                                      fs_->OptimizeForLogRead(file_options_),
                                      &file, nullptr);
      if (!status.ok()) {
        MaybeIgnoreError(&status);
        if (!status.ok()) {
          return status;
        } else {
          // Fail with one log file, but that's ok.
          // Try next one.
          continue;
        }
      }
      file_reader.reset(new SequentialFileReader(
          std::move(file), fname, immutable_db_options_.log_readahead_size,
          io_tracer_));
    }

    // Create the log reader.
    LogReporter reporter;
    reporter.env = env_;
    reporter.info_log = immutable_db_options_.info_log.get();
    reporter.fname = fname.c_str();
    if (!immutable_db_options_.paranoid_checks ||
        immutable_db_options_.wal_recovery_mode ==
            WALRecoveryMode::kSkipAnyCorruptedRecords) {
      reporter.status = nullptr;
    } else {
      reporter.status = &status;
    }
    // We intentially make log::Reader do checksumming even if
    // paranoid_checks==false so that corruptions cause entire commits
    // to be skipped instead of propagating bad information (like overly
    // large sequence numbers).
    log::Reader reader(immutable_db_options_.info_log, std::move(file_reader),
                       &reporter, true /*checksum*/, wal_number);

    // Determine if we should tolerate incomplete records at the tail end of the
    // Read all the records and add to a memtable
    std::string scratch;
    Slice record;
    WriteBatch batch;

    TEST_SYNC_POINT_CALLBACK("DBImpl::RecoverLogFiles:BeforeReadWal",
                             /*arg=*/nullptr);
    while (!stop_replay_by_wal_filter &&
           reader.ReadRecord(&record, &scratch,
                             immutable_db_options_.wal_recovery_mode) &&
           status.ok()) {
      if (record.size() < WriteBatchInternal::kHeader) {
        reporter.Corruption(record.size(),
                            Status::Corruption("log record too small"));
        continue;
      }

      status = WriteBatchInternal::SetContents(&batch, record);
      if (!status.ok()) {
        return status;
      }
      SequenceNumber sequence = WriteBatchInternal::Sequence(&batch);

      if (immutable_db_options_.wal_recovery_mode ==
          WALRecoveryMode::kPointInTimeRecovery) {
        // In point-in-time recovery mode, if sequence id of log files are
        // consecutive, we continue recovery despite corruption. This could
        // happen when we open and write to a corrupted DB, where sequence id
        // will start from the last sequence id we recovered.
        if (sequence == *next_sequence) {
          stop_replay_for_corruption = false;
        }
        if (stop_replay_for_corruption) {
          logFileDropped();
          break;
        }
      }

#ifndef ROCKSDB_LITE
      if (immutable_db_options_.wal_filter != nullptr) {
        WriteBatch new_batch;
        bool batch_changed = false;

        WalFilter::WalProcessingOption wal_processing_option =
            immutable_db_options_.wal_filter->LogRecordFound(
                wal_number, fname, batch, &new_batch, &batch_changed);

        switch (wal_processing_option) {
          case WalFilter::WalProcessingOption::kContinueProcessing:
            // do nothing, proceeed normally
            break;
          case WalFilter::WalProcessingOption::kIgnoreCurrentRecord:
            // skip current record
            continue;
          case WalFilter::WalProcessingOption::kStopReplay:
            // skip current record and stop replay
            stop_replay_by_wal_filter = true;
            continue;
          case WalFilter::WalProcessingOption::kCorruptedRecord: {
            status =
                Status::Corruption("Corruption reported by Wal Filter ",
                                   immutable_db_options_.wal_filter->Name());
            MaybeIgnoreError(&status);
            if (!status.ok()) {
              reporter.Corruption(record.size(), status);
              continue;
            }
            break;
          }
          default: {
            assert(false);  // unhandled case
            status = Status::NotSupported(
                "Unknown WalProcessingOption returned"
                " by Wal Filter ",
                immutable_db_options_.wal_filter->Name());
            MaybeIgnoreError(&status);
            if (!status.ok()) {
              return status;
            } else {
              // Ignore the error with current record processing.
              continue;
            }
          }
        }

        if (batch_changed) {
          // Make sure that the count in the new batch is
          // within the orignal count.
          int new_count = WriteBatchInternal::Count(&new_batch);
          int original_count = WriteBatchInternal::Count(&batch);
          if (new_count > original_count) {
            ROCKS_LOG_FATAL(
                immutable_db_options_.info_log,
                "Recovering log #%" PRIu64
                " mode %d log filter %s returned "
                "more records (%d) than original (%d) which is not allowed. "
                "Aborting recovery.",
                wal_number,
                static_cast<int>(immutable_db_options_.wal_recovery_mode),
                immutable_db_options_.wal_filter->Name(), new_count,
                original_count);
            status = Status::NotSupported(
                "More than original # of records "
                "returned by Wal Filter ",
                immutable_db_options_.wal_filter->Name());
            return status;
          }
          // Set the same sequence number in the new_batch
          // as the original batch.
          WriteBatchInternal::SetSequence(&new_batch,
                                          WriteBatchInternal::Sequence(&batch));
          batch = new_batch;
        }
      }
#endif  // ROCKSDB_LITE

      // If column family was not found, it might mean that the WAL write
      // batch references to the column family that was dropped after the
      // insert. We don't want to fail the whole write batch in that case --
      // we just ignore the update.
      // That's why we set ignore missing column families to true
      bool has_valid_writes = false;
      status = WriteBatchInternal::InsertInto(
          &batch, column_family_memtables_.get(), &flush_scheduler_,
          &trim_history_scheduler_, true, wal_number, this,
          false /* concurrent_memtable_writes */, next_sequence,
          &has_valid_writes, seq_per_batch_, batch_per_txn_);
      MaybeIgnoreError(&status);
      if (!status.ok()) {
        // We are treating this as a failure while reading since we read valid
        // blocks that do not form coherent data
        reporter.Corruption(record.size(), status);
        continue;
      }

      if (has_valid_writes && !read_only) {
        // we can do this because this is called before client has access to the
        // DB and there is only a single thread operating on DB
        ColumnFamilyData* cfd;

        while ((cfd = flush_scheduler_.TakeNextColumnFamily()) != nullptr) {
          cfd->UnrefAndTryDelete();
          // If this asserts, it means that InsertInto failed in
          // filtering updates to already-flushed column families
          assert(cfd->GetLogNumber() <= wal_number);
          auto iter = version_edits.find(cfd->GetID());
          assert(iter != version_edits.end());
          VersionEdit* edit = &iter->second;
          status = WriteLevel0TableForRecovery(job_id, cfd, cfd->mem(), edit);
          if (!status.ok()) {
            // Reflect errors immediately so that conditions like full
            // file-systems cause the DB::Open() to fail.
            return status;
          }
          flushed = true;

          cfd->CreateNewMemtable(*cfd->GetLatestMutableCFOptions(),
                                 *next_sequence);
        }
      }
    }

    if (!status.ok()) {
      if (status.IsNotSupported()) {
        // We should not treat NotSupported as corruption. It is rather a clear
        // sign that we are processing a WAL that is produced by an incompatible
        // version of the code.
        return status;
      }
      if (immutable_db_options_.wal_recovery_mode ==
          WALRecoveryMode::kSkipAnyCorruptedRecords) {
        // We should ignore all errors unconditionally
        status = Status::OK();
      } else if (immutable_db_options_.wal_recovery_mode ==
                 WALRecoveryMode::kPointInTimeRecovery) {
        if (status.IsIOError()) {
          ROCKS_LOG_ERROR(immutable_db_options_.info_log,
                          "IOError during point-in-time reading log #%" PRIu64
                          " seq #%" PRIu64
                          ". %s. This likely mean loss of synced WAL, "
                          "thus recovery fails.",
                          wal_number, *next_sequence,
                          status.ToString().c_str());
          return status;
        }
        // We should ignore the error but not continue replaying
        status = Status::OK();
        stop_replay_for_corruption = true;
        corrupted_wal_number = wal_number;
        if (corrupted_wal_found != nullptr) {
          *corrupted_wal_found = true;
        }
        ROCKS_LOG_INFO(immutable_db_options_.info_log,
                       "Point in time recovered to log #%" PRIu64
                       " seq #%" PRIu64,
                       wal_number, *next_sequence);
      } else {
        assert(immutable_db_options_.wal_recovery_mode ==
                   WALRecoveryMode::kTolerateCorruptedTailRecords ||
               immutable_db_options_.wal_recovery_mode ==
                   WALRecoveryMode::kAbsoluteConsistency);
        return status;
      }
    }

    flush_scheduler_.Clear();
    trim_history_scheduler_.Clear();
    auto last_sequence = *next_sequence - 1;
    if ((*next_sequence != kMaxSequenceNumber) &&
        (versions_->LastSequence() <= last_sequence)) {
      versions_->SetLastAllocatedSequence(last_sequence);
      versions_->SetLastPublishedSequence(last_sequence);
      versions_->SetLastSequence(last_sequence);
    }
  }
  // Compare the corrupted log number to all columnfamily's current log number.
  // Abort Open() if any column family's log number is greater than
  // the corrupted log number, which means CF contains data beyond the point of
  // corruption. This could during PIT recovery when the WAL is corrupted and
  // some (but not all) CFs are flushed
  // Exclude the PIT case where no log is dropped after the corruption point.
  // This is to cover the case for empty wals after corrupted log, in which we
  // don't reset stop_replay_for_corruption.
  if (stop_replay_for_corruption == true &&
      (immutable_db_options_.wal_recovery_mode ==
           WALRecoveryMode::kPointInTimeRecovery ||
       immutable_db_options_.wal_recovery_mode ==
           WALRecoveryMode::kTolerateCorruptedTailRecords)) {
    for (auto cfd : *versions_->GetColumnFamilySet()) {
      // One special case cause cfd->GetLogNumber() > corrupted_wal_number but
      // the CF is still consistent: If a new column family is created during
      // the flush and the WAL sync fails at the same time, the new CF points to
      // the new WAL but the old WAL is curropted. Since the new CF is empty, it
      // is still consistent. We add the check of CF sst file size to avoid the
      // false positive alert.

      // Note that, the check of (cfd->GetLiveSstFilesSize() > 0) may leads to
      // the ignorance of a very rare inconsistency case caused in data
      // canclation. One CF is empty due to KV deletion. But those operations
      // are in the WAL. If the WAL is corrupted, the status of this CF might
      // not be consistent with others. However, the consistency check will be
      // bypassed due to empty CF.
      // TODO: a better and complete implementation is needed to ensure strict
      // consistency check in WAL recovery including hanlding the tailing
      // issues.
      if (cfd->GetLogNumber() > corrupted_wal_number &&
          cfd->GetLiveSstFilesSize() > 0) {
        ROCKS_LOG_ERROR(immutable_db_options_.info_log,
                        "Column family inconsistency: SST file contains data"
                        " beyond the point of corruption.");
        return Status::Corruption("SST file is ahead of WALs in CF " +
                                  cfd->GetName());
      }
    }
  }

  // True if there's any data in the WALs; if not, we can skip re-processing
  // them later
  bool data_seen = false;
  if (!read_only) {
    // no need to refcount since client still doesn't have access
    // to the DB and can not drop column families while we iterate
    const WalNumber max_wal_number = wal_numbers.back();
    for (auto cfd : *versions_->GetColumnFamilySet()) {
      auto iter = version_edits.find(cfd->GetID());
      assert(iter != version_edits.end());
      VersionEdit* edit = &iter->second;

      if (cfd->GetLogNumber() > max_wal_number) {
        // Column family cfd has already flushed the data
        // from all wals. Memtable has to be empty because
        // we filter the updates based on wal_number
        // (in WriteBatch::InsertInto)
        assert(cfd->mem()->GetFirstSequenceNumber() == 0);
        assert(edit->NumEntries() == 0);
        continue;
      }

      TEST_SYNC_POINT_CALLBACK(
          "DBImpl::RecoverLogFiles:BeforeFlushFinalMemtable", /*arg=*/nullptr);

      // flush the final memtable (if non-empty)
      if (cfd->mem()->GetFirstSequenceNumber() != 0) {
        // If flush happened in the middle of recovery (e.g. due to memtable
        // being full), we flush at the end. Otherwise we'll need to record
        // where we were on last flush, which make the logic complicated.
        if (flushed || !immutable_db_options_.avoid_flush_during_recovery) {
          status = WriteLevel0TableForRecovery(job_id, cfd, cfd->mem(), edit);
          if (!status.ok()) {
            // Recovery failed
            break;
          }
          flushed = true;

          cfd->CreateNewMemtable(*cfd->GetLatestMutableCFOptions(),
                                 versions_->LastSequence());
        }
        data_seen = true;
      }

      // Update the log number info in the version edit corresponding to this
      // column family. Note that the version edits will be written to MANIFEST
      // together later.
      // writing wal_number in the manifest means that any log file
      // with number strongly less than (wal_number + 1) is already
      // recovered and should be ignored on next reincarnation.
      // Since we already recovered max_wal_number, we want all wals
      // with numbers `<= max_wal_number` (includes this one) to be ignored
      if (flushed || cfd->mem()->GetFirstSequenceNumber() == 0) {
        edit->SetLogNumber(max_wal_number + 1);
      }
    }
    if (status.ok()) {
      // we must mark the next log number as used, even though it's
      // not actually used. that is because VersionSet assumes
      // VersionSet::next_file_number_ always to be strictly greater than any
      // log number
      versions_->MarkFileNumberUsed(max_wal_number + 1);

      autovector<ColumnFamilyData*> cfds;
      autovector<const MutableCFOptions*> cf_opts;
      autovector<autovector<VersionEdit*>> edit_lists;
      for (auto* cfd : *versions_->GetColumnFamilySet()) {
        cfds.push_back(cfd);
        cf_opts.push_back(cfd->GetLatestMutableCFOptions());
        auto iter = version_edits.find(cfd->GetID());
        assert(iter != version_edits.end());
        edit_lists.push_back({&iter->second});
      }

      std::unique_ptr<VersionEdit> wal_deletion;
      if (flushed) {
        wal_deletion = std::make_unique<VersionEdit>();
        if (immutable_db_options_.track_and_verify_wals_in_manifest) {
          wal_deletion->DeleteWalsBefore(max_wal_number + 1);
        }
        if (!allow_2pc()) {
          // In non-2pc mode, flushing the memtables of the column families
          // means we can advance min_log_number_to_keep.
          wal_deletion->SetMinLogNumberToKeep(max_wal_number + 1);
        }
        edit_lists.back().push_back(wal_deletion.get());
      }

      // write MANIFEST with update
      status = versions_->LogAndApply(cfds, cf_opts, edit_lists, &mutex_,
                                      directories_.GetDbDir(),
                                      /*new_descriptor_log=*/true);
    }
  }

  if (status.ok()) {
    if (data_seen && !flushed) {
      status = RestoreAliveLogFiles(wal_numbers);
    } else {
      // If there's no data in the WAL, or we flushed all the data, still
      // truncate the log file. If the process goes into a crash loop before
      // the file is deleted, the preallocated space will never get freed.
      const bool truncate = !read_only;
      GetLogSizeAndMaybeTruncate(wal_numbers.back(), truncate, nullptr)
          .PermitUncheckedError();
    }
  }

  event_logger_.Log() << "job" << job_id << "event"
                      << "recovery_finished";

  return status;
}

Status DBImpl::GetLogSizeAndMaybeTruncate(uint64_t wal_number, bool truncate,
                                          LogFileNumberSize* log_ptr) {
  LogFileNumberSize log(wal_number);
  std::string fname =
      LogFileName(immutable_db_options_.GetWalDir(), wal_number);
  Status s;
  // This gets the appear size of the wals, not including preallocated space.
  s = env_->GetFileSize(fname, &log.size);
  if (s.ok() && truncate) {
    std::unique_ptr<FSWritableFile> last_log;
    Status truncate_status = fs_->ReopenWritableFile(
        fname,
        fs_->OptimizeForLogWrite(
            file_options_,
            BuildDBOptions(immutable_db_options_, mutable_db_options_)),
        &last_log, nullptr);
    if (truncate_status.ok()) {
      truncate_status = last_log->Truncate(log.size, IOOptions(), nullptr);
    }
    if (truncate_status.ok()) {
      truncate_status = last_log->Close(IOOptions(), nullptr);
    }
    // Not a critical error if fail to truncate.
    if (!truncate_status.ok() && !truncate_status.IsNotSupported()) {
      ROCKS_LOG_WARN(immutable_db_options_.info_log,
                     "Failed to truncate log #%" PRIu64 ": %s", wal_number,
                     truncate_status.ToString().c_str());
    }
  }
  if (log_ptr) {
    *log_ptr = log;
  }
  return s;
}

Status DBImpl::RestoreAliveLogFiles(const std::vector<uint64_t>& wal_numbers) {
  if (wal_numbers.empty()) {
    return Status::OK();
  }
  Status s;
  mutex_.AssertHeld();
  assert(immutable_db_options_.avoid_flush_during_recovery);
  if (two_write_queues_) {
    log_write_mutex_.Lock();
  }
  // Mark these as alive so they'll be considered for deletion later by
  // FindObsoleteFiles()
  total_log_size_ = 0;
  log_empty_ = false;
  uint64_t min_wal_with_unflushed_data =
      versions_->MinLogNumberWithUnflushedData();
  for (auto wal_number : wal_numbers) {
    if (!allow_2pc() && wal_number < min_wal_with_unflushed_data) {
      // In non-2pc mode, the WAL files not backing unflushed data are not
      // alive, thus should not be added to the alive_log_files_.
      continue;
    }
    // We preallocate space for wals, but then after a crash and restart, those
    // preallocated space are not needed anymore. It is likely only the last
    // log has such preallocated space, so we only truncate for the last log.
    LogFileNumberSize log;
    s = GetLogSizeAndMaybeTruncate(
        wal_number, /*truncate=*/(wal_number == wal_numbers.back()), &log);
    if (!s.ok()) {
      break;
    }
    total_log_size_ += log.size;
    alive_log_files_.push_back(log);
  }
  alive_log_files_tail_ = alive_log_files_.rbegin();
  if (two_write_queues_) {
    log_write_mutex_.Unlock();
  }
  return s;
}

Status DBImpl::WriteLevel0TableForRecovery(int job_id, ColumnFamilyData* cfd,
                                           MemTable* mem, VersionEdit* edit) {
  mutex_.AssertHeld();
  assert(cfd);
  assert(cfd->imm());
  // The immutable memtable list must be empty.
  assert(std::numeric_limits<uint64_t>::max() ==
         cfd->imm()->GetEarliestMemTableID());

  const uint64_t start_micros = immutable_db_options_.clock->NowMicros();

  FileMetaData meta;
  std::vector<BlobFileAddition> blob_file_additions;

  std::unique_ptr<std::list<uint64_t>::iterator> pending_outputs_inserted_elem(
      new std::list<uint64_t>::iterator(
          CaptureCurrentFileNumberInPendingOutputs()));
  meta.fd = FileDescriptor(versions_->NewFileNumber(), 0, 0);
  ReadOptions ro;
  ro.total_order_seek = true;
  Arena arena;
  Status s;
  TableProperties table_properties;
  {
    ScopedArenaIterator iter(mem->NewIterator(ro, &arena));
    ROCKS_LOG_DEBUG(immutable_db_options_.info_log,
                    "[%s] [WriteLevel0TableForRecovery]"
                    " Level-0 table #%" PRIu64 ": started",
                    cfd->GetName().c_str(), meta.fd.GetNumber());

    // Get the latest mutable cf options while the mutex is still locked
    const MutableCFOptions mutable_cf_options =
        *cfd->GetLatestMutableCFOptions();
    bool paranoid_file_checks =
        cfd->GetLatestMutableCFOptions()->paranoid_file_checks;

    int64_t _current_time = 0;
    immutable_db_options_.clock->GetCurrentTime(&_current_time)
        .PermitUncheckedError();  // ignore error
    const uint64_t current_time = static_cast<uint64_t>(_current_time);
    meta.oldest_ancester_time = current_time;

    {
      auto write_hint = cfd->CalculateSSTWriteHint(0);
      mutex_.Unlock();

      SequenceNumber earliest_write_conflict_snapshot;
      std::vector<SequenceNumber> snapshot_seqs =
          snapshots_.GetAll(&earliest_write_conflict_snapshot);
      auto snapshot_checker = snapshot_checker_.get();
      if (use_custom_gc_ && snapshot_checker == nullptr) {
        snapshot_checker = DisableGCSnapshotChecker::Instance();
      }
      std::vector<std::unique_ptr<FragmentedRangeTombstoneIterator>>
          range_del_iters;
      auto range_del_iter =
          mem->NewRangeTombstoneIterator(ro, kMaxSequenceNumber);
      if (range_del_iter != nullptr) {
        range_del_iters.emplace_back(range_del_iter);
      }

      IOStatus io_s;
      TableBuilderOptions tboptions(
          *cfd->ioptions(), mutable_cf_options, cfd->internal_comparator(),
          cfd->int_tbl_prop_collector_factories(),
          GetCompressionFlush(*cfd->ioptions(), mutable_cf_options),
          mutable_cf_options.compression_opts, cfd->GetID(), cfd->GetName(),
          0 /* level */, false /* is_bottommost */,
          TableFileCreationReason::kRecovery, current_time,
          0 /* oldest_key_time */, 0 /* file_creation_time */, db_id_,
          db_session_id_, 0 /* target_file_size */, meta.fd.GetNumber());
      s = BuildTable(
          dbname_, versions_.get(), immutable_db_options_, tboptions,
          file_options_for_compaction_, cfd->table_cache(), iter.get(),
          std::move(range_del_iters), &meta, &blob_file_additions,
          snapshot_seqs, earliest_write_conflict_snapshot, snapshot_checker,
          paranoid_file_checks, cfd->internal_stats(), &io_s, io_tracer_,
          BlobFileCreationReason::kRecovery, &event_logger_, job_id,
          Env::IO_HIGH, nullptr /* table_properties */, write_hint,
          nullptr /*full_history_ts_low*/, &blob_callback_);
      LogFlush(immutable_db_options_.info_log);
      ROCKS_LOG_DEBUG(immutable_db_options_.info_log,
                      "[%s] [WriteLevel0TableForRecovery]"
                      " Level-0 table #%" PRIu64 ": %" PRIu64 " bytes %s",
                      cfd->GetName().c_str(), meta.fd.GetNumber(),
                      meta.fd.GetFileSize(), s.ToString().c_str());
      mutex_.Lock();

      // TODO(AR) is this ok?
      if (!io_s.ok() && s.ok()) {
        s = io_s;
      }
    }
  }
  ReleaseFileNumberFromPendingOutputs(pending_outputs_inserted_elem);

  // Note that if file_size is zero, the file has been deleted and
  // should not be added to the manifest.
  const bool has_output = meta.fd.GetFileSize() > 0;

  constexpr int level = 0;

  if (s.ok() && has_output) {
    edit->AddFile(
        level, meta.fd.GetNumber(), meta.fd.GetPathId(), meta.fd.GetFileSize(),
        meta.smallest, meta.largest, meta.fd.smallest_seqno,
        meta.fd.largest_seqno, meta.marked_for_compaction, meta.temperature,
        meta.oldest_blob_file_number, meta.oldest_ancester_time,
        meta.file_creation_time, meta.file_checksum,
        meta.file_checksum_func_name, meta.min_timestamp, meta.max_timestamp);

    for (const auto& blob : blob_file_additions) {
      edit->AddBlobFile(blob);
    }
  }

  InternalStats::CompactionStats stats(CompactionReason::kFlush, 1);
  stats.micros = immutable_db_options_.clock->NowMicros() - start_micros;

  if (has_output) {
    stats.bytes_written = meta.fd.GetFileSize();
    stats.num_output_files = 1;
  }

  const auto& blobs = edit->GetBlobFileAdditions();
  for (const auto& blob : blobs) {
    stats.bytes_written_blob += blob.GetTotalBlobBytes();
  }

  stats.num_output_files_blob = static_cast<int>(blobs.size());

  cfd->internal_stats()->AddCompactionStats(level, Env::Priority::USER, stats);
  cfd->internal_stats()->AddCFStats(
      InternalStats::BYTES_FLUSHED,
      stats.bytes_written + stats.bytes_written_blob);
  RecordTick(stats_, COMPACT_WRITE_BYTES, meta.fd.GetFileSize());
  return s;
}

Status DBImpl::MaybeVerifyFileChecksums() {
  Status s;
#if !defined(ROCKSDB_LITE) && defined(OS_LINUX)
  // TODO: remove the VerifyFileChecksums() call because it's very expensive.
  if (immutable_db_options_.best_efforts_recovery &&
      RocksDbFileChecksumsVerificationEnabledOnRecovery &&
      RocksDbFileChecksumsVerificationEnabledOnRecovery() &&
      immutable_db_options_.file_checksum_gen_factory) {
    s = VerifyFileChecksums(ReadOptions());
    ROCKS_LOG_INFO(immutable_db_options_.info_log,
                   "Verified file checksums: %s\n", s.ToString().c_str());
  }
#endif  // !ROCKSDB_LITE && OS_LINUX
  return s;
}

Status DB::Open(const Options& options, const std::string& dbname, DB** dbptr) {
  DBOptions db_options(options);
  ColumnFamilyOptions cf_options(options);
  std::vector<ColumnFamilyDescriptor> column_families;
  column_families.push_back(
      ColumnFamilyDescriptor(kDefaultColumnFamilyName, cf_options));
  if (db_options.persist_stats_to_disk) {
    column_families.push_back(
        ColumnFamilyDescriptor(kPersistentStatsColumnFamilyName, cf_options));
  }
  std::vector<ColumnFamilyHandle*> handles;
  Status s = DB::Open(db_options, dbname, column_families, &handles, dbptr);
  if (s.ok()) {
    if (db_options.persist_stats_to_disk) {
      assert(handles.size() == 2);
    } else {
      assert(handles.size() == 1);
    }
    // i can delete the handle since DBImpl is always holding a reference to
    // default column family
    if (db_options.persist_stats_to_disk && handles[1] != nullptr) {
      delete handles[1];
    }
    delete handles[0];
  }
  return s;
}

Status DB::Open(const DBOptions& db_options, const std::string& dbname,
                const std::vector<ColumnFamilyDescriptor>& column_families,
                std::vector<ColumnFamilyHandle*>* handles, DB** dbptr) {
  const bool kSeqPerBatch = true;
  const bool kBatchPerTxn = true;
  return DBImpl::Open(db_options, dbname, column_families, handles, dbptr,
                      !kSeqPerBatch, kBatchPerTxn);
}

// TODO: Implement the trimming in flush code path.
// TODO: Perform trimming before inserting into memtable during recovery.
// TODO: Pick files with max_timestamp > trim_ts by each file's timestamp meta
// info, and handle only these files to reduce io.
Status DB::OpenAndTrimHistory(
    const DBOptions& db_options, const std::string& dbname,
    const std::vector<ColumnFamilyDescriptor>& column_families,
    std::vector<ColumnFamilyHandle*>* handles, DB** dbptr,
    std::string trim_ts) {
  assert(dbptr != nullptr);
  assert(handles != nullptr);
  auto validate_options = [&db_options] {
    if (db_options.avoid_flush_during_recovery) {
      return Status::InvalidArgument(
          "avoid_flush_during_recovery incompatible with "
          "OpenAndTrimHistory");
    }
    return Status::OK();
  };
  auto s = validate_options();
  if (!s.ok()) {
    return s;
  }

  DB* db = nullptr;
  s = DB::Open(db_options, dbname, column_families, handles, &db);
  if (!s.ok()) {
    return s;
  }
  assert(db);
  CompactRangeOptions options;
  options.bottommost_level_compaction =
      BottommostLevelCompaction::kForceOptimized;
  auto db_impl = static_cast_with_check<DBImpl>(db);
  for (auto handle : *handles) {
    assert(handle != nullptr);
    auto cfh = static_cast_with_check<ColumnFamilyHandleImpl>(handle);
    auto cfd = cfh->cfd();
    assert(cfd != nullptr);
    // Only compact column families with timestamp enabled
    if (cfd->user_comparator() != nullptr &&
        cfd->user_comparator()->timestamp_size() > 0) {
      s = db_impl->CompactRangeInternal(options, handle, nullptr, nullptr,
                                        trim_ts);
      if (!s.ok()) {
        break;
      }
    }
  }
  auto clean_op = [&handles, &db] {
    for (auto handle : *handles) {
      auto temp_s = db->DestroyColumnFamilyHandle(handle);
      assert(temp_s.ok());
    }
    handles->clear();
    delete db;
  };
  if (!s.ok()) {
    clean_op();
    return s;
  }

  *dbptr = db;
  return s;
}

IOStatus DBImpl::CreateWAL(uint64_t log_file_num, uint64_t recycle_log_number,
                           size_t preallocate_block_size,
                           log::Writer** new_log) {
  IOStatus io_s;
  std::unique_ptr<FSWritableFile> lfile;

  DBOptions db_options =
      BuildDBOptions(immutable_db_options_, mutable_db_options_);
  FileOptions opt_file_options =
      fs_->OptimizeForLogWrite(file_options_, db_options);
  std::string wal_dir = immutable_db_options_.GetWalDir();
  std::string log_fname = LogFileName(wal_dir, log_file_num);

  if (recycle_log_number) {
    ROCKS_LOG_INFO(immutable_db_options_.info_log,
                   "reusing log %" PRIu64 " from recycle list\n",
                   recycle_log_number);
    std::string old_log_fname = LogFileName(wal_dir, recycle_log_number);
    TEST_SYNC_POINT("DBImpl::CreateWAL:BeforeReuseWritableFile1");
    TEST_SYNC_POINT("DBImpl::CreateWAL:BeforeReuseWritableFile2");
    io_s = fs_->ReuseWritableFile(log_fname, old_log_fname, opt_file_options,
                                  &lfile, /*dbg=*/nullptr);
  } else {
    io_s = NewWritableFile(fs_.get(), log_fname, &lfile, opt_file_options);
  }

  if (io_s.ok()) {
    lfile->SetWriteLifeTimeHint(CalculateWALWriteHint());
    lfile->SetPreallocationBlockSize(preallocate_block_size);

    const auto& listeners = immutable_db_options_.listeners;
    FileTypeSet tmp_set = immutable_db_options_.checksum_handoff_file_types;
    std::unique_ptr<WritableFileWriter> file_writer(new WritableFileWriter(
        std::move(lfile), log_fname, opt_file_options,
        immutable_db_options_.clock, io_tracer_, nullptr /* stats */, listeners,
        nullptr, tmp_set.Contains(FileType::kWalFile),
        tmp_set.Contains(FileType::kWalFile)));
    *new_log = new log::Writer(std::move(file_writer), log_file_num,
                               immutable_db_options_.recycle_log_file_num > 0,
                               immutable_db_options_.manual_wal_flush,
                               immutable_db_options_.wal_compression);
    io_s = (*new_log)->AddCompressionTypeRecord();
  }
  return io_s;
}

Status DBImpl::Open(const DBOptions& db_options, const std::string& dbname,
                    const std::vector<ColumnFamilyDescriptor>& column_families,
                    std::vector<ColumnFamilyHandle*>* handles, DB** dbptr,
                    const bool seq_per_batch, const bool batch_per_txn) {
  Status s = ValidateOptionsByTable(db_options, column_families);
  if (!s.ok()) {
    return s;
  }

  s = ValidateOptions(db_options, column_families);
  if (!s.ok()) {
    return s;
  }

  *dbptr = nullptr;
  handles->clear();

  size_t max_write_buffer_size = 0;
  for (auto cf : column_families) {
    max_write_buffer_size =
        std::max(max_write_buffer_size, cf.options.write_buffer_size);
  }

  DBImpl* impl = new DBImpl(db_options, dbname, seq_per_batch, batch_per_txn);
  s = impl->env_->CreateDirIfMissing(impl->immutable_db_options_.GetWalDir());
  if (s.ok()) {
    std::vector<std::string> paths;
    for (auto& db_path : impl->immutable_db_options_.db_paths) {
      paths.emplace_back(db_path.path);
    }
    for (auto& cf : column_families) {
      for (auto& cf_path : cf.options.cf_paths) {
        paths.emplace_back(cf_path.path);
      }
    }
    for (auto& path : paths) {
      s = impl->env_->CreateDirIfMissing(path);
      if (!s.ok()) {
        break;
      }
    }

    // For recovery from NoSpace() error, we can only handle
    // the case where the database is stored in a single path
    if (paths.size() <= 1) {
      impl->error_handler_.EnableAutoRecovery();
    }
  }
  if (s.ok()) {
    s = impl->CreateArchivalDirectory();
  }
  if (!s.ok()) {
    delete impl;
    return s;
  }

  impl->wal_in_db_path_ = impl->immutable_db_options_.IsWalDirSameAsDBPath();

  impl->mutex_.Lock();
  // Handles create_if_missing, error_if_exists
  uint64_t recovered_seq(kMaxSequenceNumber);
  s = impl->Recover(column_families, false, false, false, &recovered_seq);
  if (s.ok()) {
    uint64_t new_log_number = impl->versions_->NewFileNumber();
    log::Writer* new_log = nullptr;
    const size_t preallocate_block_size =
        impl->GetWalPreallocateBlockSize(max_write_buffer_size);
    s = impl->CreateWAL(new_log_number, 0 /*recycle_log_number*/,
                        preallocate_block_size, &new_log);
    if (s.ok()) {
      InstrumentedMutexLock wl(&impl->log_write_mutex_);
      impl->logfile_number_ = new_log_number;
      assert(new_log != nullptr);
      assert(impl->logs_.empty());
      impl->logs_.emplace_back(new_log_number, new_log);
    }

    if (s.ok()) {
      // set column family handles
      for (auto cf : column_families) {
        auto cfd =
            impl->versions_->GetColumnFamilySet()->GetColumnFamily(cf.name);
        if (cfd != nullptr) {
          handles->push_back(
              new ColumnFamilyHandleImpl(cfd, impl, &impl->mutex_));
          impl->NewThreadStatusCfInfo(cfd);
        } else {
          if (db_options.create_missing_column_families) {
            // missing column family, create it
            ColumnFamilyHandle* handle;
            impl->mutex_.Unlock();
            s = impl->CreateColumnFamily(cf.options, cf.name, &handle);
            impl->mutex_.Lock();
            if (s.ok()) {
              handles->push_back(handle);
            } else {
              break;
            }
          } else {
            s = Status::InvalidArgument("Column family not found", cf.name);
            break;
          }
        }
      }
    }
    if (s.ok()) {
      SuperVersionContext sv_context(/* create_superversion */ true);
      for (auto cfd : *impl->versions_->GetColumnFamilySet()) {
        impl->InstallSuperVersionAndScheduleWork(
            cfd, &sv_context, *cfd->GetLatestMutableCFOptions());
      }
      sv_context.Clean();
      if (impl->two_write_queues_) {
        impl->log_write_mutex_.Lock();
      }
      impl->alive_log_files_.push_back(
          DBImpl::LogFileNumberSize(impl->logfile_number_));
      impl->alive_log_files_tail_ = impl->alive_log_files_.rbegin();
      if (impl->two_write_queues_) {
        impl->log_write_mutex_.Unlock();
      }
    }
    if (s.ok()) {
      // In WritePrepared there could be gap in sequence numbers. This breaks
      // the trick we use in kPointInTimeRecovery which assumes the first seq in
      // the log right after the corrupted log is one larger than the last seq
      // we read from the wals. To let this trick keep working, we add a dummy
      // entry with the expected sequence to the first log right after recovery.
      // In non-WritePrepared case also the new log after recovery could be
      // empty, and thus missing the consecutive seq hint to distinguish
      // middle-log corruption to corrupted-log-remained-after-recovery. This
      // case also will be addressed by a dummy write.
      if (recovered_seq != kMaxSequenceNumber) {
        WriteBatch empty_batch;
        WriteBatchInternal::SetSequence(&empty_batch, recovered_seq);
        WriteOptions write_options;
        uint64_t log_used, log_size;
        log::Writer* log_writer = impl->logs_.back().writer;
        s = impl->WriteToWAL(empty_batch, log_writer, &log_used, &log_size,
                             Env::IO_TOTAL, /*with_db_mutex==*/true);
        if (s.ok()) {
          // Need to fsync, otherwise it might get lost after a power reset.
          s = impl->FlushWAL(false);
          if (s.ok()) {
            s = log_writer->file()->Sync(impl->immutable_db_options_.use_fsync);
          }
        }
      }
    }
  }
  if (s.ok() && impl->immutable_db_options_.persist_stats_to_disk) {
    // try to read format version
    s = impl->PersistentStatsProcessFormatVersion();
  }

  if (s.ok()) {
    for (auto cfd : *impl->versions_->GetColumnFamilySet()) {
      if (cfd->ioptions()->compaction_style == kCompactionStyleFIFO) {
        auto* vstorage = cfd->current()->storage_info();
        for (int i = 1; i < vstorage->num_levels(); ++i) {
          int num_files = vstorage->NumLevelFiles(i);
          if (num_files > 0) {
            s = Status::InvalidArgument(
                "Not all files are at level 0. Cannot "
                "open with FIFO compaction style.");
            break;
          }
        }
      }
      if (!cfd->mem()->IsSnapshotSupported()) {
        impl->is_snapshot_supported_ = false;
      }
      if (cfd->ioptions()->merge_operator != nullptr &&
          !cfd->mem()->IsMergeOperatorSupported()) {
        s = Status::InvalidArgument(
            "The memtable of column family %s does not support merge operator "
            "its options.merge_operator is non-null",
            cfd->GetName().c_str());
      }
      if (!s.ok()) {
        break;
      }
    }
  }
  TEST_SYNC_POINT("DBImpl::Open:Opened");
  Status persist_options_status;
  if (s.ok()) {
    // Persist RocksDB Options before scheduling the compaction.
    // The WriteOptionsFile() will release and lock the mutex internally.
    persist_options_status = impl->WriteOptionsFile(
        false /*need_mutex_lock*/, false /*need_enter_write_thread*/);

    *dbptr = impl;
    impl->opened_successfully_ = true;
    impl->DeleteObsoleteFiles();
    TEST_SYNC_POINT("DBImpl::Open:AfterDeleteFiles");
    impl->MaybeScheduleFlushOrCompaction();
  } else {
    persist_options_status.PermitUncheckedError();
  }
  impl->mutex_.Unlock();

#ifndef ROCKSDB_LITE
  auto sfm = static_cast<SstFileManagerImpl*>(
      impl->immutable_db_options_.sst_file_manager.get());
  if (s.ok() && sfm) {
    // Set Statistics ptr for SstFileManager to dump the stats of
    // DeleteScheduler.
    sfm->SetStatisticsPtr(impl->immutable_db_options_.statistics);
    ROCKS_LOG_INFO(impl->immutable_db_options_.info_log,
                   "SstFileManager instance %p", sfm);

    // Notify SstFileManager about all sst files that already exist in
    // db_paths[0] and cf_paths[0] when the DB is opened.

    // SstFileManagerImpl needs to know sizes of the files. For files whose size
    // we already know (sst files that appear in manifest - typically that's the
    // vast majority of all files), we'll pass the size to SstFileManager.
    // For all other files SstFileManager will query the size from filesystem.

    std::vector<LiveFileMetaData> metadata;

    // TODO: Once GetLiveFilesMetaData supports blob files, update the logic
    // below to get known_file_sizes for blob files.
    impl->mutex_.Lock();
    impl->versions_->GetLiveFilesMetaData(&metadata);
    impl->mutex_.Unlock();

    std::unordered_map<std::string, uint64_t> known_file_sizes;
    for (const auto& md : metadata) {
      std::string name = md.name;
      if (!name.empty() && name[0] == '/') {
        name = name.substr(1);
      }
      known_file_sizes[name] = md.size;
    }

    std::vector<std::string> paths;
    paths.emplace_back(impl->immutable_db_options_.db_paths[0].path);
    for (auto& cf : column_families) {
      if (!cf.options.cf_paths.empty()) {
        paths.emplace_back(cf.options.cf_paths[0].path);
      }
    }
    // Remove duplicate paths.
    std::sort(paths.begin(), paths.end());
    paths.erase(std::unique(paths.begin(), paths.end()), paths.end());
    for (auto& path : paths) {
      std::vector<std::string> existing_files;
      impl->immutable_db_options_.env->GetChildren(path, &existing_files)
          .PermitUncheckedError();  //**TODO: What do to on error?
      for (auto& file_name : existing_files) {
        uint64_t file_number;
        FileType file_type;
        std::string file_path = path + "/" + file_name;
        if (ParseFileName(file_name, &file_number, &file_type) &&
            (file_type == kTableFile || file_type == kBlobFile)) {
          // TODO: Check for errors from OnAddFile?
          if (known_file_sizes.count(file_name)) {
            // We're assuming that each sst file name exists in at most one of
            // the paths.
            sfm->OnAddFile(file_path, known_file_sizes.at(file_name))
                .PermitUncheckedError();
          } else {
            sfm->OnAddFile(file_path).PermitUncheckedError();
          }
        }
      }
    }

    // Reserve some disk buffer space. This is a heuristic - when we run out
    // of disk space, this ensures that there is atleast write_buffer_size
    // amount of free space before we resume DB writes. In low disk space
    // conditions, we want to avoid a lot of small L0 files due to frequent
    // WAL write failures and resultant forced flushes
    sfm->ReserveDiskBuffer(max_write_buffer_size,
                           impl->immutable_db_options_.db_paths[0].path);
  }

#endif  // !ROCKSDB_LITE

  if (s.ok()) {
    ROCKS_LOG_HEADER(impl->immutable_db_options_.info_log, "DB pointer %p",
                     impl);
    LogFlush(impl->immutable_db_options_.info_log);
    assert(impl->TEST_WALBufferIsEmpty());
    // If the assert above fails then we need to FlushWAL before returning
    // control back to the user.
    if (!persist_options_status.ok()) {
      s = Status::IOError(
          "DB::Open() failed --- Unable to persist Options file",
          persist_options_status.ToString());
    }
  }
  if (!s.ok()) {
    ROCKS_LOG_WARN(impl->immutable_db_options_.info_log,
                   "DB::Open() failed: %s", s.ToString().c_str());
  }
  if (s.ok()) {
<<<<<<< HEAD
    s = impl->MaybeVerifyFileChecksums();
  }
  if (s.ok()) {
    impl->StartPeriodicWorkScheduler();
  } else {
=======
    s = impl->StartPeriodicWorkScheduler();
  }
  if (!s.ok()) {
>>>>>>> 00724f43
    for (auto* h : *handles) {
      delete h;
    }
    handles->clear();
    delete impl;
    *dbptr = nullptr;
  }
  return s;
}
}  // namespace ROCKSDB_NAMESPACE<|MERGE_RESOLUTION|>--- conflicted
+++ resolved
@@ -2002,17 +2002,9 @@
                    "DB::Open() failed: %s", s.ToString().c_str());
   }
   if (s.ok()) {
-<<<<<<< HEAD
-    s = impl->MaybeVerifyFileChecksums();
-  }
-  if (s.ok()) {
-    impl->StartPeriodicWorkScheduler();
-  } else {
-=======
     s = impl->StartPeriodicWorkScheduler();
   }
   if (!s.ok()) {
->>>>>>> 00724f43
     for (auto* h : *handles) {
       delete h;
     }
