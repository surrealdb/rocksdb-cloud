--- conflicted
+++ resolved
@@ -76,11 +76,7 @@
 
 Status DBImpl::Merge(const WriteOptions& o, ColumnFamilyHandle* column_family,
                      const Slice& key, const Slice& ts, const Slice& val) {
-<<<<<<< HEAD
-  const Status s = FailIfTsMismatchCf(column_family, ts, /*ts_for_read=*/false);
-=======
   const Status s = FailIfTsMismatchCf(column_family, ts);
->>>>>>> 49ce8a10
   if (!s.ok()) {
     return s;
   }
@@ -1897,17 +1893,9 @@
 Status DBImpl::DelayWrite(uint64_t num_bytes, WriteThread& write_thread,
                           const WriteOptions& write_options) {
   mutex_.AssertHeld();
-<<<<<<< HEAD
-  uint64_t time_delayed = 0;
-  bool delayed = false;
-  {
-    StopWatch sw(immutable_db_options_.clock, stats_, WRITE_STALL,
-                 &time_delayed);
-=======
   uint64_t start_time = 0;
   bool delayed = false;
   {
->>>>>>> 49ce8a10
     // To avoid parallel timed delays (bad throttling), only support them
     // on the primary write queue.
     uint64_t delay;
@@ -1965,10 +1953,6 @@
       // Notify write_thread about the stall so it can setup a barrier and
       // fail any pending writers with no_slowdown
       write_thread.BeginWriteStall();
-<<<<<<< HEAD
-      TEST_SYNC_POINT("DBImpl::DelayWrite:Wait");
-      bg_cv_.Wait();
-=======
       if (&write_thread == &write_thread_) {
         TEST_SYNC_POINT("DBImpl::DelayWrite:Wait");
       } else {
@@ -1976,7 +1960,6 @@
       }
       bg_cv_.Wait();
       TEST_SYNC_POINT_CALLBACK("DBImpl::DelayWrite:AfterWait", &mutex_);
->>>>>>> 49ce8a10
       write_thread.EndWriteStall();
     }
   }
@@ -2229,14 +2212,12 @@
   const MutableCFOptions mutable_cf_options = *cfd->GetLatestMutableCFOptions();
 
   // Set memtable_info for memtable sealed callback
-#ifndef ROCKSDB_LITE
   MemTableInfo memtable_info;
   memtable_info.cf_name = cfd->GetName();
   memtable_info.first_seqno = cfd->mem()->GetFirstSequenceNumber();
   memtable_info.earliest_seqno = cfd->mem()->GetEarliestSequenceNumber();
   memtable_info.num_entries = cfd->mem()->num_entries();
   memtable_info.num_deletes = cfd->mem()->num_deletes();
-#endif  // ROCKSDB_LITE
   int num_imm_unflushed = cfd->imm()->NumNotFlushed();
   SequenceNumber seq = versions_->LastSequence();
   new_mem = cfd->ConstructNewMemtable(mutable_cf_options, seq);
@@ -2277,11 +2258,9 @@
   cfd->SetMemtable(new_mem);
   InstallSuperVersionAndScheduleWork(cfd, &context->superversion_context,
                                      mutable_cf_options);
-#ifndef ROCKSDB_LITE
   // Notify client that memtable is sealed, now that we have successfully
   // installed a new memtable
   NotifyOnMemTableSealed(cfd, memtable_info);
-#endif  // ROCKSDB_LITE
   return Status::OK();
 }
 
