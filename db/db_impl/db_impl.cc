//  Copyright (c) 2011-present, Facebook, Inc.  All rights reserved.
//  This source code is licensed under both the GPLv2 (found in the
//  COPYING file in the root directory) and Apache 2.0 License
//  (found in the LICENSE.Apache file in the root directory).
//
// Copyright (c) 2011 The LevelDB Authors. All rights reserved.
// Use of this source code is governed by a BSD-style license that can be
// found in the LICENSE file. See the AUTHORS file for names of contributors.
#include "db/db_impl/db_impl.h"

#include <cstdint>
#ifdef OS_SOLARIS
#include <alloca.h>
#endif

#include <cinttypes>
#include <cstdio>
#include <map>
#include <memory>
#include <set>
#include <sstream>
#include <stdexcept>
#include <string>
#include <unordered_map>
#include <utility>
#include <vector>

#include "db/arena_wrapped_db_iter.h"
#include "db/builder.h"
#include "db/compaction/compaction_job.h"
#include "db/convenience_impl.h"
#include "db/db_info_dumper.h"
#include "db/db_iter.h"
#include "db/dbformat.h"
#include "db/error_handler.h"
#include "db/event_helpers.h"
#include "db/external_sst_file_ingestion_job.h"
#include "db/flush_job.h"
#include "db/forward_iterator.h"
#include "db/import_column_family_job.h"
#include "db/job_context.h"
#include "db/log_reader.h"
#include "db/log_writer.h"
#include "db/malloc_stats.h"
#include "db/memtable.h"
#include "db/memtable_list.h"
#include "db/merge_context.h"
#include "db/multi_cf_iterator.h"
#include "db/periodic_task_scheduler.h"
#include "db/range_tombstone_fragmenter.h"
#include "db/table_cache.h"
#include "db/table_properties_collector.h"
#include "db/transaction_log_impl.h"
#include "db/version_set.h"
#include "db/write_batch_internal.h"
#include "db/write_callback.h"
#include "db/db_impl/replication_codec.h"
#include "env/unique_id_gen.h"
#include "file/file_util.h"
#include "file/filename.h"
#include "file/random_access_file_reader.h"
#include "file/sst_file_manager_impl.h"
#include "logging/auto_roll_logger.h"
#include "logging/log_buffer.h"
#include "logging/logging.h"
#include "monitoring/in_memory_stats_history.h"
#include "monitoring/instrumented_mutex.h"
#include "monitoring/iostats_context_imp.h"
#include "monitoring/perf_context_imp.h"
#include "monitoring/persistent_stats_history.h"
#include "monitoring/thread_status_updater.h"
#include "monitoring/thread_status_util.h"
#include "options/cf_options.h"
#include "options/options_helper.h"
#include "options/options_parser.h"
#ifdef ROCKSDB_JEMALLOC
#include "port/jemalloc_helper.h"
#endif
#include "port/port.h"
#include "rocksdb/cache.h"
#include "rocksdb/compaction_filter.h"
#include "rocksdb/db.h"
#include "rocksdb/env.h"
#include "rocksdb/merge_operator.h"
#include "rocksdb/statistics.h"
#include "rocksdb/stats_history.h"
#include "rocksdb/status.h"
#include "rocksdb/table.h"
#include "rocksdb/version.h"
#include "rocksdb/write_buffer_manager.h"
#include "table/block_based/block.h"
#include "table/block_based/block_based_table_factory.h"
#include "table/get_context.h"
#include "table/merging_iterator.h"
#include "table/multiget_context.h"
#include "table/sst_file_dumper.h"
#include "table/table_builder.h"
#include "table/two_level_iterator.h"
#include "table/unique_id_impl.h"
#include "test_util/sync_point.h"
#include "trace_replay/trace_replay.h"
#include "util/autovector.h"
#include "util/cast_util.h"
#include "util/coding.h"
#include "util/compression.h"
#include "util/crc32c.h"
#include "util/defer.h"
#include "util/distributed_mutex.h"
#include "util/hash_containers.h"
#include "util/mutexlock.h"
#include "util/stop_watch.h"
#include "util/string_util.h"
#include "util/udt_util.h"
#include "utilities/trace/replayer_impl.h"

namespace ROCKSDB_NAMESPACE {

const std::string kDefaultColumnFamilyName("default");
const std::string kPersistentStatsColumnFamilyName(
    "___rocksdb_stats_history___");
void DumpRocksDBBuildVersion(Logger* log);

CompressionType GetCompressionFlush(
    const ImmutableCFOptions& ioptions,
    const MutableCFOptions& mutable_cf_options) {
  // Compressing memtable flushes might not help unless the sequential load
  // optimization is used for leveled compaction. Otherwise the CPU and
  // latency overhead is not offset by saving much space.
  if (ioptions.compaction_style == kCompactionStyleUniversal &&
      mutable_cf_options.compaction_options_universal
              .compression_size_percent >= 0) {
    return kNoCompression;
  }
  if (mutable_cf_options.compression_per_level.empty()) {
    return mutable_cf_options.compression;
  } else {
    // For leveled compress when min_level_to_compress != 0.
    return mutable_cf_options.compression_per_level[0];
  }
}

namespace {
void DumpSupportInfo(Logger* logger) {
  ROCKS_LOG_HEADER(logger, "Compression algorithms supported:");
  for (auto& compression : OptionsHelper::compression_type_string_map) {
    if (compression.second != kNoCompression &&
        compression.second != kDisableCompressionOption) {
      ROCKS_LOG_HEADER(logger, "\t%s supported: %d", compression.first.c_str(),
                       CompressionTypeSupported(compression.second));
    }
  }
  ROCKS_LOG_HEADER(logger, "Fast CRC32 supported: %s",
                   crc32c::IsFastCrc32Supported().c_str());

  ROCKS_LOG_HEADER(logger, "DMutex implementation: %s", DMutex::kName());

  bool jemalloc_supported = false;
#ifdef ROCKSDB_JEMALLOC
  jemalloc_supported = HasJemalloc();
#endif
  ROCKS_LOG_HEADER(logger, "Jemalloc supported: %d", jemalloc_supported);
}
}  // namespace

DBImpl::DBImpl(const DBOptions& options, const std::string& dbname,
               const bool seq_per_batch, const bool batch_per_txn,
               bool read_only)
    : dbname_(dbname),
      own_info_log_(options.info_log == nullptr),
      init_logger_creation_s_(),
      initial_db_options_(SanitizeOptions(dbname, options, read_only,
                                          &init_logger_creation_s_)),
      env_(initial_db_options_.env),
      io_tracer_(std::make_shared<IOTracer>()),
      immutable_db_options_(initial_db_options_),
      fs_(immutable_db_options_.fs, io_tracer_),
      mutable_db_options_(initial_db_options_),
      stats_(immutable_db_options_.stats),
#ifdef COERCE_CONTEXT_SWITCH
      mutex_(stats_, immutable_db_options_.clock, DB_MUTEX_WAIT_MICROS, &bg_cv_,
             immutable_db_options_.use_adaptive_mutex),
#else   // COERCE_CONTEXT_SWITCH
      mutex_(stats_, immutable_db_options_.clock, DB_MUTEX_WAIT_MICROS,
             immutable_db_options_.use_adaptive_mutex),
#endif  // COERCE_CONTEXT_SWITCH
      default_cf_handle_(nullptr),
      error_handler_(this, immutable_db_options_, &mutex_),
      event_logger_(immutable_db_options_.info_log.get()),
      max_total_in_memory_state_(0),
      file_options_(BuildDBOptions(immutable_db_options_, mutable_db_options_)),
      file_options_for_compaction_(fs_->OptimizeForCompactionTableWrite(
          file_options_, immutable_db_options_)),
      seq_per_batch_(seq_per_batch),
      batch_per_txn_(batch_per_txn),
      next_job_id_(1),
      shutting_down_(false),
      reject_new_background_jobs_(false),
      db_lock_(nullptr),
      manual_compaction_paused_(false),
      bg_cv_(&mutex_),
      logfile_number_(0),
      log_dir_synced_(false),
      log_empty_(true),
      persist_stats_cf_handle_(nullptr),
      log_sync_cv_(&log_write_mutex_),
      total_log_size_(0),
      is_snapshot_supported_(true),
      write_buffer_manager_(immutable_db_options_.write_buffer_manager.get()),
      write_thread_(immutable_db_options_),
      nonmem_write_thread_(immutable_db_options_),
      write_controller_(mutable_db_options_.delayed_write_rate),
      last_batch_group_size_(0),
      unscheduled_flushes_(0),
      unscheduled_compactions_(0),
      bg_bottom_compaction_scheduled_(0),
      bg_compaction_scheduled_(0),
      num_running_compactions_(0),
      bg_flush_scheduled_(0),
      num_running_flushes_(0),
      bg_purge_scheduled_(0),
      disable_delete_obsolete_files_(static_cast<int>(
          immutable_db_options_.disable_delete_obsolete_files_on_open)),
      pending_purge_obsolete_files_(0),
      delete_obsolete_files_last_run_(immutable_db_options_.clock->NowMicros()),
      has_unpersisted_data_(false),
      unable_to_release_oldest_log_(false),
      num_running_ingest_file_(0),
      wal_manager_(immutable_db_options_, file_options_, io_tracer_,
                   seq_per_batch),
      bg_work_paused_(0),
      bg_compaction_paused_(0),
      refitting_level_(false),
      opened_successfully_(false),
      periodic_task_scheduler_(),
      two_write_queues_(options.two_write_queues),
      manual_wal_flush_(options.manual_wal_flush),
      // last_sequencee_ is always maintained by the main queue that also writes
      // to the memtable. When two_write_queues_ is disabled last seq in
      // memtable is the same as last seq published to the readers. When it is
      // enabled but seq_per_batch_ is disabled, last seq in memtable still
      // indicates last published seq since wal-only writes that go to the 2nd
      // queue do not consume a sequence number. Otherwise writes performed by
      // the 2nd queue could change what is visible to the readers. In this
      // cases, last_seq_same_as_publish_seq_==false, the 2nd queue maintains a
      // separate variable to indicate the last published sequence.
      last_seq_same_as_publish_seq_(
          !(seq_per_batch && options.two_write_queues)),
      // Since seq_per_batch_ is currently set only by WritePreparedTxn which
      // requires a custom gc for compaction, we use that to set use_custom_gc_
      // as well.
      use_custom_gc_(seq_per_batch),
      shutdown_initiated_(false),
      own_sfm_(options.sst_file_manager == nullptr),
      closed_(false),
      atomic_flush_install_cv_(&mutex_),
      blob_callback_(immutable_db_options_.sst_file_manager.get(), &mutex_,
                     &error_handler_, &event_logger_,
                     immutable_db_options_.listeners, dbname_),
      lock_wal_count_(0) {
  // !batch_per_trx_ implies seq_per_batch_ because it is only unset for
  // WriteUnprepared, which should use seq_per_batch_.
  assert(batch_per_txn_ || seq_per_batch_);

  // Reserve ten files or so for other uses and give the rest to TableCache.
  // Give a large number for setting of "infinite" open files.
  const int table_cache_size = (mutable_db_options_.max_open_files == -1)
                                   ? TableCache::kInfiniteCapacity
                                   : mutable_db_options_.max_open_files - 10;
  LRUCacheOptions co;
  co.capacity = table_cache_size;
  co.num_shard_bits = immutable_db_options_.table_cache_numshardbits;
  co.metadata_charge_policy = kDontChargeCacheMetadata;
  // TODO: Consider a non-fixed seed once test fallout (prefetch_test) is
  // dealt with
  co.hash_seed = 0;
  table_cache_ = NewLRUCache(co);
  SetDbSessionId();
  assert(!db_session_id_.empty());

  periodic_task_functions_.emplace(PeriodicTaskType::kDumpStats,
                                   [this]() { this->DumpStats(); });
  periodic_task_functions_.emplace(PeriodicTaskType::kPersistStats,
                                   [this]() { this->PersistStats(); });
  periodic_task_functions_.emplace(PeriodicTaskType::kFlushInfoLog,
                                   [this]() { this->FlushInfoLog(); });
  periodic_task_functions_.emplace(
      PeriodicTaskType::kRecordSeqnoTime, [this]() {
        this->RecordSeqnoToTimeMapping(/*populate_historical_seconds=*/0);
      });

  versions_.reset(new VersionSet(
      dbname_, &immutable_db_options_, file_options_, table_cache_.get(),
      write_buffer_manager_, &write_controller_, &block_cache_tracer_,
      io_tracer_, db_id_, db_session_id_, options.daily_offpeak_time_utc,
      &error_handler_, read_only));
  column_family_memtables_.reset(
      new ColumnFamilyMemTablesImpl(versions_->GetColumnFamilySet()));

  DumpRocksDBBuildVersion(immutable_db_options_.info_log.get());
  DumpDBFileSummary(immutable_db_options_, dbname_, db_session_id_);
  immutable_db_options_.Dump(immutable_db_options_.info_log.get());
  mutable_db_options_.Dump(immutable_db_options_.info_log.get());
  DumpSupportInfo(immutable_db_options_.info_log.get());

  max_total_wal_size_.store(mutable_db_options_.max_total_wal_size,
                            std::memory_order_relaxed);
  if (write_buffer_manager_) {
    wbm_stall_.reset(new WBMStallInterface());
  }
}

Status DBImpl::Resume() {
  ROCKS_LOG_INFO(immutable_db_options_.info_log, "Resuming DB");

  InstrumentedMutexLock db_mutex(&mutex_);

  if (!error_handler_.IsDBStopped() && !error_handler_.IsBGWorkStopped()) {
    // Nothing to do
    return Status::OK();
  }

  if (error_handler_.IsRecoveryInProgress()) {
    // Don't allow a mix of manual and automatic recovery
    return Status::Busy("Recovery in progress");
  }

  mutex_.Unlock();
  Status s = error_handler_.RecoverFromBGError(true);
  mutex_.Lock();
  return s;
}

// This function implements the guts of recovery from a background error. It
// is eventually called for both manual as well as automatic recovery. It does
// the following -
// 1. Wait for currently scheduled background flush/compaction to exit, in
//    order to inadvertently causing an error and thinking recovery failed
// 2. Flush memtables if there's any data for all the CFs. This may result
//    another error, which will be saved by error_handler_ and reported later
//    as the recovery status
// 3. Find and delete any obsolete files
// 4. Schedule compactions if needed for all the CFs. This is needed as the
//    flush in the prior step might have been a no-op for some CFs, which
//    means a new super version wouldn't have been installed
Status DBImpl::ResumeImpl(DBRecoverContext context) {
  mutex_.AssertHeld();

  // TODO: plumb Env::IOActivity, Env::IOPriority
  const ReadOptions read_options;
  const WriteOptions write_options;

  WaitForBackgroundWork();

  Status s;
  if (shutdown_initiated_) {
    // Returning shutdown status to SFM during auto recovery will cause it
    // to abort the recovery and allow the shutdown to progress
    s = Status::ShutdownInProgress();
  }

  if (s.ok()) {
    Status bg_error = error_handler_.GetBGError();
    if (bg_error.severity() > Status::Severity::kHardError) {
      ROCKS_LOG_INFO(
          immutable_db_options_.info_log,
          "DB resume requested but failed due to Fatal/Unrecoverable error");
      s = bg_error;
    }
  }

  // Make sure the IO Status stored in version set is set to OK.
  if (s.ok()) {
    IOStatus io_s = versions_->io_status();
    if (io_s.IsIOError()) {
      // If resuming from IOError resulted from MANIFEST write, then assert
      // that we must have already set the MANIFEST writer to nullptr during
      // clean-up phase MANIFEST writing.
      assert(!versions_->descriptor_log_);
      // Since we are trying to recover from MANIFEST write error, we need to
      // switch to a new MANIFEST anyway. The old MANIFEST can be corrupted.
      // Therefore, force writing a dummy version edit because we do not know
      // whether there are flush jobs with non-empty data to flush, triggering
      // appends to MANIFEST.
      VersionEdit edit;
      auto cfh =
          static_cast_with_check<ColumnFamilyHandleImpl>(default_cf_handle_);
      assert(cfh);
      ColumnFamilyData* cfd = cfh->cfd();
      const MutableCFOptions& cf_opts = *cfd->GetLatestMutableCFOptions();
      s = versions_->LogAndApply(cfd, cf_opts, read_options, write_options,
                                 &edit, &mutex_, directories_.GetDbDir());
      if (!s.ok()) {
        io_s = versions_->io_status();
        if (!io_s.ok()) {
          s = error_handler_.SetBGError(io_s,
                                        BackgroundErrorReason::kManifestWrite);
        }
      }
    }
  }

  if (s.ok()) {
    if (context.flush_reason == FlushReason::kErrorRecoveryRetryFlush) {
      s = RetryFlushesForErrorRecovery(FlushReason::kErrorRecoveryRetryFlush,
                                       true /* wait */);
    } else {
      // We cannot guarantee consistency of the WAL. So force flush Memtables of
      // all the column families
      FlushOptions flush_opts;
      // We allow flush to stall write since we are trying to resume from error.
      flush_opts.allow_write_stall = true;
      s = FlushAllColumnFamilies(flush_opts, context.flush_reason);
    }
    if (!s.ok()) {
      ROCKS_LOG_INFO(immutable_db_options_.info_log,
                     "DB resume requested but failed due to Flush failure [%s]",
                     s.ToString().c_str());
    }
  }

  if (s.ok()) {
    // This will notify and unblock threads waiting for error recovery to
    // finish. Those previouly waiting threads can now proceed, which may
    // include closing the db.
    s = error_handler_.ClearBGError();
  } else {
    // NOTE: this is needed to pass ASSERT_STATUS_CHECKED
    // in the DBSSTTest.DBWithMaxSpaceAllowedRandomized test.
    // See https://github.com/facebook/rocksdb/pull/7715#issuecomment-754947952
    error_handler_.GetRecoveryError().PermitUncheckedError();
  }

  JobContext job_context(0);
  FindObsoleteFiles(&job_context, true);
  mutex_.Unlock();
  job_context.manifest_file_number = 1;
  if (job_context.HaveSomethingToDelete()) {
    PurgeObsoleteFiles(job_context);
  }
  job_context.Clean();

  if (s.ok()) {
    ROCKS_LOG_INFO(immutable_db_options_.info_log, "Successfully resumed DB");
  } else {
    ROCKS_LOG_INFO(immutable_db_options_.info_log, "Failed to resume DB [%s]",
                   s.ToString().c_str());
  }

  mutex_.Lock();
  // Check for shutdown again before scheduling further compactions,
  // since we released and re-acquired the lock above
  if (shutdown_initiated_) {
    s = Status::ShutdownInProgress();
  }
  if (s.ok() && context.flush_after_recovery) {
    // Since we drop all non-recovery flush requests during recovery,
    // and new memtable may fill up during recovery,
    // schedule one more round of flush.
    Status status = RetryFlushesForErrorRecovery(
        FlushReason::kCatchUpAfterErrorRecovery, false /* wait */);
    if (!status.ok()) {
      // FlushAllColumnFamilies internally should take care of setting
      // background error if needed.
      ROCKS_LOG_INFO(immutable_db_options_.info_log,
                     "The catch up flush after successful recovery failed [%s]",
                     s.ToString().c_str());
    }
    // FlushAllColumnFamilies releases and re-acquires mutex.
    if (shutdown_initiated_) {
      s = Status::ShutdownInProgress();
    }
  }

  if (s.ok()) {
    for (auto cfd : *versions_->GetColumnFamilySet()) {
      SchedulePendingCompaction(cfd);
    }
    MaybeScheduleFlushOrCompaction();
  }

  // Wake up any waiters - in this case, it could be the shutdown thread
  bg_cv_.SignalAll();

  // No need to check BGError again. If something happened, event listener would
  // be notified and the operation causing it would have failed
  return s;
}

void DBImpl::WaitForBackgroundWork() {
  // Wait for background work to finish
  while (bg_bottom_compaction_scheduled_ || bg_compaction_scheduled_ ||
         bg_flush_scheduled_) {
    bg_cv_.Wait();
  }
}

// Will lock the mutex_,  will wait for completion if wait is true
void DBImpl::CancelAllBackgroundWork(bool wait) {
  ROCKS_LOG_INFO(immutable_db_options_.info_log,
                 "Shutdown: canceling all background work");
  Status s = CancelPeriodicTaskScheduler();
  s.PermitUncheckedError();

  InstrumentedMutexLock l(&mutex_);
  if (!shutting_down_.load(std::memory_order_acquire) &&
      has_unpersisted_data_.load(std::memory_order_relaxed) &&
      !mutable_db_options_.avoid_flush_during_shutdown) {
    s = DBImpl::FlushAllColumnFamilies(FlushOptions(), FlushReason::kShutDown);
    s.PermitUncheckedError();  //**TODO: What to do on error?
  }

  shutting_down_.store(true, std::memory_order_release);
  bg_cv_.SignalAll();
  if (!wait) {
    return;
  }
  WaitForBackgroundWork();
}

Status DBImpl::MaybeReleaseTimestampedSnapshotsAndCheck() {
  size_t num_snapshots = 0;
  ReleaseTimestampedSnapshotsOlderThan(std::numeric_limits<uint64_t>::max(),
                                       &num_snapshots);

  // If there is unreleased snapshot, fail the close call
  if (num_snapshots > 0) {
    return Status::Aborted("Cannot close DB with unreleased snapshot.");
  }

  return Status::OK();
}

Status DBImpl::CloseHelper() {
  // Guarantee that there is no background error recovery in progress before
  // continuing with the shutdown
  mutex_.Lock();
  shutdown_initiated_ = true;
  error_handler_.CancelErrorRecovery();
  while (error_handler_.IsRecoveryInProgress()) {
    bg_cv_.Wait();
  }
  mutex_.Unlock();

  // Below check is added as recovery_error_ is not checked and it causes crash
  // in DBSSTTest.DBWithMaxSpaceAllowedWithBlobFiles when space limit is
  // reached.
  error_handler_.GetRecoveryError().PermitUncheckedError();

  // CancelAllBackgroundWork called with false means we just set the shutdown
  // marker. After this we do a variant of the waiting and unschedule work
  // (to consider: moving all the waiting into CancelAllBackgroundWork(true))
  CancelAllBackgroundWork(false);

  // Cancel manual compaction if there's any
  if (HasPendingManualCompaction()) {
    DisableManualCompaction();
  }
  mutex_.Lock();
  // Unschedule all tasks for this DB
  for (uint8_t i = 0; i < static_cast<uint8_t>(TaskType::kCount); i++) {
    env_->UnSchedule(GetTaskTag(i), Env::Priority::BOTTOM);
    env_->UnSchedule(GetTaskTag(i), Env::Priority::LOW);
    env_->UnSchedule(GetTaskTag(i), Env::Priority::HIGH);
  }

  Status ret = Status::OK();

  // Wait for background work to finish
  while (bg_bottom_compaction_scheduled_ || bg_compaction_scheduled_ ||
         bg_flush_scheduled_ || bg_purge_scheduled_ ||
         pending_purge_obsolete_files_ ||
         error_handler_.IsRecoveryInProgress()) {
    TEST_SYNC_POINT("DBImpl::~DBImpl:WaitJob");
    bg_cv_.Wait();
  }
  TEST_SYNC_POINT_CALLBACK("DBImpl::CloseHelper:PendingPurgeFinished",
                           &files_grabbed_for_purge_);
  EraseThreadStatusDbInfo();
  flush_scheduler_.Clear();
  trim_history_scheduler_.Clear();

  while (!flush_queue_.empty()) {
    const FlushRequest& flush_req = PopFirstFromFlushQueue();
    for (const auto& iter : flush_req.cfd_to_max_mem_id_to_persist) {
      iter.first->UnrefAndTryDelete();
    }
  }

  while (!compaction_queue_.empty()) {
    auto cfd = PopFirstFromCompactionQueue();
    cfd->UnrefAndTryDelete();
  }

  if (default_cf_handle_ != nullptr || persist_stats_cf_handle_ != nullptr) {
    // we need to delete handle outside of lock because it does its own locking
    mutex_.Unlock();
    if (default_cf_handle_) {
      delete default_cf_handle_;
      default_cf_handle_ = nullptr;
    }
    if (persist_stats_cf_handle_) {
      delete persist_stats_cf_handle_;
      persist_stats_cf_handle_ = nullptr;
    }
    mutex_.Lock();
  }

  // Clean up obsolete files due to SuperVersion release.
  // (1) Need to delete to obsolete files before closing because RepairDB()
  // scans all existing files in the file system and builds manifest file.
  // Keeping obsolete files confuses the repair process.
  // (2) Need to check if we Open()/Recover() the DB successfully before
  // deleting because if VersionSet recover fails (may be due to corrupted
  // manifest file), it is not able to identify live files correctly. As a
  // result, all "live" files can get deleted by accident. However, corrupted
  // manifest is recoverable by RepairDB().
  if (opened_successfully_) {
    JobContext job_context(next_job_id_.fetch_add(1));
    FindObsoleteFiles(&job_context, true);

    mutex_.Unlock();
    // manifest number starting from 2
    job_context.manifest_file_number = 1;
    if (job_context.HaveSomethingToDelete()) {
      PurgeObsoleteFiles(job_context);
    }
    job_context.Clean();
    mutex_.Lock();
  }
  {
    InstrumentedMutexLock lock(&log_write_mutex_);
    for (auto l : logs_to_free_) {
      delete l;
    }
    for (auto& log : logs_) {
      uint64_t log_number = log.writer->get_log_number();
      Status s = log.ClearWriter();
      if (!s.ok()) {
        ROCKS_LOG_WARN(
            immutable_db_options_.info_log,
            "Unable to Sync WAL file %s with error -- %s",
            LogFileName(immutable_db_options_.GetWalDir(), log_number).c_str(),
            s.ToString().c_str());
        // Retain the first error
        if (ret.ok()) {
          ret = s;
        }
      }
    }
    logs_.clear();
  }

  // Table cache may have table handles holding blocks from the block cache.
  // We need to release them before the block cache is destroyed. The block
  // cache may be destroyed inside versions_.reset(), when column family data
  // list is destroyed, so leaving handles in table cache after
  // versions_.reset() may cause issues.
  // Here we clean all unreferenced handles in table cache.
  // Now we assume all user queries have finished, so only version set itself
  // can possibly hold the blocks from block cache. After releasing unreferenced
  // handles here, only handles held by version set left and inside
  // versions_.reset(), we will release them. There, we need to make sure every
  // time a handle is released, we erase it from the cache too. By doing that,
  // we can guarantee that after versions_.reset(), table cache is empty
  // so the cache can be safely destroyed.
  table_cache_->EraseUnRefEntries();

  for (auto& txn_entry : recovered_transactions_) {
    delete txn_entry.second;
  }

  // versions need to be destroyed before table_cache since it can hold
  // references to table_cache.
  {
    Status s = versions_->Close(directories_.GetDbDir(), &mutex_);
    if (!s.ok()) {
      ROCKS_LOG_ERROR(immutable_db_options_.info_log,
                      "Unable to close MANIFEST with error -- %s",
                      s.ToString().c_str());
      if (ret.ok()) {
        ret = s;
      }
    }
  }

  versions_.reset();
  mutex_.Unlock();
  if (db_lock_ != nullptr) {
    // TODO: Check for unlock error
    env_->UnlockFile(db_lock_).PermitUncheckedError();
  }

  ROCKS_LOG_INFO(immutable_db_options_.info_log, "Shutdown complete");
  LogFlush(immutable_db_options_.info_log);

  // If the sst_file_manager was allocated by us during DB::Open(), ccall
  // Close() on it before closing the info_log. Otherwise, background thread
  // in SstFileManagerImpl might try to log something
  if (immutable_db_options_.sst_file_manager && own_sfm_) {
    auto sfm = static_cast<SstFileManagerImpl*>(
        immutable_db_options_.sst_file_manager.get());
    sfm->Close();
  }

  if (immutable_db_options_.info_log && own_info_log_) {
    Status s = immutable_db_options_.info_log->Close();
    if (!s.ok() && !s.IsNotSupported() && ret.ok()) {
      ret = s;
    }
  }

  if (write_buffer_manager_ && wbm_stall_) {
    write_buffer_manager_->RemoveDBFromQueue(wbm_stall_.get());
  }

  IOStatus io_s = directories_.Close(IOOptions(), nullptr /* dbg */);
  if (!io_s.ok()) {
    ret = io_s;
  }
  if (ret.IsAborted()) {
    // Reserve IsAborted() error for those where users didn't release
    // certain resource and they can release them and come back and
    // retry. In this case, we wrap this exception to something else.
    return Status::Incomplete(ret.ToString());
  }

  return ret;
}

Status DBImpl::CloseImpl() { return CloseHelper(); }

DBImpl::~DBImpl() {
  ThreadStatus::OperationType cur_op_type =
      ThreadStatusUtil::GetThreadOperation();
  ThreadStatusUtil::SetThreadOperation(ThreadStatus::OperationType::OP_UNKNOWN);

  // TODO: remove this.
  init_logger_creation_s_.PermitUncheckedError();

  InstrumentedMutexLock closing_lock_guard(&closing_mutex_);
  if (!closed_) {
    closed_ = true;

    {
      const Status s = MaybeReleaseTimestampedSnapshotsAndCheck();
      s.PermitUncheckedError();
    }

    closing_status_ = CloseImpl();
    closing_status_.PermitUncheckedError();
  }
  ThreadStatusUtil::SetThreadOperation(cur_op_type);
}

void DBImpl::MaybeIgnoreError(Status* s) const {
  if (s->ok() || immutable_db_options_.paranoid_checks) {
    // No change needed
  } else {
    ROCKS_LOG_WARN(immutable_db_options_.info_log, "Ignoring error %s",
                   s->ToString().c_str());
    *s = Status::OK();
  }
}

const Status DBImpl::CreateArchivalDirectory() {
  if (immutable_db_options_.WAL_ttl_seconds > 0 ||
      immutable_db_options_.WAL_size_limit_MB > 0) {
    std::string archivalPath =
        ArchivalDirectory(immutable_db_options_.GetWalDir());
    return env_->CreateDirIfMissing(archivalPath);
  }
  return Status::OK();
}

void DBImpl::PrintStatistics() {
  auto dbstats = immutable_db_options_.stats;
  if (dbstats) {
    ROCKS_LOG_INFO(immutable_db_options_.info_log, "STATISTICS:\n %s",
                   dbstats->ToString().c_str());
  }
}

Status DBImpl::StartPeriodicTaskScheduler() {
#ifndef NDEBUG
  // It only used by test to disable scheduler
  bool disable_scheduler = false;
  TEST_SYNC_POINT_CALLBACK(
      "DBImpl::StartPeriodicTaskScheduler:DisableScheduler",
      &disable_scheduler);
  if (disable_scheduler) {
    return Status::OK();
  }

  {
    InstrumentedMutexLock l(&mutex_);
    TEST_SYNC_POINT_CALLBACK("DBImpl::StartPeriodicTaskScheduler:Init",
                             &periodic_task_scheduler_);
  }

#endif  // !NDEBUG
  if (mutable_db_options_.stats_dump_period_sec > 0) {
    Status s = periodic_task_scheduler_.Register(
        PeriodicTaskType::kDumpStats,
        periodic_task_functions_.at(PeriodicTaskType::kDumpStats),
        mutable_db_options_.stats_dump_period_sec);
    if (!s.ok()) {
      return s;
    }
  }
  if (mutable_db_options_.stats_persist_period_sec > 0) {
    Status s = periodic_task_scheduler_.Register(
        PeriodicTaskType::kPersistStats,
        periodic_task_functions_.at(PeriodicTaskType::kPersistStats),
        mutable_db_options_.stats_persist_period_sec);
    if (!s.ok()) {
      return s;
    }
  }

  Status s = periodic_task_scheduler_.Register(
      PeriodicTaskType::kFlushInfoLog,
      periodic_task_functions_.at(PeriodicTaskType::kFlushInfoLog));

  return s;
}

Status DBImpl::RegisterRecordSeqnoTimeWorker(const ReadOptions& read_options,
                                             const WriteOptions& write_options,
                                             bool is_new_db) {
  options_mutex_.AssertHeld();

  uint64_t min_preserve_seconds = std::numeric_limits<uint64_t>::max();
  uint64_t max_preserve_seconds = std::numeric_limits<uint64_t>::min();
  bool mapping_was_empty = false;
  {
    InstrumentedMutexLock l(&mutex_);

    for (auto cfd : *versions_->GetColumnFamilySet()) {
      // preserve time is the max of 2 options.
      uint64_t preserve_seconds =
          std::max(cfd->ioptions()->preserve_internal_time_seconds,
                   cfd->ioptions()->preclude_last_level_data_seconds);
      if (!cfd->IsDropped() && preserve_seconds > 0) {
        min_preserve_seconds = std::min(preserve_seconds, min_preserve_seconds);
        max_preserve_seconds = std::max(preserve_seconds, max_preserve_seconds);
      }
    }
    if (min_preserve_seconds == std::numeric_limits<uint64_t>::max()) {
      // Don't track
      seqno_to_time_mapping_.SetCapacity(0);
      seqno_to_time_mapping_.SetMaxTimeSpan(UINT64_MAX);
    } else {
      uint64_t cap = std::min(kMaxSeqnoToTimeEntries,
                              max_preserve_seconds * kMaxSeqnoTimePairsPerCF /
                                  min_preserve_seconds);
      seqno_to_time_mapping_.SetCapacity(cap);
      seqno_to_time_mapping_.SetMaxTimeSpan(max_preserve_seconds);
    }
    mapping_was_empty = seqno_to_time_mapping_.Empty();
  }

  uint64_t seqno_time_cadence = 0;
  if (min_preserve_seconds != std::numeric_limits<uint64_t>::max()) {
    // round up to 1 when the time_duration is smaller than
    // kMaxSeqnoTimePairsPerCF
    seqno_time_cadence = (min_preserve_seconds + kMaxSeqnoTimePairsPerCF - 1) /
                         kMaxSeqnoTimePairsPerCF;
  }

  TEST_SYNC_POINT_CALLBACK(
      "DBImpl::RegisterRecordSeqnoTimeWorker:BeforePeriodicTaskType", nullptr);

  Status s;
  if (seqno_time_cadence == 0) {
    s = periodic_task_scheduler_.Unregister(PeriodicTaskType::kRecordSeqnoTime);
  } else {
    // Before registering the periodic task, we need to be sure to fulfill two
    // promises:
    // 1) Any DB created with preserve/preclude options set from the beginning
    // will get pre-allocated seqnos with pre-populated time mappings back to
    // the times we are interested in. (This will enable future import of data
    // while preserving rough write time. We can only do this reliably from
    // DB::Open, as otherwise there could be a race between CreateColumnFamily
    // and the first Write to the DB, and seqno-to-time mappings need to be
    // monotonic.
    // 2) In any DB, any data written after setting preserve/preclude options
    // must have a reasonable time estimate (so that we can accurately place
    // the data), which means at least one entry in seqno_to_time_mapping_.
    //
    // FIXME: We don't currently guarantee that if the first column family with
    // that setting is added or configured after initial DB::Open but before
    // the first user Write. Fixing this causes complications with the crash
    // test because if DB starts without preserve/preclude option, does some
    // user writes but all those writes are lost in crash, then re-opens with
    // preserve/preclude option, it sees seqno==1 which looks like one of the
    // user writes was recovered, when actually it was not.
    bool last_seqno_zero = GetLatestSequenceNumber() == 0;
    assert(!is_new_db || last_seqno_zero);
    if (is_new_db && last_seqno_zero) {
      // Pre-allocate seqnos and pre-populate historical mapping
      assert(mapping_was_empty);

      // We can simply modify these, before writes are allowed
      constexpr uint64_t kMax = kMaxSeqnoTimePairsPerSST;
      versions_->SetLastAllocatedSequence(kMax);
      versions_->SetLastPublishedSequence(kMax);
      versions_->SetLastSequence(kMax);

      // And record in manifest, to avoid going backwards in seqno on re-open
      // (potentially with different options). Concurrency is simple because we
      // are in DB::Open
      {
        InstrumentedMutexLock l(&mutex_);
        VersionEdit edit;
        edit.SetLastSequence(kMax);
        s = versions_->LogAndApplyToDefaultColumnFamily(
            read_options, write_options, &edit, &mutex_,
            directories_.GetDbDir());
        if (!s.ok() && versions_->io_status().IsIOError()) {
          s = error_handler_.SetBGError(versions_->io_status(),
                                        BackgroundErrorReason::kManifestWrite);
        }
      }

      // Pre-populate mappings for reserved sequence numbers.
      RecordSeqnoToTimeMapping(max_preserve_seconds);
    } else if (mapping_was_empty) {
      if (!last_seqno_zero) {
        // Ensure at least one mapping (or log a warning)
        RecordSeqnoToTimeMapping(/*populate_historical_seconds=*/0);
      } else {
        // FIXME (see limitation described above)
      }
    }

    s = periodic_task_scheduler_.Register(
        PeriodicTaskType::kRecordSeqnoTime,
        periodic_task_functions_.at(PeriodicTaskType::kRecordSeqnoTime),
        seqno_time_cadence);
  }

  return s;
}

Status DBImpl::CancelPeriodicTaskScheduler() {
  Status s = Status::OK();
  for (uint8_t task_type = 0;
       task_type < static_cast<uint8_t>(PeriodicTaskType::kMax); task_type++) {
    s = periodic_task_scheduler_.Unregister(
        static_cast<PeriodicTaskType>(task_type));
    if (!s.ok()) {
      ROCKS_LOG_WARN(immutable_db_options_.info_log,
                     "Failed to unregister periodic task %d, status: %s",
                     task_type, s.ToString().c_str());
    }
  }
  return s;
}

// esitmate the total size of stats_history_
size_t DBImpl::EstimateInMemoryStatsHistorySize() const {
  stats_history_mutex_.AssertHeld();
  size_t size_total =
      sizeof(std::map<uint64_t, std::map<std::string, uint64_t>>);
  if (stats_history_.size() == 0) {
    return size_total;
  }
  size_t size_per_slice =
      sizeof(uint64_t) + sizeof(std::map<std::string, uint64_t>);
  // non-empty map, stats_history_.begin() guaranteed to exist
  for (const auto& pairs : stats_history_.begin()->second) {
    size_per_slice +=
        pairs.first.capacity() + sizeof(pairs.first) + sizeof(pairs.second);
  }
  size_total = size_per_slice * stats_history_.size();
  return size_total;
}

void DBImpl::PersistStats() {
  TEST_SYNC_POINT("DBImpl::PersistStats:Entry");
  if (shutdown_initiated_) {
    return;
  }
  TEST_SYNC_POINT("DBImpl::PersistStats:StartRunning");
  uint64_t now_seconds =
      immutable_db_options_.clock->NowMicros() / kMicrosInSecond;

  Statistics* statistics = immutable_db_options_.stats;
  if (!statistics) {
    return;
  }
  size_t stats_history_size_limit = 0;
  {
    InstrumentedMutexLock l(&mutex_);
    stats_history_size_limit = mutable_db_options_.stats_history_buffer_size;
  }

  std::map<std::string, uint64_t> stats_map;
  if (!statistics->getTickerMap(&stats_map)) {
    return;
  }
  ROCKS_LOG_INFO(immutable_db_options_.info_log,
                 "------- PERSISTING STATS -------");

  if (immutable_db_options_.persist_stats_to_disk) {
    WriteBatch batch;
    Status s = Status::OK();
    if (stats_slice_initialized_) {
      ROCKS_LOG_INFO(immutable_db_options_.info_log,
                     "Reading %" ROCKSDB_PRIszt " stats from statistics\n",
                     stats_slice_.size());
      for (const auto& stat : stats_map) {
        if (s.ok()) {
          char key[100];
          int length =
              EncodePersistentStatsKey(now_seconds, stat.first, 100, key);
          // calculate the delta from last time
          if (stats_slice_.find(stat.first) != stats_slice_.end()) {
            uint64_t delta = stat.second - stats_slice_[stat.first];
            s = batch.Put(persist_stats_cf_handle_,
                          Slice(key, std::min(100, length)),
                          std::to_string(delta));
          }
        }
      }
    }
    stats_slice_initialized_ = true;
    std::swap(stats_slice_, stats_map);
    if (s.ok()) {
      // TODO: plumb Env::IOActivity, Env::IOPriority
      WriteOptions wo;
      wo.low_pri = true;
      wo.no_slowdown = true;
      wo.sync = false;
      s = Write(wo, &batch);
    }
    if (!s.ok()) {
      ROCKS_LOG_INFO(immutable_db_options_.info_log,
                     "Writing to persistent stats CF failed -- %s",
                     s.ToString().c_str());
    } else {
      ROCKS_LOG_INFO(immutable_db_options_.info_log,
                     "Writing %" ROCKSDB_PRIszt " stats with timestamp %" PRIu64
                     " to persistent stats CF succeeded",
                     stats_slice_.size(), now_seconds);
    }
    // TODO(Zhongyi): add purging for persisted data
  } else {
    InstrumentedMutexLock l(&stats_history_mutex_);
    // calculate the delta from last time
    if (stats_slice_initialized_) {
      std::map<std::string, uint64_t> stats_delta;
      for (const auto& stat : stats_map) {
        if (stats_slice_.find(stat.first) != stats_slice_.end()) {
          stats_delta[stat.first] = stat.second - stats_slice_[stat.first];
        }
      }
      ROCKS_LOG_INFO(immutable_db_options_.info_log,
                     "Storing %" ROCKSDB_PRIszt " stats with timestamp %" PRIu64
                     " to in-memory stats history",
                     stats_slice_.size(), now_seconds);
      stats_history_[now_seconds] = std::move(stats_delta);
    }
    stats_slice_initialized_ = true;
    std::swap(stats_slice_, stats_map);
    TEST_SYNC_POINT("DBImpl::PersistStats:StatsCopied");

    // delete older stats snapshots to control memory consumption
    size_t stats_history_size = EstimateInMemoryStatsHistorySize();
    bool purge_needed = stats_history_size > stats_history_size_limit;
    ROCKS_LOG_INFO(immutable_db_options_.info_log,
                   "[Pre-GC] In-memory stats history size: %" ROCKSDB_PRIszt
                   " bytes, slice count: %" ROCKSDB_PRIszt,
                   stats_history_size, stats_history_.size());
    while (purge_needed && !stats_history_.empty()) {
      stats_history_.erase(stats_history_.begin());
      purge_needed =
          EstimateInMemoryStatsHistorySize() > stats_history_size_limit;
    }
    ROCKS_LOG_INFO(immutable_db_options_.info_log,
                   "[Post-GC] In-memory stats history size: %" ROCKSDB_PRIszt
                   " bytes, slice count: %" ROCKSDB_PRIszt,
                   stats_history_size, stats_history_.size());
  }
  TEST_SYNC_POINT("DBImpl::PersistStats:End");
}

bool DBImpl::FindStatsByTime(uint64_t start_time, uint64_t end_time,
                             uint64_t* new_time,
                             std::map<std::string, uint64_t>* stats_map) {
  assert(new_time);
  assert(stats_map);
  if (!new_time || !stats_map) {
    return false;
  }
  // lock when search for start_time
  {
    InstrumentedMutexLock l(&stats_history_mutex_);
    auto it = stats_history_.lower_bound(start_time);
    if (it != stats_history_.end() && it->first < end_time) {
      // make a copy for timestamp and stats_map
      *new_time = it->first;
      *stats_map = it->second;
      return true;
    } else {
      return false;
    }
  }
}

Status DBImpl::GetStatsHistory(
    uint64_t start_time, uint64_t end_time,
    std::unique_ptr<StatsHistoryIterator>* stats_iterator) {
  if (!stats_iterator) {
    return Status::InvalidArgument("stats_iterator not preallocated.");
  }
  if (immutable_db_options_.persist_stats_to_disk) {
    stats_iterator->reset(
        new PersistentStatsHistoryIterator(start_time, end_time, this));
  } else {
    stats_iterator->reset(
        new InMemoryStatsHistoryIterator(start_time, end_time, this));
  }
  return (*stats_iterator)->status();
}

void DBImpl::DumpStats() {
  TEST_SYNC_POINT("DBImpl::DumpStats:1");
  std::string stats;
  if (shutdown_initiated_) {
    return;
  }

  // Also probe block cache(s) for problems, dump to info log
  UnorderedSet<Cache*> probed_caches;
  TEST_SYNC_POINT("DBImpl::DumpStats:StartRunning");
  {
    InstrumentedMutexLock l(&mutex_);
    for (auto cfd : versions_->GetRefedColumnFamilySet()) {
      if (!cfd->initialized()) {
        continue;
      }

      // Release DB mutex for gathering cache entry stats. Pass over all
      // column families for this first so that other stats are dumped
      // near-atomically.
      InstrumentedMutexUnlock u(&mutex_);
      cfd->internal_stats()->CollectCacheEntryStats(/*foreground=*/false);

      // Probe block cache for problems (if not already via another CF)
      if (immutable_db_options_.info_log) {
        auto* table_factory = cfd->ioptions()->table_factory.get();
        assert(table_factory != nullptr);
        Cache* cache =
            table_factory->GetOptions<Cache>(TableFactory::kBlockCacheOpts());
        if (cache && probed_caches.insert(cache).second) {
          cache->ReportProblems(immutable_db_options_.info_log);
        }
      }
    }

    const std::string* property = &DB::Properties::kDBStats;
    const DBPropertyInfo* property_info = GetPropertyInfo(*property);
    assert(property_info != nullptr);
    assert(!property_info->need_out_of_mutex);
    default_cf_internal_stats_->GetStringProperty(*property_info, *property,
                                                  &stats);

    property = &InternalStats::kPeriodicCFStats;
    property_info = GetPropertyInfo(*property);
    assert(property_info != nullptr);
    assert(!property_info->need_out_of_mutex);
    for (auto cfd : *versions_->GetColumnFamilySet()) {
      if (cfd->initialized()) {
        cfd->internal_stats()->GetStringProperty(*property_info, *property,
                                                 &stats);
      }
    }
  }
  TEST_SYNC_POINT("DBImpl::DumpStats:2");
  ROCKS_LOG_INFO(immutable_db_options_.info_log,
                 "------- DUMPING STATS -------");
  ROCKS_LOG_INFO(immutable_db_options_.info_log, "%s", stats.c_str());
  if (immutable_db_options_.dump_malloc_stats) {
    stats.clear();
    DumpMallocStats(&stats);
    if (!stats.empty()) {
      ROCKS_LOG_INFO(immutable_db_options_.info_log,
                     "------- Malloc STATS -------");
      ROCKS_LOG_INFO(immutable_db_options_.info_log, "%s", stats.c_str());
    }
  }

  PrintStatistics();
}

// Periodically flush info log out of application buffer at a low frequency.
// This improves debuggability in case of RocksDB hanging since it ensures the
// log messages leading up to the hang will eventually become visible in the
// log.
void DBImpl::FlushInfoLog() {
  if (shutdown_initiated_) {
    return;
  }
  TEST_SYNC_POINT("DBImpl::FlushInfoLog:StartRunning");
  LogFlush(immutable_db_options_.info_log);
}

Status DBImpl::TablesRangeTombstoneSummary(ColumnFamilyHandle* column_family,
                                           int max_entries_to_print,
                                           std::string* out_str) {
  auto* cfh = static_cast_with_check<ColumnFamilyHandleImpl>(column_family);
  ColumnFamilyData* cfd = cfh->cfd();

  SuperVersion* super_version = cfd->GetReferencedSuperVersion(this);
  Version* version = super_version->current;

  Status s =
      version->TablesRangeTombstoneSummary(max_entries_to_print, out_str);

  CleanupSuperVersion(super_version);
  return s;
}

void DBImpl::ScheduleBgLogWriterClose(JobContext* job_context) {
  mutex_.AssertHeld();
  if (!job_context->logs_to_free.empty()) {
    for (auto l : job_context->logs_to_free) {
      AddToLogsToFreeQueue(l);
    }
    job_context->logs_to_free.clear();
  }
}

FSDirectory* DBImpl::GetDataDir(ColumnFamilyData* cfd, size_t path_id) const {
  assert(cfd);
  FSDirectory* ret_dir = cfd->GetDataDir(path_id);
  if (ret_dir == nullptr) {
    return directories_.GetDataDir(path_id);
  }
  return ret_dir;
}

namespace {
Status DeserializeReplicationLogManifestWrite(Slice* src,
                                              autovector<VersionEdit>* dst) {
  uint64_t n;
  if (!GetVarint64(src, &n)) {
    return Status::Corruption("Unable to decode VersionEdit count");
  }
  dst->clear();
  for (uint64_t i = 0; i < n; ++i) {
    uint64_t entryLen;
    if (!GetVarint64(src, &entryLen)) {
      return Status::Corruption("Unable to decode VersionEdit length");
    }
    if (src->size() < entryLen) {
      return Status::Corruption("Not enough data to decode VersionEdit");
    }

    VersionEdit e;
    auto s = e.DecodeFrom(Slice{src->data(), entryLen});
    if (!s.ok()) {
      return s;
    }
    src->remove_prefix(entryLen);
    dst->push_back(std::move(e));
  }
  return Status::OK();
}

std::string DescribeVersionEdit(const VersionEdit& e, ColumnFamilyData* cfd) {
  std::ostringstream oss;
  if (cfd && !e.IsColumnFamilyDrop()) {
    oss << "[" << cfd->GetName() << "] ";
  }
  oss << "Applying manifest update seq=" << e.GetManifestUpdateSequence()
      << ": ";

  if (!e.GetNewFiles().empty()) {
    oss << "New files: [";
    bool first = true;
    for (auto& f : e.GetNewFiles()) {
      if (!first) {
        oss << ", ";
      }
      first = false;
      oss << f.second.fd.GetNumber();
      oss << ":" << f.second.epoch_number;
    }
    oss << "] ";
  }
  if (!e.GetDeletedFiles().empty()) {
    oss << "Deleted files: [";
    bool first = true;
    for (auto& f : e.GetDeletedFiles()) {
      if (!first) {
        oss << ", ";
      }
      first = false;
      oss << f.second;
    }
    oss << "] ";
  }
  if (e.IsColumnFamilyAdd()) {
    oss << "Creating column family " << e.GetAddColumnFamily() << " ";
  } else if (e.IsColumnFamilyDrop() && cfd) {
    oss << "Dropping column family " << cfd->GetName() << " " ;
  }

  uint64_t r;
  if (e.GetNextFileNumber(&r)) {
    oss << "NextFileNumber: " << r << " ";
  }

  return oss.str();
}

}  // namespace

Status DBImpl::ApplyReplicationLogRecord(ReplicationLogRecord record,
                                         std::string replication_sequence,
                                         CFOptionsFactory cf_options_factory,
                                         bool allow_new_manifest_writes,
                                         uint64_t snapshot_replication_epoch,
                                         ApplyReplicationLogRecordInfo* info,
                                         unsigned flags) {
  JobContext job_context(0, false);
  Status s;
  bool evictObsoleteFiles = flags & AR_EVICT_OBSOLETE_FILES;
  bool enableEpochBasedDivergenceDetection =
      flags & AR_EPOCH_BASED_DIVERGENCE_DETECTION;

  {
    WriteThread::Writer w;
    InstrumentedMutexLock l(&mutex_);
    write_thread_.EnterUnbatched(&w, &mutex_);

    switch (record.type) {
      case ReplicationLogRecord::kMemtableWrite: {
        mutex_.Unlock();
        WriteBatch batch;
        s = WriteBatchInternal::SetContents(&batch, std::move(record.contents));
        assert(s.ok());

        if (versions_->LastSequence() + 1 !=
            WriteBatchInternal::Sequence(&batch)) {
          std::ostringstream oss;
          oss << "Gap in sequence numbers, expected="
              << versions_->LastSequence() + 1
              << " got=" << WriteBatchInternal::Sequence(&batch);
          s = Status::Corruption(oss.str());
        }

        SequenceNumber next_seq{0};
        if (s.ok()) {
          s = WriteBatchInternal::InsertInto(
              &batch, column_family_memtables_.get(), &flush_scheduler_,
              &trim_history_scheduler_,
              true /* ignore_missing_column_families_ */, 0 /* log_number */,
              this, false /* concurrent_memtable_writes */, &next_seq,
              nullptr /* has_valid_writes */, seq_per_batch_, batch_per_txn_);
        }
        if (s.ok()) {
          versions_->SetLastSequence(next_seq - 1);
        }
        mutex_.Lock();
        break;
      }
      case ReplicationLogRecord::kMemtableSwitch: {
        WriteContext write_context;
        MemTableSwitchRecord mem_switch_record;
        Slice contents_slice(record.contents);
        s = DeserializeMemTableSwitchRecord(&contents_slice, &mem_switch_record);
        if (!s.ok()) {
          break;
        }
        ROCKS_LOG_INFO(immutable_db_options_.info_log,
                       "Applying memtable switch with next log file: %" PRIu64
                       ", replication sequence (hex): %s",
                       mem_switch_record.next_log_num,
                       Slice(replication_sequence).ToString(true).c_str());
        autovector<ColumnFamilyData*> cfds;
        SelectColumnFamiliesForAtomicFlush(&cfds);

        for (auto cfd: cfds) {
          if (cfd->mem()->IsEmpty()) {
            continue;
          }

          cfd->Ref();
          s = SwitchMemtableWithoutCreatingWAL(cfd, &write_context,
                                               mem_switch_record.next_log_num,
                                               replication_sequence);
          cfd->UnrefAndTryDelete();
          if (!s.ok()) {
            break;
          }
        }

        // `next_log_number` is allocated by bumping `next_file_number`. We need
        // to set file number to make sure follower's file number is
        // consistent with leader. Otherwise, file number might be reused when
        // follower tries to take over after memtable switch event.
        if (mem_switch_record.next_log_num >=
            versions_->current_next_file_number()) {
          versions_->SetNextFileNumber(mem_switch_record.next_log_num + 1);
        }
        break;
      }
      case ReplicationLogRecord::kManifestWrite: {
        Slice contents_slice(record.contents);
        autovector<VersionEdit> edits;
        s = DeserializeReplicationLogManifestWrite(&contents_slice, &edits);
        if (!s.ok()) {
          break;
        }

        auto mutable_options =
            default_cf_handle_->cfd()->GetLatestMutableCFOptions();
        std::optional<ColumnFamilyOptions> cf_options;

        autovector<ColumnFamilyData*> cfds;
        autovector<const MutableCFOptions*> mutable_cf_options_list;
        autovector<autovector<VersionEdit*>> edit_lists;

        std::vector<uint32_t> added_column_families;

        auto current_update_sequence = versions_->GetManifestUpdateSequence();
        uint64_t latest_applied_update_sequence = 0;
        uint64_t replication_epoch{0};
        if (immutable_db_options_.replication_epoch_extractor) {
          replication_epoch =
              immutable_db_options_.replication_epoch_extractor
                  ->EpochOfReplicationSequence(replication_sequence);
        }
        for (auto& e : edits) {
          if (!e.HasManifestUpdateSequence()) {
            s = Status::InvalidArgument(
                "Manifest write doesn't have a ManifestUpdateSequence");
            break;
          }
          latest_applied_update_sequence = e.GetManifestUpdateSequence();

          // Epoch based divergence detection, used to detect if the local log
          // is diverged from the MANIFEST file the db is opened with.
          //
          // High level idea: we maintain all the (epoch, first mus of the
          // epoch) after the persisted replication sequence, i.e., the
          // `ReplicationEpochSet`, in VersionSet/Manifest file. When recovering
          // local log, we infer the epoch based on the `ReplicationEpochSet`
          // and the VersionEdit's manifest update sequence, and compare that
          // with the actual epoch of the replication record.
          //
          // A few special cases:
          // 1. if epoch based divergence detection is
          // enabled, `ReplicationEpochSet` can only be empty when this is a
          // new db opening with epoch 0, i.e., no new epoch is generated yet,
          // and follower starts tailing from leader when epoch is 0.
          // Currently, this is only possible in tests. In practice, follower
          // will always have non empty replication epoch set when applying
          // version edits.
          // 2. If the mus of `e` is smaller than the smallest mus in the
          // `ReplicationEpochSet`, we can't infer the exact epoch. So the only
          // verification we do here is to make sure the epoch of the record is
          // also smaller than the smallest epoch in the `ReplicationEpochSet`
          // 3. We have to do divergence detection even if mus of `e` is greater
          // than `current_update_sequence`. Reason is, it's possible a snapshot
          // at epoch `e` is generated while there is no manifest writes for the
          // latest epoch yet.
          if (latest_applied_update_sequence <= current_update_sequence) {
            if (enableEpochBasedDivergenceDetection &&
                !versions_->IsReplicationEpochsEmpty()) {
              auto inferred_epoch_of_mus = versions_->GetReplicationEpochForMUS(
                  latest_applied_update_sequence);
              // If mus is smaller than mus in the epoch set, the replication
              // epoch should also be smaller than epoch in the epoch set.
              if (!inferred_epoch_of_mus &&
                  replication_epoch >=
                      versions_->replication_epochs_.GetSmallestEpoch()) {
                info->diverged_manifest_writes = true;
                ROCKS_LOG_INFO(
                    immutable_db_options_.info_log,
                    "Diverged manifest found: mus: %" PRIu64
                    ", smallest epoch: %" PRIu64 ", actual epoch: %" PRIu64,
                    latest_applied_update_sequence,
                    versions_->replication_epochs_.GetSmallestEpoch(),
                    replication_epoch);
                break;
              }
              // If we can infer epoch, make sure the epoch actually matches
              // with epoch in the `replication_sequence`
              if (inferred_epoch_of_mus &&
                  (*inferred_epoch_of_mus != replication_epoch)) {
                info->diverged_manifest_writes = true;
                ROCKS_LOG_INFO(immutable_db_options_.info_log,
                               "Diverged manifest found: mus: %" PRIu64
                               ", inferred epoch: %" PRIu64
                               ", actual epoch: %" PRIu64,
                               latest_applied_update_sequence,
                               *inferred_epoch_of_mus, replication_epoch);
                break;
              }
            }

            // don't apply the manifest write if it's already applied
            continue;
          } else {
            if (enableEpochBasedDivergenceDetection &&
                !versions_->IsReplicationEpochsEmpty() &&
                versions_->replication_epochs_.GetLargestEpoch() < snapshot_replication_epoch) {
              // This should be the first mus of `snapshotEpoch`
              if (replication_epoch != snapshot_replication_epoch) {
                info->diverged_manifest_writes = true;
                ROCKS_LOG_INFO(immutable_db_options_.info_log,
                               "Diverged manifest found: mus: %" PRIu64
                               ", replication epoch: %" PRIu64
                               ", snapshot epoch: %" PRIu64,
                               latest_applied_update_sequence,
                               replication_epoch, snapshot_replication_epoch);
                break;
              }
            }
          }

          info->has_new_manifest_writes = true;
          if (!allow_new_manifest_writes) {
            // We don't expect new manifest writes, break early
            break;
          }
          ++current_update_sequence;
          if (e.GetManifestUpdateSequence() != current_update_sequence) {
            std::ostringstream oss;
            oss << "Gap in ManifestUpdateSequence, expected="
                << current_update_sequence
                << " got=" << e.GetManifestUpdateSequence();
            s = Status::Corruption(oss.str());
            break;
          }

          // We only update log number if it's greater than what we have when
          // applying kManifestWrite. The log number in `kManifestWrite` is
          // usually equal to the log number we assign for the corresponding
          // memtable switch. If there is another memtable switch following it
          // and bumps the log number, we don't want to reset the log number
          // here to previous value.
          if (e.HasLogNumber() &&
              e.GetLogNumber() > alive_log_files_.begin()->number) {
            // Physical replication does not support WAL, but RocksDB expects
            // some invariants of alive_log_files_ and logs_ and who are we to
            // argue: at least one alive_log_files_ and logs_ always needs to be
            // alive and alive means that its log number is greater or equal to
            // the latest log number.
            alive_log_files_.begin()->number = e.GetLogNumber();
            logs_.front().number = e.GetLogNumber();
          }

          if (e.HasNextFile()) {
              versions_->SetNextFileNumber(e.GetNextFile());
          }

          ColumnFamilyData* cfd{nullptr};
          if (!e.IsColumnFamilyAdd()) {
            cfd = versions_->GetColumnFamilySet()->GetColumnFamily(
                e.GetColumnFamily());
          }
          if (e.IsColumnFamilyAdd()) {
            added_column_families.push_back(e.GetColumnFamily());
            // We need to invoke the factory outside of the DB mutex
            mutex_.Unlock();
            // CF manipulation (CF add or drop) cannot be a part of the group
            // commit, only a single VersionEdit is allowed.
            assert(edits.size() == 1 && !cf_options);
            cf_options.emplace(cf_options_factory(e.GetAddColumnFamily()));
            mutex_.Lock();
          } else if (e.IsColumnFamilyDrop()) {
            info->deleted_column_families.push_back(e.GetColumnFamily());
          }
          cfds.push_back(cfd);
          mutable_cf_options_list.push_back(mutable_options);
          autovector<VersionEdit*> el;
          el.push_back(&e);
          edit_lists.push_back(std::move(el));
          ROCKS_LOG_INFO(immutable_db_options_.info_log, "%s",
                         DescribeVersionEdit(e, cfd).c_str());
          if (!s.ok()) {
            break;
          }

          s = CheckNextEpochNumberConsistency(e, cfd);
          if (!s.ok()) {
            break;
          }

          auto& newFiles = e.GetNewFiles();
          auto& deletedFiles = e.GetDeletedFiles();

          // Maintain next epoch number on follower
          if (deletedFiles.empty() && !newFiles.empty()) {
            cfd->SetNextEpochNumber(newFiles.rbegin()->second.epoch_number + 1);
          }
        }
        // break early if there are errors or manifest write is diverged. DB should
        // be reopened for this case
        if (!s.ok() || info->diverged_manifest_writes) {
          break;
        }
        s = versions_->LogAndApply(cfds, mutable_cf_options_list, ReadOptions(),
                                   edit_lists, &mutex_, directories_.GetDbDir(),
                                   false /* new_descriptor_log */,
                                   &*cf_options);
        if (!s.ok()) {
          break;
        }
        for (auto cfd : cfds) {
          if (!cfd) {
            continue;
          }
          cfd->imm()->RemoveOldMemTables(cfd->GetLogNumber(),
                                         &job_context.memtables_to_free);
          auto& sv_context = job_context.superversion_contexts.back();
          if (!sv_context.new_superversion) {
            sv_context.NewSuperVersion();
          }
          cfd->InstallSuperVersion(&sv_context, &mutex_);
        }

        if (evictObsoleteFiles) {
          versions_->GetObsoleteFiles(&job_context.sst_delete_files,
                                      &job_context.blob_delete_files,
                                      &job_context.manifest_delete_files,
                                      std::numeric_limits<uint64_t>::max());
          versions_->RemoveLiveFiles(job_context.sst_delete_files,
                                     job_context.blob_delete_files);
        }

        info->has_manifest_writes = true;
        info->current_manifest_update_seq = current_update_sequence;
        info->latest_applied_manifest_update_seq =
            latest_applied_update_sequence;

        for (auto& cf : added_column_families) {
          auto* cfd = versions_->GetColumnFamilySet()->GetColumnFamily(cf);
          auto& sv_context = job_context.superversion_contexts.back();
          if (!sv_context.new_superversion) {
            sv_context.NewSuperVersion();
          }
          cfd->InstallSuperVersion(&sv_context, &mutex_);
          cfd->set_initialized();
          info->added_column_families.push_back(
              std::make_unique<ColumnFamilyHandleImpl>(cfd, this, &mutex_));
        }

        break;
      }
    }

    write_thread_.ExitUnbatched(&w);
  }

  if (evictObsoleteFiles) {
    for (auto& file : job_context.sst_delete_files) {
      auto number = file.metadata->fd.GetNumber();
      if (file.metadata->table_reader_handle) {
        table_cache_->Release(file.metadata->table_reader_handle);
      }
      file.DeleteMetadata();

      if (!file.only_delete_metadata) {
        TableCache::Evict(table_cache_.get(), number);
      }
    }
  }
  job_context.Clean();

  return s;
}

Status DBImpl::CheckNextEpochNumberConsistency(const VersionEdit& e, ColumnFamilyData* cfd) {
  auto& newFiles = e.GetNewFiles();
  auto& deletedFiles = e.GetDeletedFiles();

  if (deletedFiles.empty() && !newFiles.empty()) {
    // Case 1: new files generated after flushing.
    // New files should be sorted by epoch number
    for (size_t i = 0; i + 1 < newFiles.size(); i++) {
      if (newFiles[i].second.epoch_number >= newFiles[i+1].second.epoch_number) {
        ROCKS_LOG_INFO(
            immutable_db_options_.info_log,
            "[%s] unexpected epoch number ordering for file: %" PRIu64
            ": %" PRIu64 " and file: %" PRIu64 ": %" PRIu64,
            cfd->GetName().c_str(), newFiles[i].second.fd.GetNumber(),
            newFiles[i].second.epoch_number,
            newFiles[i + 1].second.fd.GetNumber(),
            newFiles[i + 1].second.epoch_number);
        return Status::Corruption("New L0 files not sorted by epoch number");
      }
    }

    if (newFiles.begin()->second.epoch_number < cfd->GetNextEpochNumber()) {
      // If we need to rewind next epoch number during epoch replication, let's
      // make sure it doesn't break epoch number consistency
      auto max_epoch_number = cfd->current()->storage_info()->GetMaxEpochNumberOfFiles();
      if (newFiles.begin()->second.epoch_number <= max_epoch_number) {
        ROCKS_LOG_INFO(immutable_db_options_.info_log,
                       "[%s] Out of order epoch number for file: %" PRIu64
                       ":%" PRIu64 "; max epoch number: %" PRIu64,
                       cfd->GetName().c_str(),
                       newFiles.begin()->second.fd.GetNumber(),
                       newFiles.begin()->second.epoch_number, max_epoch_number);
        return Status::Corruption("Out of order epoch number for flush");
      }
    } // Otherwise, advance next epoch number
  } else if (!newFiles.empty()) {
    // Case 2: compaction.
    // New files should all have the same epoch number and it's smaller than next_epoch_number
    auto next_epoch_number = cfd->GetNextEpochNumber();
    for (auto& f: newFiles) {
      if (f.second.epoch_number >= next_epoch_number) {
        ROCKS_LOG_INFO(immutable_db_options_.info_log,
                       "[%s] Out of order epoch number for file: %" PRIu64
                       ":%" PRIu64 "; next epoch number: %" PRIu64,
                       cfd->GetName().c_str(), f.second.fd.GetNumber(),
                       f.second.epoch_number, next_epoch_number);
        return Status::Corruption("Out of order epoch number for compaction");
      }
    }
  }
  return Status::OK();
}

Status DBImpl::GetReplicationRecordDebugString(
    const ReplicationLogRecord& record, std::string* out) const {
  std::ostringstream oss;

  auto s = Status::OK();
  switch (record.type) {
    case ReplicationLogRecord::kMemtableWrite: {
      if (record.contents.size() < 8) {
        s = Status::Corruption("corrupted kMemtableWrite record");
        break;
      }
      auto seq = DecodeFixed64(record.contents.data());
      oss << "kMemtableWrite " << record.contents.size() << " bytes, sequence=" << seq;
      break;
    }
    case ReplicationLogRecord::kMemtableSwitch: {
      WriteContext write_context;
      MemTableSwitchRecord mem_switch_record;
      Slice contents_slice(record.contents);
      s = DeserializeMemTableSwitchRecord(&contents_slice, &mem_switch_record);
      if (!s.ok()) {
        break;
      }
      oss << "kMemtableSwitch next_log_num=" << mem_switch_record.next_log_num;
      break;
    }
    case ReplicationLogRecord::kManifestWrite: {
      Slice contents_slice(record.contents);
      autovector<VersionEdit> edits;
      s = DeserializeReplicationLogManifestWrite(&contents_slice, &edits);
      if (!s.ok()) {
        break;
      }
      oss << "kManifestWrite with " << edits.size() << " updates:\n";
      for (const auto& e : edits) {
        oss << e.DebugString(true);
      }
      break;
    }
  }

  if (s.ok()) {
    *out = oss.str();
  }
  return s;
}

Status DBImpl::GetPersistedReplicationSequence(std::string* out) {
  InstrumentedMutexLock l(&mutex_);
  *out = versions_->GetReplicationSequence();
  return Status::OK();
}

Status DBImpl::GetManifestUpdateSequence(uint64_t* out) {
  InstrumentedMutexLock l(&mutex_);
  *out = versions_->GetManifestUpdateSequence();
  return Status::OK();
}

Status DBImpl::SetOptions(
    ColumnFamilyHandle* column_family,
    const std::unordered_map<std::string, std::string>& options_map) {
  // TODO: plumb Env::IOActivity, Env::IOPriority
  const ReadOptions read_options;
  const WriteOptions write_options;

  auto* cfd =
      static_cast_with_check<ColumnFamilyHandleImpl>(column_family)->cfd();
  if (options_map.empty()) {
    ROCKS_LOG_WARN(immutable_db_options_.info_log,
                   "SetOptions() on column family [%s], empty input",
                   cfd->GetName().c_str());
    return Status::InvalidArgument("empty input");
  }

  bool only_set_disable_write_stall = false;
  if (options_map.size() == 1 &&
      options_map.find("disable_write_stall") != options_map.end()) {
    only_set_disable_write_stall = true;
  }

  InstrumentedMutexLock ol(&options_mutex_);
  MutableCFOptions new_options;
  Status s;
  Status persist_options_status;
  SuperVersionContext sv_context(/* create_superversion */ true);
  {
    auto db_options = GetDBOptions();
    InstrumentedMutexLock l(&mutex_);
    s = cfd->SetOptions(db_options, options_map);
    if (s.ok()) {
      new_options = *cfd->GetLatestMutableCFOptions();
<<<<<<< HEAD
      // If the only thing we change is `disable_write_stall`, there is no need
      // to append the dummy version
      if (!only_set_disable_write_stall) {
        // Append new version to recompute compaction score.
        VersionEdit dummy_edit;
        s = versions_->LogAndApply(cfd, new_options, read_options, &dummy_edit,
                                   &mutex_, directories_.GetDbDir());
      }
=======
      // Append new version to recompute compaction score.
      VersionEdit dummy_edit;
      s = versions_->LogAndApply(cfd, new_options, read_options, write_options,
                                 &dummy_edit, &mutex_, directories_.GetDbDir());
>>>>>>> 6f7cabea
      // Trigger possible flush/compactions. This has to be before we persist
      // options to file, otherwise there will be a deadlock with writer
      // thread.
      InstallSuperVersionAndScheduleWork(cfd, &sv_context, new_options);

      persist_options_status =
          WriteOptionsFile(write_options, true /*db_mutex_already_held*/);
      bg_cv_.SignalAll();
    }
  }
  sv_context.Clean();

  ROCKS_LOG_INFO(
      immutable_db_options_.info_log,
      "SetOptions() on column family [%s], inputs:", cfd->GetName().c_str());
  for (const auto& o : options_map) {
    ROCKS_LOG_INFO(immutable_db_options_.info_log, "%s: %s\n", o.first.c_str(),
                   o.second.c_str());
  }
  if (s.ok()) {
    ROCKS_LOG_INFO(immutable_db_options_.info_log,
                   "[%s] SetOptions() succeeded", cfd->GetName().c_str());
    new_options.Dump(immutable_db_options_.info_log.get());
    if (!persist_options_status.ok()) {
      // NOTE: WriteOptionsFile already logs on failure
      s = persist_options_status;
    }
  } else {
    persist_options_status.PermitUncheckedError();  // less important
    ROCKS_LOG_WARN(immutable_db_options_.info_log, "[%s] SetOptions() failed",
                   cfd->GetName().c_str());
  }
  LogFlush(immutable_db_options_.info_log);
  return s;
}

Status DBImpl::SetDBOptions(
    const std::unordered_map<std::string, std::string>& options_map) {
  if (options_map.empty()) {
    ROCKS_LOG_WARN(immutable_db_options_.info_log,
                   "SetDBOptions(), empty input.");
    return Status::InvalidArgument("empty input");
  }

  InstrumentedMutexLock ol(&options_mutex_);
  MutableDBOptions new_options;
  Status s;
  Status persist_options_status = Status::OK();
  bool wal_size_option_changed = false;
  bool wal_other_option_changed = false;
  WriteContext write_context;
  {
    InstrumentedMutexLock l(&mutex_);
    s = GetMutableDBOptionsFromStrings(mutable_db_options_, options_map,
                                       &new_options);

    if (new_options.bytes_per_sync == 0) {
      new_options.bytes_per_sync = 1024 * 1024;
    }

    if (MutableDBOptionsAreEqual(mutable_db_options_, new_options)) {
      ROCKS_LOG_INFO(immutable_db_options_.info_log,
                     "SetDBOptions(), input option value is not changed, "
                     "skipping updating.");
      persist_options_status.PermitUncheckedError();
      return s;
    }

    DBOptions new_db_options =
        BuildDBOptions(immutable_db_options_, new_options);
    if (s.ok()) {
      s = ValidateOptions(new_db_options);
    }
    if (s.ok()) {
      for (auto c : *versions_->GetColumnFamilySet()) {
        if (!c->IsDropped()) {
          auto cf_options = c->GetLatestCFOptions();
          s = ColumnFamilyData::ValidateOptions(new_db_options, cf_options);
          if (!s.ok()) {
            break;
          }
        }
      }
    }
    if (s.ok()) {
      const BGJobLimits current_bg_job_limits =
          GetBGJobLimits(mutable_db_options_.max_background_flushes,
                         mutable_db_options_.max_background_compactions,
                         mutable_db_options_.max_background_jobs,
                         /* parallelize_compactions */ true);
      const BGJobLimits new_bg_job_limits = GetBGJobLimits(
          new_options.max_background_flushes,
          new_options.max_background_compactions,
          new_options.max_background_jobs, /* parallelize_compactions */ true);

      const bool max_flushes_increased =
          new_bg_job_limits.max_flushes > current_bg_job_limits.max_flushes;
      const bool max_compactions_increased =
          new_bg_job_limits.max_compactions >
          current_bg_job_limits.max_compactions;
      const bool offpeak_time_changed =
          versions_->offpeak_time_option().daily_offpeak_time_utc !=
          new_db_options.daily_offpeak_time_utc;

      if (max_flushes_increased || max_compactions_increased ||
          offpeak_time_changed) {
        if (max_flushes_increased) {
          env_->IncBackgroundThreadsIfNeeded(new_bg_job_limits.max_flushes,
                                             Env::Priority::HIGH);
        }
        if (max_compactions_increased) {
          env_->IncBackgroundThreadsIfNeeded(new_bg_job_limits.max_compactions,
                                             Env::Priority::LOW);
        }
        if (offpeak_time_changed) {
          versions_->ChangeOffpeakTimeOption(
              new_db_options.daily_offpeak_time_utc);
        }

        MaybeScheduleFlushOrCompaction();
      }

      mutex_.Unlock();
      if (new_options.stats_dump_period_sec == 0) {
        s = periodic_task_scheduler_.Unregister(PeriodicTaskType::kDumpStats);
      } else {
        s = periodic_task_scheduler_.Register(
            PeriodicTaskType::kDumpStats,
            periodic_task_functions_.at(PeriodicTaskType::kDumpStats),
            new_options.stats_dump_period_sec);
      }
      if (new_options.max_total_wal_size !=
          mutable_db_options_.max_total_wal_size) {
        max_total_wal_size_.store(new_options.max_total_wal_size,
                                  std::memory_order_release);
      }
      if (s.ok()) {
        if (new_options.stats_persist_period_sec == 0) {
          s = periodic_task_scheduler_.Unregister(
              PeriodicTaskType::kPersistStats);
        } else {
          s = periodic_task_scheduler_.Register(
              PeriodicTaskType::kPersistStats,
              periodic_task_functions_.at(PeriodicTaskType::kPersistStats),
              new_options.stats_persist_period_sec);
        }
      }
      mutex_.Lock();
      if (!s.ok()) {
        return s;
      }

      write_controller_.set_max_delayed_write_rate(
          new_options.delayed_write_rate);
      table_cache_.get()->SetCapacity(new_options.max_open_files == -1
                                          ? TableCache::kInfiniteCapacity
                                          : new_options.max_open_files - 10);
      wal_other_option_changed = mutable_db_options_.wal_bytes_per_sync !=
                                 new_options.wal_bytes_per_sync;
      wal_size_option_changed = mutable_db_options_.max_total_wal_size !=
                                new_options.max_total_wal_size;
      mutable_db_options_ = new_options;
      file_options_for_compaction_ = FileOptions(new_db_options);
      file_options_for_compaction_ = fs_->OptimizeForCompactionTableWrite(
          file_options_for_compaction_, immutable_db_options_);
      versions_->ChangeFileOptions(mutable_db_options_);
      // TODO(xiez): clarify why apply optimize for read to write options
      file_options_for_compaction_ = fs_->OptimizeForCompactionTableRead(
          file_options_for_compaction_, immutable_db_options_);
      file_options_for_compaction_.compaction_readahead_size =
          mutable_db_options_.compaction_readahead_size;
      if (wal_other_option_changed || wal_size_option_changed) {
        WriteThread::Writer w;
        write_thread_.EnterUnbatched(&w, &mutex_);
        if (wal_other_option_changed ||
            total_log_size_ > GetMaxTotalWalSize()) {
          Status purge_wal_status = SwitchWAL(&write_context);
          if (!purge_wal_status.ok()) {
            ROCKS_LOG_WARN(immutable_db_options_.info_log,
                           "Unable to purge WAL files in SetDBOptions() -- %s",
                           purge_wal_status.ToString().c_str());
          }
        }
        write_thread_.ExitUnbatched(&w);
      }
      persist_options_status =
          WriteOptionsFile(WriteOptions(), true /*db_mutex_already_held*/);
    } else {
      // To get here, we must have had invalid options and will not attempt to
      // persist the options, which means the status is "OK/Uninitialized.
      persist_options_status.PermitUncheckedError();
    }
  }
  ROCKS_LOG_INFO(immutable_db_options_.info_log, "SetDBOptions(), inputs:");
  for (const auto& o : options_map) {
    ROCKS_LOG_INFO(immutable_db_options_.info_log, "%s: %s\n", o.first.c_str(),
                   o.second.c_str());
  }
  if (s.ok()) {
    ROCKS_LOG_INFO(immutable_db_options_.info_log, "SetDBOptions() succeeded");
    new_options.Dump(immutable_db_options_.info_log.get());
    if (!persist_options_status.ok()) {
      if (immutable_db_options_.fail_if_options_file_error) {
        s = Status::IOError(
            "SetDBOptions() succeeded, but unable to persist options",
            persist_options_status.ToString());
      }
      ROCKS_LOG_WARN(immutable_db_options_.info_log,
                     "Unable to persist options in SetDBOptions() -- %s",
                     persist_options_status.ToString().c_str());
    }
  } else {
    ROCKS_LOG_WARN(immutable_db_options_.info_log, "SetDBOptions failed");
  }
  LogFlush(immutable_db_options_.info_log);
  return s;
}

// return the same level if it cannot be moved
int DBImpl::FindMinimumEmptyLevelFitting(
    ColumnFamilyData* cfd, const MutableCFOptions& /*mutable_cf_options*/,
    int level) {
  mutex_.AssertHeld();
  const auto* vstorage = cfd->current()->storage_info();
  int minimum_level = level;
  for (int i = level - 1; i > 0; --i) {
    // stop if level i is not empty
    if (vstorage->NumLevelFiles(i) > 0) {
      break;
    }
    // stop if level i is too small (cannot fit the level files)
    if (vstorage->MaxBytesForLevel(i) < vstorage->NumLevelBytes(level)) {
      break;
    }

    minimum_level = i;
  }
  return minimum_level;
}

Status DBImpl::FlushWAL(const WriteOptions& write_options, bool sync) {
  if (manual_wal_flush_) {
    IOStatus io_s;
    {
      // We need to lock log_write_mutex_ since logs_ might change concurrently
      InstrumentedMutexLock wl(&log_write_mutex_);
      log::Writer* cur_log_writer = logs_.back().writer;
      io_s = cur_log_writer->WriteBuffer(write_options);
    }
    if (!io_s.ok()) {
      ROCKS_LOG_ERROR(immutable_db_options_.info_log, "WAL flush error %s",
                      io_s.ToString().c_str());
      // In case there is a fs error we should set it globally to prevent the
      // future writes
      IOStatusCheck(io_s);
      // whether sync or not, we should abort the rest of function upon error
      return static_cast<Status>(io_s);
    }
    if (!sync) {
      ROCKS_LOG_DEBUG(immutable_db_options_.info_log, "FlushWAL sync=false");
      return static_cast<Status>(io_s);
    }
  }
  if (!sync) {
    return Status::OK();
  }
  // sync = true
  ROCKS_LOG_DEBUG(immutable_db_options_.info_log, "FlushWAL sync=true");
  return SyncWAL();
}

bool DBImpl::WALBufferIsEmpty() {
  InstrumentedMutexLock l(&log_write_mutex_);
  log::Writer* cur_log_writer = logs_.back().writer;
  auto res = cur_log_writer->BufferIsEmpty();
  return res;
}

Status DBImpl::SyncWAL() {
  TEST_SYNC_POINT("DBImpl::SyncWAL:Begin");
  autovector<log::Writer*, 1> logs_to_sync;
  bool need_log_dir_sync;
  uint64_t current_log_number;

  {
    InstrumentedMutexLock l(&log_write_mutex_);
    assert(!logs_.empty());

    // This SyncWAL() call only cares about logs up to this number.
    current_log_number = logfile_number_;

    while (logs_.front().number <= current_log_number &&
           logs_.front().IsSyncing()) {
      log_sync_cv_.Wait();
    }
    // First check that logs are safe to sync in background.
    for (auto it = logs_.begin();
         it != logs_.end() && it->number <= current_log_number; ++it) {
      if (!it->writer->file()->writable_file()->IsSyncThreadSafe()) {
        return Status::NotSupported(
            "SyncWAL() is not supported for this implementation of WAL file",
            immutable_db_options_.allow_mmap_writes
                ? "try setting Options::allow_mmap_writes to false"
                : Slice());
      }
    }
    for (auto it = logs_.begin();
         it != logs_.end() && it->number <= current_log_number; ++it) {
      auto& log = *it;
      log.PrepareForSync();
      logs_to_sync.push_back(log.writer);
    }

    need_log_dir_sync = !log_dir_synced_;
  }

  TEST_SYNC_POINT("DBWALTest::SyncWALNotWaitWrite:1");
  RecordTick(stats_, WAL_FILE_SYNCED);
  Status status;
  IOStatus io_s;
  // TODO: plumb Env::IOActivity, Env::IOPriority
  const ReadOptions read_options;
  const WriteOptions write_options;
  IOOptions opts;
  io_s = WritableFileWriter::PrepareIOOptions(write_options, opts);
  if (!io_s.ok()) {
    status = io_s;
  }
  if (io_s.ok()) {
    for (log::Writer* log : logs_to_sync) {
      io_s =
          log->file()->SyncWithoutFlush(opts, immutable_db_options_.use_fsync);
      if (!io_s.ok()) {
        status = io_s;
        break;
      }
    }
  }
  if (!io_s.ok()) {
    ROCKS_LOG_ERROR(immutable_db_options_.info_log, "WAL Sync error %s",
                    io_s.ToString().c_str());
    // In case there is a fs error we should set it globally to prevent the
    // future writes
    IOStatusCheck(io_s);
  }
  if (status.ok() && need_log_dir_sync) {
    status = directories_.GetWalDir()->FsyncWithDirOptions(
        IOOptions(), nullptr,
        DirFsyncOptions(DirFsyncOptions::FsyncReason::kNewFileSynced));
  }
  TEST_SYNC_POINT("DBWALTest::SyncWALNotWaitWrite:2");

  TEST_SYNC_POINT("DBImpl::SyncWAL:BeforeMarkLogsSynced:1");
  VersionEdit synced_wals;
  {
    InstrumentedMutexLock l(&log_write_mutex_);
    if (status.ok()) {
      MarkLogsSynced(current_log_number, need_log_dir_sync, &synced_wals);
    } else {
      MarkLogsNotSynced(current_log_number);
    }
  }
  if (status.ok() && synced_wals.IsWalAddition()) {
    InstrumentedMutexLock l(&mutex_);
    status = ApplyWALToManifest(read_options, write_options, &synced_wals);
  }

  TEST_SYNC_POINT("DBImpl::SyncWAL:BeforeMarkLogsSynced:2");

  return status;
}

Status DBImpl::ApplyWALToManifest(const ReadOptions& read_options,
                                  const WriteOptions& write_options,
                                  VersionEdit* synced_wals) {
  // not empty, write to MANIFEST.
  mutex_.AssertHeld();

  Status status = versions_->LogAndApplyToDefaultColumnFamily(
      read_options, write_options, synced_wals, &mutex_,
      directories_.GetDbDir());
  if (!status.ok() && versions_->io_status().IsIOError()) {
    status = error_handler_.SetBGError(versions_->io_status(),
                                       BackgroundErrorReason::kManifestWrite);
  }
  return status;
}

Status DBImpl::LockWAL() {
  {
    InstrumentedMutexLock lock(&mutex_);
    if (lock_wal_count_ > 0) {
      assert(lock_wal_write_token_);
      ++lock_wal_count_;
    } else {
      // NOTE: this will "unnecessarily" wait for other non-LockWAL() write
      // stalls to clear before LockWAL returns, however fixing that would
      // not be simple because if we notice the primary queue is already
      // stalled, that stall might clear while we release DB mutex in
      // EnterUnbatched() for the nonmem queue. And if we work around that in
      // the naive way, we could deadlock by locking the two queues in different
      // orders.

      WriteThread::Writer w;
      write_thread_.EnterUnbatched(&w, &mutex_);
      WriteThread::Writer nonmem_w;
      if (two_write_queues_) {
        nonmem_write_thread_.EnterUnbatched(&nonmem_w, &mutex_);
      }

      // NOTE: releasing mutex in EnterUnbatched might mean we are actually
      // now lock_wal_count > 0
      if (lock_wal_count_ == 0) {
        assert(!lock_wal_write_token_);
        lock_wal_write_token_ = write_controller_.GetStopToken();
      }
      ++lock_wal_count_;

      if (two_write_queues_) {
        nonmem_write_thread_.ExitUnbatched(&nonmem_w);
      }
      write_thread_.ExitUnbatched(&w);
    }
  }
  // NOTE: avoid I/O holding DB mutex
  Status s = FlushWAL(/*sync=*/false);
  if (!s.ok()) {
    // Non-OK return should not be in locked state
    UnlockWAL().PermitUncheckedError();
  }
  return s;
}

Status DBImpl::UnlockWAL() {
  bool signal = false;
  uint64_t maybe_stall_begun_count = 0;
  uint64_t nonmem_maybe_stall_begun_count = 0;
  {
    InstrumentedMutexLock lock(&mutex_);
    if (lock_wal_count_ == 0) {
      return Status::Aborted("No LockWAL() in effect");
    }
    --lock_wal_count_;
    if (lock_wal_count_ == 0) {
      lock_wal_write_token_.reset();
      signal = true;
      // For the last UnlockWAL, we don't want to return from UnlockWAL()
      // until the thread(s) that called BeginWriteStall() have had a chance to
      // call EndWriteStall(), so that no_slowdown writes after UnlockWAL() are
      // guaranteed to succeed if there's no other source of stall.
      maybe_stall_begun_count = write_thread_.GetBegunCountOfOutstandingStall();
      if (two_write_queues_) {
        nonmem_maybe_stall_begun_count =
            nonmem_write_thread_.GetBegunCountOfOutstandingStall();
      }
    }
  }
  if (signal) {
    // SignalAll outside of mutex for efficiency
    bg_cv_.SignalAll();
  }
  // Ensure stalls have cleared
  if (maybe_stall_begun_count) {
    write_thread_.WaitForStallEndedCount(maybe_stall_begun_count);
  }
  if (nonmem_maybe_stall_begun_count) {
    nonmem_write_thread_.WaitForStallEndedCount(nonmem_maybe_stall_begun_count);
  }
  return Status::OK();
}

void DBImpl::MarkLogsSynced(uint64_t up_to, bool synced_dir,
                            VersionEdit* synced_wals) {
  log_write_mutex_.AssertHeld();
  if (synced_dir && logfile_number_ == up_to) {
    log_dir_synced_ = true;
  }
  for (auto it = logs_.begin(); it != logs_.end() && it->number <= up_to;) {
    auto& wal = *it;
    assert(wal.IsSyncing());

    if (wal.number < logs_.back().number) {
      // Inactive WAL
      if (immutable_db_options_.track_and_verify_wals_in_manifest &&
          wal.GetPreSyncSize() > 0) {
        synced_wals->AddWal(wal.number, WalMetadata(wal.GetPreSyncSize()));
      }
      // Check if the file has been closed, i.e wal.writer->file() == nullptr
      // which can happen if log recycling is enabled, or if all the data in
      // the log has been synced
      if (wal.writer->file() == nullptr ||
          wal.GetPreSyncSize() == wal.writer->file()->GetFlushedSize()) {
        // Fully synced
        logs_to_free_.push_back(wal.ReleaseWriter());
        it = logs_.erase(it);
      } else {
        assert(wal.GetPreSyncSize() < wal.writer->file()->GetFlushedSize());
        wal.FinishSync();
        ++it;
      }
    } else {
      assert(wal.number == logs_.back().number);
      // Active WAL
      wal.FinishSync();
      ++it;
    }
  }
  log_sync_cv_.SignalAll();
}

void DBImpl::MarkLogsNotSynced(uint64_t up_to) {
  log_write_mutex_.AssertHeld();
  for (auto it = logs_.begin(); it != logs_.end() && it->number <= up_to;
       ++it) {
    auto& wal = *it;
    wal.FinishSync();
  }
  log_sync_cv_.SignalAll();
}

SequenceNumber DBImpl::GetLatestSequenceNumber() const {
  return versions_->LastSequence();
}

void DBImpl::SetLastPublishedSequence(SequenceNumber seq) {
  versions_->SetLastPublishedSequence(seq);
}

Status DBImpl::GetFullHistoryTsLow(ColumnFamilyHandle* column_family,
                                   std::string* ts_low) {
  if (ts_low == nullptr) {
    return Status::InvalidArgument("ts_low is nullptr");
  }
  ColumnFamilyData* cfd = nullptr;
  if (column_family == nullptr) {
    cfd = default_cf_handle_->cfd();
  } else {
    auto cfh = static_cast_with_check<ColumnFamilyHandleImpl>(column_family);
    assert(cfh != nullptr);
    cfd = cfh->cfd();
  }
  assert(cfd != nullptr && cfd->user_comparator() != nullptr);
  if (cfd->user_comparator()->timestamp_size() == 0) {
    return Status::InvalidArgument(
        "Timestamp is not enabled in this column family");
  }
  InstrumentedMutexLock l(&mutex_);
  *ts_low = cfd->GetFullHistoryTsLow();
  assert(ts_low->empty() ||
         cfd->user_comparator()->timestamp_size() == ts_low->size());
  return Status::OK();
}

InternalIterator* DBImpl::NewInternalIterator(const ReadOptions& read_options,
                                              Arena* arena,
                                              SequenceNumber sequence,
                                              ColumnFamilyHandle* column_family,
                                              bool allow_unprepared_value) {
  ColumnFamilyData* cfd;
  if (column_family == nullptr) {
    cfd = default_cf_handle_->cfd();
  } else {
    auto cfh = static_cast_with_check<ColumnFamilyHandleImpl>(column_family);
    cfd = cfh->cfd();
  }

  mutex_.Lock();
  SuperVersion* super_version = cfd->GetSuperVersion()->Ref();
  mutex_.Unlock();
  return NewInternalIterator(read_options, cfd, super_version, arena, sequence,
                             allow_unprepared_value);
}

void DBImpl::SchedulePurge() {
  mutex_.AssertHeld();
  assert(opened_successfully_);

  // Purge operations are put into High priority queue
  bg_purge_scheduled_++;
  env_->Schedule(&DBImpl::BGWorkPurge, this, Env::Priority::HIGH, nullptr);
}

void DBImpl::BackgroundCallPurge() {
  mutex_.Lock();

  while (!logs_to_free_queue_.empty()) {
    assert(!logs_to_free_queue_.empty());
    log::Writer* log_writer = *(logs_to_free_queue_.begin());
    logs_to_free_queue_.pop_front();
    mutex_.Unlock();
    delete log_writer;
    mutex_.Lock();
  }
  while (!superversions_to_free_queue_.empty()) {
    assert(!superversions_to_free_queue_.empty());
    SuperVersion* sv = superversions_to_free_queue_.front();
    superversions_to_free_queue_.pop_front();
    mutex_.Unlock();
    delete sv;
    mutex_.Lock();
  }

  assert(bg_purge_scheduled_ > 0);

  // Can't use iterator to go over purge_files_ because inside the loop we're
  // unlocking the mutex that protects purge_files_.
  while (!purge_files_.empty()) {
    auto it = purge_files_.begin();
    // Need to make a copy of the PurgeFilesInfo before unlocking the mutex.
    PurgeFileInfo purge_file = it->second;

    const std::string& fname = purge_file.fname;
    const std::string& dir_to_sync = purge_file.dir_to_sync;
    FileType type = purge_file.type;
    uint64_t number = purge_file.number;
    int job_id = purge_file.job_id;

    purge_files_.erase(it);

    mutex_.Unlock();
    DeleteObsoleteFileImpl(job_id, fname, dir_to_sync, type, number);
    mutex_.Lock();
  }

  bg_purge_scheduled_--;

  bg_cv_.SignalAll();
  // IMPORTANT:there should be no code after calling SignalAll. This call may
  // signal the DB destructor that it's OK to proceed with destruction. In
  // that case, all DB variables will be dealloacated and referencing them
  // will cause trouble.
  mutex_.Unlock();
}

namespace {

// A `SuperVersionHandle` holds a non-null `SuperVersion*` pointing at a
// `SuperVersion` referenced once for this object. It also contains the state
// needed to clean up the `SuperVersion` reference from outside of `DBImpl`
// using `CleanupSuperVersionHandle()`.
struct SuperVersionHandle {
  // `_super_version` must be non-nullptr and `Ref()`'d once as long as the
  // `SuperVersionHandle` may use it.
  SuperVersionHandle(DBImpl* _db, InstrumentedMutex* _mu,
                     SuperVersion* _super_version, bool _background_purge)
      : db(_db),
        mu(_mu),
        super_version(_super_version),
        background_purge(_background_purge) {}

  DBImpl* db;
  InstrumentedMutex* mu;
  SuperVersion* super_version;
  bool background_purge;
};

static void CleanupSuperVersionHandle(void* arg1, void* /*arg2*/) {
  SuperVersionHandle* sv_handle = static_cast<SuperVersionHandle*>(arg1);

  if (sv_handle->super_version->Unref()) {
    // Job id == 0 means that this is not our background process, but rather
    // user thread
    JobContext job_context(0);

    sv_handle->mu->Lock();
    sv_handle->super_version->Cleanup();
    sv_handle->db->FindObsoleteFiles(&job_context, false, true);
    if (sv_handle->background_purge) {
      sv_handle->db->ScheduleBgLogWriterClose(&job_context);
      sv_handle->db->AddSuperVersionsToFreeQueue(sv_handle->super_version);
      sv_handle->db->SchedulePurge();
    }
    sv_handle->mu->Unlock();

    if (!sv_handle->background_purge) {
      delete sv_handle->super_version;
    }
    if (job_context.HaveSomethingToDelete()) {
      sv_handle->db->PurgeObsoleteFiles(job_context,
                                        sv_handle->background_purge);
    }
    job_context.Clean();
  }

  delete sv_handle;
}

struct GetMergeOperandsState {
  MergeContext merge_context;
  PinnedIteratorsManager pinned_iters_mgr;
  SuperVersionHandle* sv_handle;
};

static void CleanupGetMergeOperandsState(void* arg1, void* /*arg2*/) {
  GetMergeOperandsState* state = static_cast<GetMergeOperandsState*>(arg1);
  CleanupSuperVersionHandle(state->sv_handle /* arg1 */, nullptr /* arg2 */);
  delete state;
}

}  // namespace

InternalIterator* DBImpl::NewInternalIterator(
    const ReadOptions& read_options, ColumnFamilyData* cfd,
    SuperVersion* super_version, Arena* arena, SequenceNumber sequence,
    bool allow_unprepared_value, ArenaWrappedDBIter* db_iter) {
  InternalIterator* internal_iter;
  assert(arena != nullptr);
  // Need to create internal iterator from the arena.
  MergeIteratorBuilder merge_iter_builder(
      &cfd->internal_comparator(), arena,
      !read_options.total_order_seek &&
          super_version->mutable_cf_options.prefix_extractor != nullptr,
      read_options.iterate_upper_bound);
  // Collect iterator for mutable memtable
  auto mem_iter = super_version->mem->NewIterator(
      read_options, super_version->GetSeqnoToTimeMapping(), arena);
  Status s;
  if (!read_options.ignore_range_deletions) {
    TruncatedRangeDelIterator* mem_tombstone_iter = nullptr;
    auto range_del_iter = super_version->mem->NewRangeTombstoneIterator(
        read_options, sequence, false /* immutable_memtable */);
    if (range_del_iter == nullptr || range_del_iter->empty()) {
      delete range_del_iter;
    } else {
      mem_tombstone_iter = new TruncatedRangeDelIterator(
          std::unique_ptr<FragmentedRangeTombstoneIterator>(range_del_iter),
          &cfd->ioptions()->internal_comparator, nullptr /* smallest */,
          nullptr /* largest */);
    }
    merge_iter_builder.AddPointAndTombstoneIterator(mem_iter,
                                                    mem_tombstone_iter);
  } else {
    merge_iter_builder.AddIterator(mem_iter);
  }

  // Collect all needed child iterators for immutable memtables
  if (s.ok()) {
    super_version->imm->AddIterators(
        read_options, super_version->GetSeqnoToTimeMapping(),
        &merge_iter_builder, !read_options.ignore_range_deletions);
  }
  TEST_SYNC_POINT_CALLBACK("DBImpl::NewInternalIterator:StatusCallback", &s);

  // Code related to super_snapshot in this function was contributed by
  // RocksDB-Cloud
  auto super_snapshot =
      dynamic_cast<const SuperSnapshotImpl*>(read_options.snapshot);
  // Tricky: it's possible for NewInternalIterator to be passed super snapshot,
  // but the super version given doesn't match the super snapshot. This is true
  // for code paths that don't support super snapshot yet.
  auto super_snapshot_owns_super_version =
      super_snapshot ? super_snapshot->sv() == super_version : false;
  if (s.ok()) {
    // Collect iterators for files in L0 - Ln
    if (read_options.read_tier != kMemtableTier) {
      super_version->current->AddIterators(read_options, file_options_,
                                           &merge_iter_builder,
                                           allow_unprepared_value);
    }
    internal_iter = merge_iter_builder.Finish(
        read_options.ignore_range_deletions ? nullptr : db_iter);
    // Do not clean up the super version if super snapshot owns it
    if (!super_snapshot_owns_super_version) {
      SuperVersionHandle* cleanup = new SuperVersionHandle(
          this, &mutex_, super_version,
          read_options.background_purge_on_iterator_cleanup ||
              immutable_db_options_.avoid_unnecessary_blocking_io);
      internal_iter->RegisterCleanup(CleanupSuperVersionHandle, cleanup,
                                     nullptr);
    }

    return internal_iter;
  } else if (!super_snapshot_owns_super_version) {
    // Do not clean up the super version if super snapshot owns it
    CleanupSuperVersion(super_version);
  }
  return NewErrorInternalIterator<Slice>(s, arena);
}

ColumnFamilyHandle* DBImpl::DefaultColumnFamily() const {
  return default_cf_handle_;
}

ColumnFamilyHandle* DBImpl::PersistentStatsColumnFamily() const {
  return persist_stats_cf_handle_;
}

Status DBImpl::GetImpl(const ReadOptions& read_options,
                       ColumnFamilyHandle* column_family, const Slice& key,
                       PinnableSlice* value) {
  return GetImpl(read_options, column_family, key, value,
                 /*timestamp=*/nullptr);
}

Status DBImpl::Get(const ReadOptions& _read_options,
                   ColumnFamilyHandle* column_family, const Slice& key,
                   PinnableSlice* value, std::string* timestamp) {
  assert(value != nullptr);
  value->Reset();

  if (_read_options.io_activity != Env::IOActivity::kUnknown &&
      _read_options.io_activity != Env::IOActivity::kGet) {
    return Status::InvalidArgument(
        "Can only call Get with `ReadOptions::io_activity` is "
        "`Env::IOActivity::kUnknown` or `Env::IOActivity::kGet`");
  }

  ReadOptions read_options(_read_options);
  if (read_options.io_activity == Env::IOActivity::kUnknown) {
    read_options.io_activity = Env::IOActivity::kGet;
  }

  Status s = GetImpl(read_options, column_family, key, value, timestamp);
  return s;
}

Status DBImpl::GetImpl(const ReadOptions& read_options,
                       ColumnFamilyHandle* column_family, const Slice& key,
                       PinnableSlice* value, std::string* timestamp) {
  GetImplOptions get_impl_options;
  get_impl_options.column_family = column_family;
  get_impl_options.value = value;
  get_impl_options.timestamp = timestamp;

  Status s = GetImpl(read_options, key, get_impl_options);
  return s;
}

Status DBImpl::GetEntity(const ReadOptions& _read_options,
                         ColumnFamilyHandle* column_family, const Slice& key,
                         PinnableWideColumns* columns) {
  if (!column_family) {
    return Status::InvalidArgument(
        "Cannot call GetEntity without a column family handle");
  }
  if (!columns) {
    return Status::InvalidArgument(
        "Cannot call GetEntity without a PinnableWideColumns object");
  }
  if (_read_options.io_activity != Env::IOActivity::kUnknown &&
      _read_options.io_activity != Env::IOActivity::kGetEntity) {
    return Status::InvalidArgument(
        "Cannot call GetEntity with `ReadOptions::io_activity` != "
        "`Env::IOActivity::kUnknown` or `Env::IOActivity::kGetEntity`");
  }
  ReadOptions read_options(_read_options);
  if (read_options.io_activity == Env::IOActivity::kUnknown) {
    read_options.io_activity = Env::IOActivity::kGetEntity;
  }
  columns->Reset();

  GetImplOptions get_impl_options;
  get_impl_options.column_family = column_family;
  get_impl_options.columns = columns;

  return GetImpl(read_options, key, get_impl_options);
}

Status DBImpl::GetEntity(const ReadOptions& _read_options, const Slice& key,
                         PinnableAttributeGroups* result) {
  if (!result) {
    return Status::InvalidArgument(
        "Cannot call GetEntity without PinnableAttributeGroups object");
  }
  Status s;
  const size_t num_column_families = result->size();
  if (_read_options.io_activity != Env::IOActivity::kUnknown &&
      _read_options.io_activity != Env::IOActivity::kGetEntity) {
    s = Status::InvalidArgument(
        "Cannot call GetEntity with `ReadOptions::io_activity` != "
        "`Env::IOActivity::kUnknown` or `Env::IOActivity::kGetEntity`");
    for (size_t i = 0; i < num_column_families; ++i) {
      (*result)[i].SetStatus(s);
    }
    return s;
  }
  // return early if no CF was passed in
  if (num_column_families == 0) {
    return s;
  }
  ReadOptions read_options(_read_options);
  if (read_options.io_activity == Env::IOActivity::kUnknown) {
    read_options.io_activity = Env::IOActivity::kGetEntity;
  }
  std::vector<Slice> keys;
  std::vector<ColumnFamilyHandle*> column_families;
  for (size_t i = 0; i < num_column_families; ++i) {
    // If any of the CFH is null, break early since the entire query will fail
    if (!(*result)[i].column_family()) {
      s = Status::InvalidArgument(
          "DB failed to query because one or more group(s) have null column "
          "family handle");
      (*result)[i].SetStatus(
          Status::InvalidArgument("Column family handle cannot be null"));
      break;
    }
    // Adding the same key slice for different CFs
    keys.emplace_back(key);
    column_families.emplace_back((*result)[i].column_family());
  }
  if (!s.ok()) {
    for (size_t i = 0; i < num_column_families; ++i) {
      if ((*result)[i].status().ok()) {
        (*result)[i].SetStatus(
            Status::Incomplete("DB not queried due to invalid argument(s) in "
                               "one or more of the attribute groups"));
      }
    }
    return s;
  }
  std::vector<PinnableWideColumns> columns(num_column_families);
  std::vector<Status> statuses(num_column_families);
  MultiGetCommon(
      read_options, num_column_families, column_families.data(), keys.data(),
      /* values */ nullptr, columns.data(),
      /* timestamps */ nullptr, statuses.data(), /* sorted_input */ false);
  // Set results
  for (size_t i = 0; i < num_column_families; ++i) {
    (*result)[i].Reset();
    (*result)[i].SetStatus(statuses[i]);
    (*result)[i].SetColumns(std::move(columns[i]));
  }
  return s;
}

bool DBImpl::ShouldReferenceSuperVersion(const MergeContext& merge_context) {
  // If both thresholds are reached, a function returning merge operands as
  // `PinnableSlice`s should reference the `SuperVersion` to avoid large and/or
  // numerous `memcpy()`s.
  //
  // The below constants enable the optimization conservatively. They are
  // verified to not regress `GetMergeOperands()` latency in the following
  // scenarios.
  //
  // - CPU: two socket Intel(R) Xeon(R) Gold 6138 CPU @ 2.00GHz
  // - `GetMergeOperands()` threads: 1 - 32
  // - Entry size: 32 bytes - 4KB
  // - Merges per key: 1 - 16K
  // - LSM component: memtable
  //
  // TODO(ajkr): expand measurement to SST files.
  static const size_t kNumBytesForSvRef = 32768;
  static const size_t kLog2AvgBytesForSvRef = 8;  // 256 bytes

  size_t num_bytes = 0;
  for (const Slice& sl : merge_context.GetOperands()) {
    num_bytes += sl.size();
  }
  return num_bytes >= kNumBytesForSvRef &&
         (num_bytes >> kLog2AvgBytesForSvRef) >=
             merge_context.GetOperands().size();
}

Status DBImpl::GetImpl(const ReadOptions& read_options, const Slice& key,
                       GetImplOptions& get_impl_options) {
  assert(get_impl_options.value != nullptr ||
         get_impl_options.merge_operands != nullptr ||
         get_impl_options.columns != nullptr);

  assert(get_impl_options.column_family);

  if (read_options.timestamp) {
    const Status s = FailIfTsMismatchCf(get_impl_options.column_family,
                                        *(read_options.timestamp));
    if (!s.ok()) {
      return s;
    }
  } else {
    const Status s = FailIfCfHasTs(get_impl_options.column_family);
    if (!s.ok()) {
      return s;
    }
  }

  // Clear the timestamps for returning results so that we can distinguish
  // between tombstone or key that has never been written
  if (get_impl_options.timestamp) {
    get_impl_options.timestamp->clear();
  }

  GetWithTimestampReadCallback read_cb(0);  // Will call Refresh

  PERF_CPU_TIMER_GUARD(get_cpu_nanos, immutable_db_options_.clock);
  StopWatch sw(immutable_db_options_.clock, stats_, DB_GET);
  PERF_TIMER_GUARD(get_snapshot_time);

  auto cfh = static_cast_with_check<ColumnFamilyHandleImpl>(
      get_impl_options.column_family);
  auto cfd = cfh->cfd();

  if (tracer_) {
    // TODO: This mutex should be removed later, to improve performance when
    // tracing is enabled.
    InstrumentedMutexLock lock(&trace_mutex_);
    if (tracer_) {
      // TODO: maybe handle the tracing status?
      tracer_->Get(get_impl_options.column_family, key).PermitUncheckedError();
    }
  }

  if (get_impl_options.get_merge_operands_options != nullptr) {
    for (int i = 0; i < get_impl_options.get_merge_operands_options
                            ->expected_max_number_of_operands;
         ++i) {
      get_impl_options.merge_operands[i].Reset();
    }
  }

  // RocksDB-Cloud contribution begin
  auto super_snapshot =
      dynamic_cast<const SuperSnapshotImpl*>(read_options.snapshot);
  if (super_snapshot && cfd->GetID() != super_snapshot->cfd()->GetID()) {
    std::ostringstream oss;
    oss << "SuperSnapshot column family " << super_snapshot->cfd()->GetName()
        << " doesn't match provided column family " << cfd->GetName();
    return Status::InvalidArgument(oss.str());
  }

  // Acquire SuperVersion
  SuperVersion* sv =
      super_snapshot ? super_snapshot->sv() : GetAndRefSuperVersion(cfd);
  // RocksDB-Cloud contribution end
  if (read_options.timestamp && read_options.timestamp->size() > 0) {
    const Status s =
        FailIfReadCollapsedHistory(cfd, sv, *(read_options.timestamp));
    if (!s.ok()) {
      ReturnAndCleanupSuperVersion(cfd, sv);
      return s;
    }
  }

  TEST_SYNC_POINT_CALLBACK("DBImpl::GetImpl:AfterAcquireSv", nullptr);
  TEST_SYNC_POINT("DBImpl::GetImpl:1");
  TEST_SYNC_POINT("DBImpl::GetImpl:2");

  SequenceNumber snapshot;
  if (read_options.snapshot != nullptr) {
    if (get_impl_options.callback) {
      // Already calculated based on read_options.snapshot
      snapshot = get_impl_options.callback->max_visible_seq();
    } else {
      snapshot =
          static_cast<const SnapshotImpl*>(read_options.snapshot)->number_;
    }
  } else {
    // Note that the snapshot is assigned AFTER referencing the super
    // version because otherwise a flush happening in between may compact away
    // data for the snapshot, so the reader would see neither data that was be
    // visible to the snapshot before compaction nor the newer data inserted
    // afterwards.
    snapshot = GetLastPublishedSequence();
    if (get_impl_options.callback) {
      // The unprep_seqs are not published for write unprepared, so it could be
      // that max_visible_seq is larger. Seek to the std::max of the two.
      // However, we still want our callback to contain the actual snapshot so
      // that it can do the correct visibility filtering.
      get_impl_options.callback->Refresh(snapshot);

      // Internally, WriteUnpreparedTxnReadCallback::Refresh would set
      // max_visible_seq = max(max_visible_seq, snapshot)
      //
      // Currently, the commented out assert is broken by
      // InvalidSnapshotReadCallback, but if write unprepared recovery followed
      // the regular transaction flow, then this special read callback would not
      // be needed.
      //
      // assert(callback->max_visible_seq() >= snapshot);
      snapshot = get_impl_options.callback->max_visible_seq();
    }
  }
  // If timestamp is used, we use read callback to ensure <key,t,s> is returned
  // only if t <= read_opts.timestamp and s <= snapshot.
  // HACK: temporarily overwrite input struct field but restore
  SaveAndRestore<ReadCallback*> restore_callback(&get_impl_options.callback);
  const Comparator* ucmp = get_impl_options.column_family->GetComparator();
  assert(ucmp);
  if (ucmp->timestamp_size() > 0) {
    assert(!get_impl_options
                .callback);  // timestamp with callback is not supported
    read_cb.Refresh(snapshot);
    get_impl_options.callback = &read_cb;
  }
  TEST_SYNC_POINT("DBImpl::GetImpl:3");
  TEST_SYNC_POINT("DBImpl::GetImpl:4");

  // Prepare to store a list of merge operations if merge occurs.
  MergeContext merge_context;
  merge_context.get_merge_operands_options =
      get_impl_options.get_merge_operands_options;
  SequenceNumber max_covering_tombstone_seq = 0;

  Status s;
  // First look in the memtable, then in the immutable memtable (if any).
  // s is both in/out. When in, s could either be OK or MergeInProgress.
  // merge_operands will contain the sequence of merges in the latter case.
  LookupKey lkey(key, snapshot, read_options.timestamp);
  PERF_TIMER_STOP(get_snapshot_time);

  bool skip_memtable = (read_options.read_tier == kPersistedTier &&
                        has_unpersisted_data_.load(std::memory_order_relaxed));
  bool done = false;
  std::string* timestamp =
      ucmp->timestamp_size() > 0 ? get_impl_options.timestamp : nullptr;
  if (!skip_memtable) {
    // Get value associated with key
    if (get_impl_options.get_value) {
      if (sv->mem->Get(
              lkey,
              get_impl_options.value ? get_impl_options.value->GetSelf()
                                     : nullptr,
              get_impl_options.columns, timestamp, &s, &merge_context,
              &max_covering_tombstone_seq, read_options,
              false /* immutable_memtable */, get_impl_options.callback,
              get_impl_options.is_blob_index)) {
        done = true;

        if (get_impl_options.value) {
          get_impl_options.value->PinSelf();
        }

        RecordTick(stats_, MEMTABLE_HIT);
      } else if ((s.ok() || s.IsMergeInProgress()) &&
                 sv->imm->Get(lkey,
                              get_impl_options.value
                                  ? get_impl_options.value->GetSelf()
                                  : nullptr,
                              get_impl_options.columns, timestamp, &s,
                              &merge_context, &max_covering_tombstone_seq,
                              read_options, get_impl_options.callback,
                              get_impl_options.is_blob_index)) {
        done = true;

        if (get_impl_options.value) {
          get_impl_options.value->PinSelf();
        }

        RecordTick(stats_, MEMTABLE_HIT);
      }
    } else {
      // Get Merge Operands associated with key, Merge Operands should not be
      // merged and raw values should be returned to the user.
      if (sv->mem->Get(lkey, /*value=*/nullptr, /*columns=*/nullptr,
                       /*timestamp=*/nullptr, &s, &merge_context,
                       &max_covering_tombstone_seq, read_options,
                       false /* immutable_memtable */, nullptr, nullptr,
                       false)) {
        done = true;
        RecordTick(stats_, MEMTABLE_HIT);
      } else if ((s.ok() || s.IsMergeInProgress()) &&
                 sv->imm->GetMergeOperands(lkey, &s, &merge_context,
                                           &max_covering_tombstone_seq,
                                           read_options)) {
        done = true;
        RecordTick(stats_, MEMTABLE_HIT);
      }
    }
    // RocksDB-Cloud contribution begin
    if (!super_snapshot && !done && !s.ok() && !s.IsMergeInProgress()) {
      // RocksDB-Cloud contribution end
      ReturnAndCleanupSuperVersion(cfd, sv);
      return s;
    }
  }
  TEST_SYNC_POINT("DBImpl::GetImpl:PostMemTableGet:0");
  TEST_SYNC_POINT("DBImpl::GetImpl:PostMemTableGet:1");
  PinnedIteratorsManager pinned_iters_mgr;
  if (!done) {
    PERF_TIMER_GUARD(get_from_output_files_time);
    sv->current->Get(
        read_options, lkey, get_impl_options.value, get_impl_options.columns,
        timestamp, &s, &merge_context, &max_covering_tombstone_seq,
        &pinned_iters_mgr,
        get_impl_options.get_value ? get_impl_options.value_found : nullptr,
        nullptr, nullptr,
        get_impl_options.get_value ? get_impl_options.callback : nullptr,
        get_impl_options.get_value ? get_impl_options.is_blob_index : nullptr,
        get_impl_options.get_value);
    RecordTick(stats_, MEMTABLE_MISS);
  }

  {
    PERF_TIMER_GUARD(get_post_process_time);

    RecordTick(stats_, NUMBER_KEYS_READ);
    size_t size = 0;
    if (s.ok()) {
      const auto& merge_threshold = read_options.merge_operand_count_threshold;
      if (merge_threshold.has_value() &&
          merge_context.GetNumOperands() > merge_threshold.value()) {
        s = Status::OkMergeOperandThresholdExceeded();
      }

      if (get_impl_options.get_value) {
        if (get_impl_options.value) {
          size = get_impl_options.value->size();
        } else if (get_impl_options.columns) {
          size = get_impl_options.columns->serialized_size();
        }
      } else {
        // Return all merge operands for get_impl_options.key
        *get_impl_options.number_of_operands =
            static_cast<int>(merge_context.GetNumOperands());
        if (*get_impl_options.number_of_operands >
            get_impl_options.get_merge_operands_options
                ->expected_max_number_of_operands) {
          s = Status::Incomplete(
              Status::SubCode::KMergeOperandsInsufficientCapacity);
        } else {
          // Each operand depends on one of the following resources: `sv`,
          // `pinned_iters_mgr`, or `merge_context`. It would be crazy expensive
          // to reference `sv` for each operand relying on it because `sv` is
          // (un)ref'd in all threads using the DB. Furthermore, we do not track
          // on which resource each operand depends.
          //
          // To solve this, we bundle the resources in a `GetMergeOperandsState`
          // and manage them with a `SharedCleanablePtr` shared among the
          // `PinnableSlice`s we return. This bundle includes one `sv` reference
          // and ownership of the `merge_context` and `pinned_iters_mgr`
          // objects.
          bool ref_sv = ShouldReferenceSuperVersion(merge_context);
          if (ref_sv) {
            assert(!merge_context.GetOperands().empty());
            SharedCleanablePtr shared_cleanable;
            GetMergeOperandsState* state = nullptr;
            state = new GetMergeOperandsState();
            state->merge_context = std::move(merge_context);
            state->pinned_iters_mgr = std::move(pinned_iters_mgr);

            sv->Ref();

            state->sv_handle = new SuperVersionHandle(
                this, &mutex_, sv,
                immutable_db_options_.avoid_unnecessary_blocking_io);

            shared_cleanable.Allocate();
            shared_cleanable->RegisterCleanup(CleanupGetMergeOperandsState,
                                              state /* arg1 */,
                                              nullptr /* arg2 */);
            for (size_t i = 0; i < state->merge_context.GetOperands().size();
                 ++i) {
              const Slice& sl = state->merge_context.GetOperands()[i];
              size += sl.size();

              get_impl_options.merge_operands->PinSlice(
                  sl, nullptr /* cleanable */);
              if (i == state->merge_context.GetOperands().size() - 1) {
                shared_cleanable.MoveAsCleanupTo(
                    get_impl_options.merge_operands);
              } else {
                shared_cleanable.RegisterCopyWith(
                    get_impl_options.merge_operands);
              }
              get_impl_options.merge_operands++;
            }
          } else {
            for (const Slice& sl : merge_context.GetOperands()) {
              size += sl.size();
              get_impl_options.merge_operands->PinSelf(sl);
              get_impl_options.merge_operands++;
            }
          }
        }
      }
      RecordTick(stats_, BYTES_READ, size);
      PERF_COUNTER_ADD(get_read_bytes, size);
    }

    // RocksDB-Cloud contribution begin
    if (!super_snapshot) {
      ReturnAndCleanupSuperVersion(cfd, sv);
    }
    // RocksDB-Cloud contribution end

    RecordInHistogram(stats_, BYTES_PER_READ, size);
  }
  return s;
}

<<<<<<< HEAD
std::vector<Status> DBImpl::MultiGet(
    const ReadOptions& read_options,
    const std::vector<ColumnFamilyHandle*>& column_family,
    const std::vector<Slice>& keys, std::vector<std::string>* values) {
  return MultiGet(read_options, column_family, keys, values,
                  /*timestamps=*/nullptr);
}

std::vector<Status> DBImpl::MultiGet(
    const ReadOptions& _read_options,
    const std::vector<ColumnFamilyHandle*>& column_family,
    const std::vector<Slice>& keys, std::vector<std::string>* values,
    std::vector<std::string>* timestamps) {
  PERF_CPU_TIMER_GUARD(get_cpu_nanos, immutable_db_options_.clock);
  StopWatch sw(immutable_db_options_.clock, stats_, DB_MULTIGET);
  PERF_TIMER_GUARD(get_snapshot_time);

  size_t num_keys = keys.size();
  assert(column_family.size() == num_keys);
  std::vector<Status> stat_list(num_keys);

  // RocksDB-Cloud contribution begin
  auto super_snapshot =
      dynamic_cast<const SuperSnapshotImpl*>(_read_options.snapshot);
  // RocksDB-Cloud contribution end

  if (_read_options.io_activity != Env::IOActivity::kUnknown &&
      _read_options.io_activity != Env::IOActivity::kMultiGet) {
    Status s = Status::InvalidArgument(
        "Can only call MultiGet with `ReadOptions::io_activity` is "
        "`Env::IOActivity::kUnknown` or `Env::IOActivity::kMultiGet`");

    for (size_t i = 0; i < num_keys; ++i) {
      stat_list[i] = s;
    }
    return stat_list;
  }

  ReadOptions read_options(_read_options);
  if (read_options.io_activity == Env::IOActivity::kUnknown) {
    read_options.io_activity = Env::IOActivity::kMultiGet;
  }

  bool should_fail = false;
  for (size_t i = 0; i < num_keys; ++i) {
    assert(column_family[i]);
    if (read_options.timestamp) {
      stat_list[i] =
          FailIfTsMismatchCf(column_family[i], *(read_options.timestamp));
      if (!stat_list[i].ok()) {
        should_fail = true;
      }
    } else {
      stat_list[i] = FailIfCfHasTs(column_family[i]);
      if (!stat_list[i].ok()) {
        should_fail = true;
      }
    }
    // RocksDB-Cloud contribution begin
    auto cfh = static_cast_with_check<ColumnFamilyHandleImpl>(column_family[i]);
    auto cfd = cfh->cfd();
    if (super_snapshot && cfd->GetID() != super_snapshot->cfd()->GetID()) {
      std::ostringstream oss;
      oss << "[MultiGet] SuperSnapshot column family "
          << super_snapshot->cfd()->GetName()
          << " doesn't match provided column family " << cfd->GetName();
      stat_list[i] = Status::InvalidArgument(oss.str());
      should_fail = true;
    }
    // RocksDB-Cloud contribution end
  }

  if (should_fail) {
    for (auto& s : stat_list) {
      if (s.ok()) {
        s = Status::Incomplete(
            "DB not queried due to invalid argument(s) in the same MultiGet");
      }
    }
    return stat_list;
  }

  if (tracer_) {
    // TODO: This mutex should be removed later, to improve performance when
    // tracing is enabled.
    InstrumentedMutexLock lock(&trace_mutex_);
    if (tracer_) {
      // TODO: maybe handle the tracing status?
      tracer_->MultiGet(column_family, keys).PermitUncheckedError();
    }
  }

  UnorderedMap<uint32_t, MultiGetColumnFamilyData> multiget_cf_data(
      column_family.size());
  for (auto cf : column_family) {
    auto cfh = static_cast_with_check<ColumnFamilyHandleImpl>(cf);
    auto cfd = cfh->cfd();
    if (multiget_cf_data.find(cfd->GetID()) == multiget_cf_data.end()) {
      multiget_cf_data.emplace(cfd->GetID(),
                               MultiGetColumnFamilyData(cfh, nullptr));
    }
  }

  std::function<MultiGetColumnFamilyData*(
      UnorderedMap<uint32_t, MultiGetColumnFamilyData>::iterator&)>
      iter_deref_lambda =
          [](UnorderedMap<uint32_t, MultiGetColumnFamilyData>::iterator&
                 cf_iter) { return &cf_iter->second; };

  SequenceNumber consistent_seqnum;
  bool sv_from_thread_local;
  Status status =
      MultiCFSnapshot<UnorderedMap<uint32_t, MultiGetColumnFamilyData>>(
          read_options, nullptr, iter_deref_lambda, &multiget_cf_data,
          &consistent_seqnum, &sv_from_thread_local);

  if (!status.ok()) {
    for (auto& s : stat_list) {
      if (s.ok()) {
        s = status;
      }
    }
    return stat_list;
  }

  TEST_SYNC_POINT("DBImpl::MultiGet:AfterGetSeqNum1");
  TEST_SYNC_POINT("DBImpl::MultiGet:AfterGetSeqNum2");

  // Contain a list of merge operations if merge occurs.
  MergeContext merge_context;

  // Note: this always resizes the values array
  values->resize(num_keys);
  if (timestamps) {
    timestamps->resize(num_keys);
  }

  // Keep track of bytes that we read for statistics-recording later
  uint64_t bytes_read = 0;
  PERF_TIMER_STOP(get_snapshot_time);

  // For each of the given keys, apply the entire "get" process as follows:
  // First look in the memtable, then in the immutable memtable (if any).
  // s is both in/out. When in, s could either be OK or MergeInProgress.
  // merge_operands will contain the sequence of merges in the latter case.
  size_t num_found = 0;
  size_t keys_read;
  uint64_t curr_value_size = 0;

  GetWithTimestampReadCallback timestamp_read_callback(0);
  ReadCallback* read_callback = nullptr;
  if (read_options.timestamp && read_options.timestamp->size() > 0) {
    timestamp_read_callback.Refresh(consistent_seqnum);
    read_callback = &timestamp_read_callback;
  }

  for (keys_read = 0; keys_read < num_keys; ++keys_read) {
    merge_context.Clear();
    Status& s = stat_list[keys_read];
    std::string* value = &(*values)[keys_read];
    std::string* timestamp = timestamps ? &(*timestamps)[keys_read] : nullptr;

    LookupKey lkey(keys[keys_read], consistent_seqnum, read_options.timestamp);
    auto cfh = static_cast_with_check<ColumnFamilyHandleImpl>(
        column_family[keys_read]);
    SequenceNumber max_covering_tombstone_seq = 0;
    auto mgd_iter = multiget_cf_data.find(cfh->cfd()->GetID());
    assert(mgd_iter != multiget_cf_data.end());
    auto mgd = mgd_iter->second;
    auto super_version = mgd.super_version;
    bool skip_memtable =
        (read_options.read_tier == kPersistedTier &&
         has_unpersisted_data_.load(std::memory_order_relaxed));
    bool done = false;
    if (!skip_memtable) {
      if (super_version->mem->Get(
              lkey, value, /*columns=*/nullptr, timestamp, &s, &merge_context,
              &max_covering_tombstone_seq, read_options,
              false /* immutable_memtable */, read_callback)) {
        done = true;
        RecordTick(stats_, MEMTABLE_HIT);
      } else if (super_version->imm->Get(lkey, value, /*columns=*/nullptr,
                                         timestamp, &s, &merge_context,
                                         &max_covering_tombstone_seq,
                                         read_options, read_callback)) {
        done = true;
        RecordTick(stats_, MEMTABLE_HIT);
      }
    }
    if (!done) {
      PinnableSlice pinnable_val;
      PERF_TIMER_GUARD(get_from_output_files_time);
      PinnedIteratorsManager pinned_iters_mgr;
      super_version->current->Get(read_options, lkey, &pinnable_val,
                                  /*columns=*/nullptr, timestamp, &s,
                                  &merge_context, &max_covering_tombstone_seq,
                                  &pinned_iters_mgr, /*value_found=*/nullptr,
                                  /*key_exists=*/nullptr,
                                  /*seq=*/nullptr, read_callback);
      value->assign(pinnable_val.data(), pinnable_val.size());
      RecordTick(stats_, MEMTABLE_MISS);
    }

    if (s.ok()) {
      const auto& merge_threshold = read_options.merge_operand_count_threshold;
      if (merge_threshold.has_value() &&
          merge_context.GetNumOperands() > merge_threshold.value()) {
        s = Status::OkMergeOperandThresholdExceeded();
      }

      bytes_read += value->size();
      num_found++;

      curr_value_size += value->size();
      if (curr_value_size > read_options.value_size_soft_limit) {
        while (++keys_read < num_keys) {
          stat_list[keys_read] = Status::Aborted();
        }
        break;
      }
    }
    if (read_options.deadline.count() &&
        immutable_db_options_.clock->NowMicros() >
            static_cast<uint64_t>(read_options.deadline.count())) {
      break;
    }
  }

  if (keys_read < num_keys) {
    // The only reason to break out of the loop is when the deadline is
    // exceeded
    assert(immutable_db_options_.clock->NowMicros() >
           static_cast<uint64_t>(read_options.deadline.count()));
    for (++keys_read; keys_read < num_keys; ++keys_read) {
      stat_list[keys_read] = Status::TimedOut();
    }
  }

  // Post processing (decrement reference counts and record statistics)
  PERF_TIMER_GUARD(get_post_process_time);

  // Only cleanup the super versions if we don't have super snapshot, which
  // brought its own superversion.
  // RocksDB-Cloud contribution begin
  if (!dynamic_cast<const SuperSnapshotImpl*>(read_options.snapshot)) {
  // RocksDB-Cloud contribution end
    for (auto mgd_iter : multiget_cf_data) {
      auto mgd = mgd_iter.second;
      if (sv_from_thread_local) {
        ReturnAndCleanupSuperVersion(mgd.cfd, mgd.super_version);
      } else {
        TEST_SYNC_POINT("DBImpl::MultiGet::BeforeLastTryUnRefSV");
        CleanupSuperVersion(mgd.super_version);
      }
    }
  }

  RecordTick(stats_, NUMBER_MULTIGET_CALLS);
  RecordTick(stats_, NUMBER_MULTIGET_KEYS_READ, num_keys);
  RecordTick(stats_, NUMBER_MULTIGET_KEYS_FOUND, num_found);
  RecordTick(stats_, NUMBER_MULTIGET_BYTES_READ, bytes_read);
  RecordInHistogram(stats_, BYTES_PER_MULTIGET, bytes_read);
  PERF_COUNTER_ADD(multiget_read_bytes, bytes_read);
  PERF_TIMER_STOP(get_post_process_time);

  return stat_list;
}

=======
>>>>>>> 6f7cabea
template <class T>
Status DBImpl::MultiCFSnapshot(
    const ReadOptions& read_options, ReadCallback* callback,
    std::function<MultiGetColumnFamilyData*(typename T::iterator&)>&
        iter_deref_func,
    T* cf_list, SequenceNumber* snapshot, bool* sv_from_thread_local) {
  PERF_TIMER_GUARD(get_snapshot_time);

  assert(sv_from_thread_local);
  *sv_from_thread_local = true;
  Status s = Status::OK();
  const bool check_read_ts =
      read_options.timestamp && read_options.timestamp->size() > 0;
  // sv_from_thread_local set to false means the SuperVersion to be cleaned up
  // is acquired directly via ColumnFamilyData instead of thread local.
  const auto sv_cleanup_func = [&]() -> void {
    for (auto cf_iter = cf_list->begin(); cf_iter != cf_list->end();
         ++cf_iter) {
      auto node = iter_deref_func(cf_iter);
      SuperVersion* super_version = node->super_version;
      ColumnFamilyData* cfd = node->cfd;
      if (super_version != nullptr) {
        if (*sv_from_thread_local) {
          ReturnAndCleanupSuperVersion(cfd, super_version);
        } else {
          CleanupSuperVersion(super_version);
        }
      }
      node->super_version = nullptr;
    }
  };

  bool last_try = false;
  if (cf_list->size() == 1) {
    // Fast path for a single column family. We can simply get the thread local
    // super version
    auto cf_iter = cf_list->begin();
    auto node = iter_deref_func(cf_iter);
    // RocksDB-Cloud contribution begin
    auto super_snapshot =
        dynamic_cast<const SuperSnapshotImpl*>(read_options.snapshot);
    node->super_version = super_snapshot ? super_snapshot->sv()
                                         : GetAndRefSuperVersion(node->cfd);
    // RocksDB-Cloud contribution end
    if (check_read_ts) {
      s = FailIfReadCollapsedHistory(node->cfd, node->super_version,
                                     *(read_options.timestamp));
    }
    if (s.ok() && read_options.snapshot != nullptr) {
      // Note: In WritePrepared txns this is not necessary but not harmful
      // either.  Because prep_seq > snapshot => commit_seq > snapshot so if
      // a snapshot is specified we should be fine with skipping seq numbers
      // that are greater than that.
      //
      // In WriteUnprepared, we cannot set snapshot in the lookup key because we
      // may skip uncommitted data that should be visible to the transaction for
      // reading own writes.
      *snapshot =
          static_cast<const SnapshotImpl*>(read_options.snapshot)->number_;
      if (callback) {
        *snapshot = std::max(*snapshot, callback->max_visible_seq());
      }
    } else if (s.ok()) {
      // Since we get and reference the super version before getting
      // the snapshot number, without a mutex protection, it is possible
      // that a memtable switch happened in the middle and not all the
      // data for this snapshot is available. But it will contain all
      // the data available in the super version we have, which is also
      // a valid snapshot to read from.
      // We shouldn't get snapshot before finding and referencing the super
      // version because a flush happening in between may compact away data for
      // the snapshot, but the snapshot is earlier than the data overwriting it,
      // so users may see wrong results.
      *snapshot = GetLastPublishedSequence();
    }
  } else {
    // RocksDB-Cloud contribution begin
    // MultiGet across column families is not supported with super snapshot
    assert(!dynamic_cast<const SuperSnapshotImpl*>(read_options.snapshot));
    // RocksDB-Cloud contribution end
    // If we end up with the same issue of memtable getting sealed during 2
    // consecutive retries, it means the write rate is very high. In that case
    // it's probably ok to take the mutex on the 3rd try so we can succeed for
    // sure.
    constexpr int num_retries = 3;
    for (int i = 0; i < num_retries; ++i) {
      last_try = (i == num_retries - 1);
      bool retry = false;

      if (i > 0) {
        sv_cleanup_func();
      }
      if (read_options.snapshot == nullptr) {
        if (last_try) {
          TEST_SYNC_POINT("DBImpl::MultiGet::LastTry");
          // We're close to max number of retries. For the last retry,
          // acquire the lock so we're sure to succeed
          mutex_.Lock();
        }
        *snapshot = GetLastPublishedSequence();
      } else {
        *snapshot =
            static_cast_with_check<const SnapshotImpl>(read_options.snapshot)
                ->number_;
      }
      for (auto cf_iter = cf_list->begin(); cf_iter != cf_list->end();
           ++cf_iter) {
        auto node = iter_deref_func(cf_iter);
        if (!last_try) {
          node->super_version = GetAndRefSuperVersion(node->cfd);
        } else {
          node->super_version = node->cfd->GetSuperVersion()->Ref();
        }
        TEST_SYNC_POINT("DBImpl::MultiGet::AfterRefSV");
        if (check_read_ts) {
          s = FailIfReadCollapsedHistory(node->cfd, node->super_version,
                                         *(read_options.timestamp));
          if (!s.ok()) {
            // If read timestamp check failed, a.k.a ReadOptions.timestamp <
            // super_version.full_history_ts_low. There is no need to continue
            // because this check will keep failing for the same and newer
            // SuperVersions, instead we fail fast and ask user to provide
            // a higher read timestamp.
            retry = false;
            break;
          }
        }
        if (read_options.snapshot != nullptr || last_try) {
          // If user passed a snapshot, then we don't care if a memtable is
          // sealed or compaction happens because the snapshot would ensure
          // that older key versions are kept around. If this is the last
          // retry, then we have the lock so nothing bad can happen
          continue;
        }
        // We could get the earliest sequence number for the whole list of
        // memtables, which will include immutable memtables as well, but that
        // might be tricky to maintain in case we decide, in future, to do
        // memtable compaction.
        if (!last_try) {
          SequenceNumber seq =
              node->super_version->mem->GetEarliestSequenceNumber();
          if (seq > *snapshot) {
            retry = true;
            break;
          }
        }
      }
      if (!retry) {
        if (last_try) {
          mutex_.Unlock();
          TEST_SYNC_POINT("DBImpl::MultiGet::AfterLastTryRefSV");
        }
        break;
      }
    }
  }

  TEST_SYNC_POINT("DBImpl::MultiCFSnapshot:AfterGetSeqNum1");
  TEST_SYNC_POINT("DBImpl::MultiCFSnapshot:AfterGetSeqNum2");
  PERF_TIMER_STOP(get_snapshot_time);
  *sv_from_thread_local = !last_try;
  if (!s.ok()) {
    sv_cleanup_func();
  }
  return s;
}

void DBImpl::MultiGet(const ReadOptions& _read_options, const size_t num_keys,
                      ColumnFamilyHandle** column_families, const Slice* keys,
                      PinnableSlice* values, std::string* timestamps,
                      Status* statuses, const bool sorted_input) {
  if (_read_options.io_activity != Env::IOActivity::kUnknown &&
      _read_options.io_activity != Env::IOActivity::kMultiGet) {
    Status s = Status::InvalidArgument(
        "Can only call MultiGet with `ReadOptions::io_activity` is "
        "`Env::IOActivity::kUnknown` or `Env::IOActivity::kMultiGet`");
    for (size_t i = 0; i < num_keys; ++i) {
      if (statuses[i].ok()) {
        statuses[i] = s;
      }
    }
    return;
  }
  ReadOptions read_options(_read_options);
  if (read_options.io_activity == Env::IOActivity::kUnknown) {
    read_options.io_activity = Env::IOActivity::kMultiGet;
  }
  MultiGetCommon(read_options, num_keys, column_families, keys, values,
                 /* columns */ nullptr, timestamps, statuses, sorted_input);
}

void DBImpl::MultiGetCommon(const ReadOptions& read_options,
                            const size_t num_keys,
                            ColumnFamilyHandle** column_families,
                            const Slice* keys, PinnableSlice* values,
                            PinnableWideColumns* columns,
                            std::string* timestamps, Status* statuses,
                            const bool sorted_input) {
  if (num_keys == 0) {
    return;
  }

  // RocksDB-Cloud contribution begin
  if (dynamic_cast<const SuperSnapshotImpl*>(read_options.snapshot)) {
    for (size_t i = 0; i < num_keys; ++i) {
      statuses[i] = Status::NotSupported(
          "This variant of MultiGet does not yet support super snapshots");
    }
    return;
  }
  // RocksDB-Cloud contribution end

  bool should_fail = false;
  for (size_t i = 0; i < num_keys; ++i) {
    ColumnFamilyHandle* cfh = column_families[i];
    if (read_options.timestamp) {
      statuses[i] = FailIfTsMismatchCf(cfh, *(read_options.timestamp));
      if (!statuses[i].ok()) {
        should_fail = true;
      }
    } else {
      statuses[i] = FailIfCfHasTs(cfh);
      if (!statuses[i].ok()) {
        should_fail = true;
      }
    }
  }
  if (should_fail) {
    for (size_t i = 0; i < num_keys; ++i) {
      if (statuses[i].ok()) {
        statuses[i] = Status::Incomplete(
            "DB not queried due to invalid argument(s) in the same MultiGet");
      }
    }
    return;
  }

  if (tracer_) {
    // TODO: This mutex should be removed later, to improve performance when
    // tracing is enabled.
    InstrumentedMutexLock lock(&trace_mutex_);
    if (tracer_) {
      // TODO: maybe handle the tracing status?
      tracer_->MultiGet(num_keys, column_families, keys).PermitUncheckedError();
    }
  }

  autovector<KeyContext, MultiGetContext::MAX_BATCH_SIZE> key_context;
  autovector<KeyContext*, MultiGetContext::MAX_BATCH_SIZE> sorted_keys;
  sorted_keys.resize(num_keys);
  for (size_t i = 0; i < num_keys; ++i) {
    PinnableSlice* val = nullptr;
    PinnableWideColumns* col = nullptr;

    if (values) {
      val = &values[i];
      val->Reset();
    } else {
      assert(columns);

      col = &columns[i];
      col->Reset();
    }

    key_context.emplace_back(column_families[i], keys[i], val, col,
                             timestamps ? &timestamps[i] : nullptr,
                             &statuses[i]);
  }
  for (size_t i = 0; i < num_keys; ++i) {
    sorted_keys[i] = &key_context[i];
  }
  PrepareMultiGetKeys(num_keys, sorted_input, &sorted_keys);

  autovector<MultiGetColumnFamilyData, MultiGetContext::MAX_BATCH_SIZE>
      multiget_cf_data;
  size_t cf_start = 0;
  ColumnFamilyHandle* cf = sorted_keys[0]->column_family;

  for (size_t i = 0; i < num_keys; ++i) {
    KeyContext* key_ctx = sorted_keys[i];
    if (key_ctx->column_family != cf) {
      multiget_cf_data.emplace_back(cf, cf_start, i - cf_start, nullptr);
      cf_start = i;
      cf = key_ctx->column_family;
    }
  }

  multiget_cf_data.emplace_back(cf, cf_start, num_keys - cf_start, nullptr);

  std::function<MultiGetColumnFamilyData*(
      autovector<MultiGetColumnFamilyData,
                 MultiGetContext::MAX_BATCH_SIZE>::iterator&)>
      iter_deref_lambda =
          [](autovector<MultiGetColumnFamilyData,
                        MultiGetContext::MAX_BATCH_SIZE>::iterator& cf_iter) {
            return &(*cf_iter);
          };

  SequenceNumber consistent_seqnum;
  bool sv_from_thread_local;
  Status s = MultiCFSnapshot<
      autovector<MultiGetColumnFamilyData, MultiGetContext::MAX_BATCH_SIZE>>(
      read_options, nullptr, iter_deref_lambda, &multiget_cf_data,
      &consistent_seqnum, &sv_from_thread_local);

  if (!s.ok()) {
    for (size_t i = 0; i < num_keys; ++i) {
      if (statuses[i].ok()) {
        statuses[i] = s;
      }
    }
    return;
  }

  GetWithTimestampReadCallback timestamp_read_callback(0);
  ReadCallback* read_callback = nullptr;
  if (read_options.timestamp && read_options.timestamp->size() > 0) {
    timestamp_read_callback.Refresh(consistent_seqnum);
    read_callback = &timestamp_read_callback;
  }

  auto cf_iter = multiget_cf_data.begin();
  for (; cf_iter != multiget_cf_data.end(); ++cf_iter) {
    s = MultiGetImpl(read_options, cf_iter->start, cf_iter->num_keys,
                     &sorted_keys, cf_iter->super_version, consistent_seqnum,
                     read_callback);
    if (!s.ok()) {
      break;
    }
  }
  if (!s.ok()) {
    assert(s.IsTimedOut() || s.IsAborted());
    for (++cf_iter; cf_iter != multiget_cf_data.end(); ++cf_iter) {
      for (size_t i = cf_iter->start; i < cf_iter->start + cf_iter->num_keys;
           ++i) {
        *sorted_keys[i]->s = s;
      }
    }
  }

  for (const auto& iter : multiget_cf_data) {
    if (sv_from_thread_local) {
      ReturnAndCleanupSuperVersion(iter.cfd, iter.super_version);
    } else {
      TEST_SYNC_POINT("DBImpl::MultiGet::BeforeLastTryUnRefSV");
      CleanupSuperVersion(iter.super_version);
    }
  }
}

namespace {
// Order keys by CF ID, followed by key contents
struct CompareKeyContext {
  inline bool operator()(const KeyContext* lhs, const KeyContext* rhs) {
    ColumnFamilyHandleImpl* cfh =
        static_cast<ColumnFamilyHandleImpl*>(lhs->column_family);
    uint32_t cfd_id1 = cfh->cfd()->GetID();
    const Comparator* comparator = cfh->cfd()->user_comparator();
    cfh = static_cast<ColumnFamilyHandleImpl*>(rhs->column_family);
    uint32_t cfd_id2 = cfh->cfd()->GetID();

    if (cfd_id1 < cfd_id2) {
      return true;
    } else if (cfd_id1 > cfd_id2) {
      return false;
    }

    // Both keys are from the same column family
    int cmp = comparator->CompareWithoutTimestamp(
        *(lhs->key), /*a_has_ts=*/false, *(rhs->key), /*b_has_ts=*/false);
    if (cmp < 0) {
      return true;
    }
    return false;
  }
};

}  // anonymous namespace

void DBImpl::PrepareMultiGetKeys(
    size_t num_keys, bool sorted_input,
    autovector<KeyContext*, MultiGetContext::MAX_BATCH_SIZE>* sorted_keys) {
  if (sorted_input) {
#ifndef NDEBUG
    assert(std::is_sorted(sorted_keys->begin(), sorted_keys->end(),
                          CompareKeyContext()));
#endif
    return;
  }

  std::sort(sorted_keys->begin(), sorted_keys->begin() + num_keys,
            CompareKeyContext());
}

void DB::MultiGet(const ReadOptions& options, ColumnFamilyHandle* column_family,
                  const size_t num_keys, const Slice* keys,
                  PinnableSlice* values, std::string* timestamps,
                  Status* statuses, const bool sorted_input) {
  // Use std::array, if possible, to avoid memory allocation overhead
  if (num_keys > MultiGetContext::MAX_BATCH_SIZE) {
    std::vector<ColumnFamilyHandle*> column_families(num_keys, column_family);
    MultiGet(options, num_keys, column_families.data(), keys, values,
             timestamps, statuses, sorted_input);
  } else {
    std::array<ColumnFamilyHandle*, MultiGetContext::MAX_BATCH_SIZE>
        column_families;
    std::fill(column_families.begin(), column_families.begin() + num_keys,
              column_family);
    MultiGet(options, num_keys, column_families.data(), keys, values,
             timestamps, statuses, sorted_input);
  }
}

void DBImpl::MultiGetCommon(const ReadOptions& read_options,
                            ColumnFamilyHandle* column_family,
                            const size_t num_keys, const Slice* keys,
                            PinnableSlice* values, PinnableWideColumns* columns,
                            std::string* timestamps, Status* statuses,
                            bool sorted_input) {
  if (tracer_) {
    // TODO: This mutex should be removed later, to improve performance when
    // tracing is enabled.
    InstrumentedMutexLock lock(&trace_mutex_);
    if (tracer_) {
      // TODO: maybe handle the tracing status?
      tracer_->MultiGet(num_keys, column_family, keys).PermitUncheckedError();
    }
  }
  autovector<KeyContext, MultiGetContext::MAX_BATCH_SIZE> key_context;
  autovector<KeyContext*, MultiGetContext::MAX_BATCH_SIZE> sorted_keys;
  sorted_keys.resize(num_keys);
  for (size_t i = 0; i < num_keys; ++i) {
    PinnableSlice* val = nullptr;
    PinnableWideColumns* col = nullptr;

    if (values) {
      val = &values[i];
      val->Reset();
    } else {
      assert(columns);

      col = &columns[i];
      col->Reset();
    }

    key_context.emplace_back(column_family, keys[i], val, col,
                             timestamps ? &timestamps[i] : nullptr,
                             &statuses[i]);
  }
  for (size_t i = 0; i < num_keys; ++i) {
    sorted_keys[i] = &key_context[i];
  }
  PrepareMultiGetKeys(num_keys, sorted_input, &sorted_keys);
  MultiGetWithCallbackImpl(read_options, column_family, nullptr, &sorted_keys);
}

void DBImpl::MultiGetWithCallback(
    const ReadOptions& _read_options, ColumnFamilyHandle* column_family,
    ReadCallback* callback,
    autovector<KeyContext*, MultiGetContext::MAX_BATCH_SIZE>* sorted_keys) {
  if (_read_options.io_activity != Env::IOActivity::kUnknown &&
      _read_options.io_activity != Env::IOActivity::kMultiGet) {
    assert(false);
    return;
  }

  ReadOptions read_options(_read_options);
  if (read_options.io_activity == Env::IOActivity::kUnknown) {
    read_options.io_activity = Env::IOActivity::kMultiGet;
  }
  MultiGetWithCallbackImpl(read_options, column_family, callback, sorted_keys);
}

void DBImpl::MultiGetWithCallbackImpl(
    const ReadOptions& read_options, ColumnFamilyHandle* column_family,
    ReadCallback* callback,
    autovector<KeyContext*, MultiGetContext::MAX_BATCH_SIZE>* sorted_keys) {
  std::array<MultiGetColumnFamilyData, 1> multiget_cf_data;
  multiget_cf_data[0] = MultiGetColumnFamilyData(column_family, nullptr);
  std::function<MultiGetColumnFamilyData*(
      std::array<MultiGetColumnFamilyData, 1>::iterator&)>
      iter_deref_lambda =
          [](std::array<MultiGetColumnFamilyData, 1>::iterator& cf_iter) {
            return &(*cf_iter);
          };

  size_t num_keys = sorted_keys->size();
  SequenceNumber consistent_seqnum;
  bool sv_from_thread_local;
  Status s = MultiCFSnapshot<std::array<MultiGetColumnFamilyData, 1>>(
      read_options, callback, iter_deref_lambda, &multiget_cf_data,
      &consistent_seqnum, &sv_from_thread_local);
  if (!s.ok()) {
    return;
  }
#ifndef NDEBUG
  assert(sv_from_thread_local);
#else
  // Silence unused variable warning
  (void)sv_from_thread_local;
#endif  // NDEBUG

  if (callback && read_options.snapshot == nullptr) {
    // The unprep_seqs are not published for write unprepared, so it could be
    // that max_visible_seq is larger. Seek to the std::max of the two.
    // However, we still want our callback to contain the actual snapshot so
    // that it can do the correct visibility filtering.
    callback->Refresh(consistent_seqnum);

    // Internally, WriteUnpreparedTxnReadCallback::Refresh would set
    // max_visible_seq = max(max_visible_seq, snapshot)
    //
    // Currently, the commented out assert is broken by
    // InvalidSnapshotReadCallback, but if write unprepared recovery followed
    // the regular transaction flow, then this special read callback would not
    // be needed.
    //
    // assert(callback->max_visible_seq() >= snapshot);
    consistent_seqnum = callback->max_visible_seq();
  }

  GetWithTimestampReadCallback timestamp_read_callback(0);
  ReadCallback* read_callback = callback;
  if (read_options.timestamp && read_options.timestamp->size() > 0) {
    assert(!read_callback);  // timestamp with callback is not supported
    timestamp_read_callback.Refresh(consistent_seqnum);
    read_callback = &timestamp_read_callback;
  }

  s = MultiGetImpl(read_options, 0, num_keys, sorted_keys,
                   multiget_cf_data[0].super_version, consistent_seqnum,
                   read_callback);
  assert(s.ok() || s.IsTimedOut() || s.IsAborted());
  // RocksDB-Cloud contribution begin
  if (!dynamic_cast<const SuperSnapshotImpl*>(read_options.snapshot)) {
    ReturnAndCleanupSuperVersion(multiget_cf_data[0].cfd,
                                 multiget_cf_data[0].super_version);
  }
  // RocksDB-Cloud contribution end
}

// The actual implementation of batched MultiGet. Parameters -
// start_key - Index in the sorted_keys vector to start processing from
// num_keys - Number of keys to lookup, starting with sorted_keys[start_key]
// sorted_keys - The entire batch of sorted keys for this CF
//
// The per key status is returned in the KeyContext structures pointed to by
// sorted_keys. An overall Status is also returned, with the only possible
// values being Status::OK() and Status::TimedOut(). The latter indicates
// that the call exceeded read_options.deadline
Status DBImpl::MultiGetImpl(
    const ReadOptions& read_options, size_t start_key, size_t num_keys,
    autovector<KeyContext*, MultiGetContext::MAX_BATCH_SIZE>* sorted_keys,
    SuperVersion* super_version, SequenceNumber snapshot,
    ReadCallback* callback) {
  PERF_CPU_TIMER_GUARD(get_cpu_nanos, immutable_db_options_.clock);
  StopWatch sw(immutable_db_options_.clock, stats_, DB_MULTIGET);

  assert(sorted_keys);
  // Clear the timestamps for returning results so that we can distinguish
  // between tombstone or key that has never been written
  for (auto* kctx : *sorted_keys) {
    assert(kctx);
    if (kctx->timestamp) {
      kctx->timestamp->clear();
    }
  }

  // For each of the given keys, apply the entire "get" process as follows:
  // First look in the memtable, then in the immutable memtable (if any).
  // s is both in/out. When in, s could either be OK or MergeInProgress.
  // merge_operands will contain the sequence of merges in the latter case.
  size_t keys_left = num_keys;
  Status s;
  uint64_t curr_value_size = 0;
  while (keys_left) {
    if (read_options.deadline.count() &&
        immutable_db_options_.clock->NowMicros() >
            static_cast<uint64_t>(read_options.deadline.count())) {
      s = Status::TimedOut();
      break;
    }

    size_t batch_size = (keys_left > MultiGetContext::MAX_BATCH_SIZE)
                            ? MultiGetContext::MAX_BATCH_SIZE
                            : keys_left;
    MultiGetContext ctx(sorted_keys, start_key + num_keys - keys_left,
                        batch_size, snapshot, read_options, GetFileSystem(),
                        stats_);
    MultiGetRange range = ctx.GetMultiGetRange();
    range.AddValueSize(curr_value_size);
    bool lookup_current = true;

    keys_left -= batch_size;
    for (auto mget_iter = range.begin(); mget_iter != range.end();
         ++mget_iter) {
      mget_iter->merge_context.Clear();
      *mget_iter->s = Status::OK();
    }

    bool skip_memtable =
        (read_options.read_tier == kPersistedTier &&
         has_unpersisted_data_.load(std::memory_order_relaxed));
    if (!skip_memtable) {
      super_version->mem->MultiGet(read_options, &range, callback,
                                   false /* immutable_memtable */);
      if (!range.empty()) {
        super_version->imm->MultiGet(read_options, &range, callback);
      }
      if (!range.empty()) {
        uint64_t left = range.KeysLeft();
        RecordTick(stats_, MEMTABLE_MISS, left);
      } else {
        lookup_current = false;
      }
    }
    if (lookup_current) {
      PERF_TIMER_GUARD(get_from_output_files_time);
      super_version->current->MultiGet(read_options, &range, callback);
    }
    curr_value_size = range.GetValueSize();
    if (curr_value_size > read_options.value_size_soft_limit) {
      s = Status::Aborted();
      break;
    }
  }

  // Post processing (decrement reference counts and record statistics)
  PERF_TIMER_GUARD(get_post_process_time);
  size_t num_found = 0;
  uint64_t bytes_read = 0;
  for (size_t i = start_key; i < start_key + num_keys - keys_left; ++i) {
    KeyContext* key = (*sorted_keys)[i];
    assert(key);
    assert(key->s);

    if (key->s->ok()) {
      const auto& merge_threshold = read_options.merge_operand_count_threshold;
      if (merge_threshold.has_value() &&
          key->merge_context.GetNumOperands() > merge_threshold) {
        *(key->s) = Status::OkMergeOperandThresholdExceeded();
      }

      if (key->value) {
        bytes_read += key->value->size();
      } else {
        assert(key->columns);
        bytes_read += key->columns->serialized_size();
      }

      num_found++;
    }
  }
  if (keys_left) {
    assert(s.IsTimedOut() || s.IsAborted());
    for (size_t i = start_key + num_keys - keys_left; i < start_key + num_keys;
         ++i) {
      KeyContext* key = (*sorted_keys)[i];
      *key->s = s;
    }
  }

  RecordTick(stats_, NUMBER_MULTIGET_CALLS);
  RecordTick(stats_, NUMBER_MULTIGET_KEYS_READ, num_keys);
  RecordTick(stats_, NUMBER_MULTIGET_KEYS_FOUND, num_found);
  RecordTick(stats_, NUMBER_MULTIGET_BYTES_READ, bytes_read);
  RecordInHistogram(stats_, BYTES_PER_MULTIGET, bytes_read);
  PERF_COUNTER_ADD(multiget_read_bytes, bytes_read);
  PERF_TIMER_STOP(get_post_process_time);

  return s;
}

void DBImpl::MultiGetEntity(const ReadOptions& _read_options, size_t num_keys,
                            ColumnFamilyHandle** column_families,
                            const Slice* keys, PinnableWideColumns* results,
                            Status* statuses, bool sorted_input) {
  if (_read_options.io_activity != Env::IOActivity::kUnknown &&
      _read_options.io_activity != Env::IOActivity::kMultiGetEntity) {
    Status s = Status::InvalidArgument(
        "Can only call MultiGetEntity with `ReadOptions::io_activity` is "
        "`Env::IOActivity::kUnknown` or `Env::IOActivity::kMultiGetEntity`");
    for (size_t i = 0; i < num_keys; ++i) {
      if (statuses[i].ok()) {
        statuses[i] = s;
      }
    }
    return;
  }
  ReadOptions read_options(_read_options);
  if (read_options.io_activity == Env::IOActivity::kUnknown) {
    read_options.io_activity = Env::IOActivity::kMultiGetEntity;
  }
  MultiGetCommon(read_options, num_keys, column_families, keys,
                 /* values */ nullptr, results, /* timestamps */ nullptr,
                 statuses, sorted_input);
}

void DBImpl::MultiGetEntity(const ReadOptions& _read_options,
                            ColumnFamilyHandle* column_family, size_t num_keys,
                            const Slice* keys, PinnableWideColumns* results,
                            Status* statuses, bool sorted_input) {
  if (_read_options.io_activity != Env::IOActivity::kUnknown &&
      _read_options.io_activity != Env::IOActivity::kMultiGetEntity) {
    Status s = Status::InvalidArgument(
        "Can only call MultiGetEntity with `ReadOptions::io_activity` is "
        "`Env::IOActivity::kUnknown` or `Env::IOActivity::kMultiGetEntity`");
    for (size_t i = 0; i < num_keys; ++i) {
      if (statuses[i].ok()) {
        statuses[i] = s;
      }
    }
    return;
  }
  ReadOptions read_options(_read_options);
  if (read_options.io_activity == Env::IOActivity::kUnknown) {
    read_options.io_activity = Env::IOActivity::kMultiGetEntity;
  }
  MultiGetCommon(read_options, column_family, num_keys, keys,
                 /* values */ nullptr, results, /* timestamps */ nullptr,
                 statuses, sorted_input);
}

void DBImpl::MultiGetEntity(const ReadOptions& _read_options, size_t num_keys,
                            const Slice* keys,
                            PinnableAttributeGroups* results) {
  if (_read_options.io_activity != Env::IOActivity::kUnknown &&
      _read_options.io_activity != Env::IOActivity::kMultiGetEntity) {
    Status s = Status::InvalidArgument(
        "Can only call MultiGetEntity with ReadOptions::io_activity` is "
        "`Env::IOActivity::kUnknown` or `Env::IOActivity::kMultiGetEntity`");
    for (size_t i = 0; i < num_keys; ++i) {
      for (size_t j = 0; j < results[i].size(); ++j) {
        results[i][j].SetStatus(s);
      }
    }
    return;
  }
  ReadOptions read_options(_read_options);
  if (read_options.io_activity == Env::IOActivity::kUnknown) {
    read_options.io_activity = Env::IOActivity::kMultiGetEntity;
  }

  std::vector<ColumnFamilyHandle*> column_families;
  std::vector<Slice> all_keys;
  size_t total_count = 0;

  for (size_t i = 0; i < num_keys; ++i) {
    for (size_t j = 0; j < results[i].size(); ++j) {
      // Adding the same key slice for different CFs
      all_keys.emplace_back(keys[i]);
      column_families.emplace_back(results[i][j].column_family());
      ++total_count;
    }
  }
  std::vector<Status> statuses(total_count);
  std::vector<PinnableWideColumns> columns(total_count);
  MultiGetCommon(read_options, total_count, column_families.data(),
                 all_keys.data(),
                 /* values */ nullptr, columns.data(),
                 /* timestamps */ nullptr, statuses.data(),
                 /* sorted_input */ false);

  // Set results
  size_t index = 0;
  for (size_t i = 0; i < num_keys; ++i) {
    for (size_t j = 0; j < results[i].size(); ++j) {
      results[i][j].Reset();
      results[i][j].SetStatus(std::move(statuses[index]));
      results[i][j].SetColumns(std::move(columns[index]));
      ++index;
    }
  }
}

Status DBImpl::WrapUpCreateColumnFamilies(
    const ReadOptions& read_options, const WriteOptions& write_options,
    const std::vector<const ColumnFamilyOptions*>& cf_options) {
  // NOTE: this function is skipped for create_missing_column_families and
  // DB::Open, so new functionality here might need to go into Open also.
  bool register_worker = false;
  for (auto* opts_ptr : cf_options) {
    if (opts_ptr->preserve_internal_time_seconds > 0 ||
        opts_ptr->preclude_last_level_data_seconds > 0) {
      register_worker = true;
      break;
    }
  }
  // Attempt both follow-up actions even if one fails
  Status s = WriteOptionsFile(write_options, false /*db_mutex_already_held*/);
  if (register_worker) {
    s.UpdateIfOk(RegisterRecordSeqnoTimeWorker(read_options, write_options,
                                               /* is_new_db */ false));
  }
  return s;
}

Status DBImpl::CreateColumnFamily(const ReadOptions& read_options,
                                  const WriteOptions& write_options,
                                  const ColumnFamilyOptions& cf_options,
                                  const std::string& column_family,
                                  ColumnFamilyHandle** handle) {
  assert(handle != nullptr);
  InstrumentedMutexLock ol(&options_mutex_);
  Status s = CreateColumnFamilyImpl(read_options, write_options, cf_options,
                                    column_family, handle);
  if (s.ok()) {
    s.UpdateIfOk(
        WrapUpCreateColumnFamilies(read_options, write_options, {&cf_options}));
  }
  return s;
}

Status DBImpl::CreateColumnFamilies(
    const ReadOptions& read_options, const WriteOptions& write_options,
    const ColumnFamilyOptions& cf_options,
    const std::vector<std::string>& column_family_names,
    std::vector<ColumnFamilyHandle*>* handles) {
  assert(handles != nullptr);
  InstrumentedMutexLock ol(&options_mutex_);
  handles->clear();
  size_t num_cf = column_family_names.size();
  Status s;
  bool success_once = false;
  for (size_t i = 0; i < num_cf; i++) {
    ColumnFamilyHandle* handle;
    s = CreateColumnFamilyImpl(read_options, write_options, cf_options,
                               column_family_names[i], &handle);
    if (!s.ok()) {
      break;
    }
    handles->push_back(handle);
    success_once = true;
  }
  if (success_once) {
    s.UpdateIfOk(
        WrapUpCreateColumnFamilies(read_options, write_options, {&cf_options}));
  }
  return s;
}

Status DBImpl::CreateColumnFamilies(
    const ReadOptions& read_options, const WriteOptions& write_options,
    const std::vector<ColumnFamilyDescriptor>& column_families,
    std::vector<ColumnFamilyHandle*>* handles) {
  assert(handles != nullptr);
  InstrumentedMutexLock ol(&options_mutex_);
  handles->clear();
  size_t num_cf = column_families.size();
  Status s;
  bool success_once = false;
  std::vector<const ColumnFamilyOptions*> cf_opts;
  cf_opts.reserve(num_cf);
  for (size_t i = 0; i < num_cf; i++) {
    ColumnFamilyHandle* handle;
    s = CreateColumnFamilyImpl(read_options, write_options,
                               column_families[i].options,
                               column_families[i].name, &handle);
    if (!s.ok()) {
      break;
    }
    handles->push_back(handle);
    success_once = true;
    cf_opts.push_back(&column_families[i].options);
  }
  if (success_once) {
    s.UpdateIfOk(
        WrapUpCreateColumnFamilies(read_options, write_options, cf_opts));
  }
  return s;
}

Status DBImpl::CreateColumnFamilyImpl(const ReadOptions& read_options,
                                      const WriteOptions& write_options,
                                      const ColumnFamilyOptions& cf_options,
                                      const std::string& column_family_name,
                                      ColumnFamilyHandle** handle) {
  options_mutex_.AssertHeld();
  Status s;
  *handle = nullptr;

  DBOptions db_options =
      BuildDBOptions(immutable_db_options_, mutable_db_options_);
  s = ColumnFamilyData::ValidateOptions(db_options, cf_options);
  if (s.ok()) {
    for (auto& cf_path : cf_options.cf_paths) {
      s = env_->CreateDirIfMissing(cf_path.path);
      if (!s.ok()) {
        break;
      }
    }
  }
  if (!s.ok()) {
    return s;
  }

  SuperVersionContext sv_context(/* create_superversion */ true);
  {
    InstrumentedMutexLock l(&mutex_);

    if (versions_->GetColumnFamilySet()->GetColumnFamily(column_family_name) !=
        nullptr) {
      return Status::InvalidArgument("Column family already exists");
    }
    VersionEdit edit;
    edit.AddColumnFamily(column_family_name);
    uint32_t new_id = versions_->GetColumnFamilySet()->GetNextColumnFamilyID();
    edit.SetColumnFamily(new_id);
    edit.SetLogNumber(logfile_number_);
    edit.SetComparatorName(cf_options.comparator->Name());
    edit.SetPersistUserDefinedTimestamps(
        cf_options.persist_user_defined_timestamps);

    // LogAndApply will both write the creation in MANIFEST and create
    // ColumnFamilyData object
    {  // write thread
      WriteThread::Writer w;
      write_thread_.EnterUnbatched(&w, &mutex_);
      // LogAndApply will both write the creation in MANIFEST and create
      // ColumnFamilyData object
      s = versions_->LogAndApply(nullptr, MutableCFOptions(cf_options),
                                 read_options, write_options, &edit, &mutex_,
                                 directories_.GetDbDir(), false, &cf_options);
      write_thread_.ExitUnbatched(&w);
    }
    if (s.ok()) {
      auto* cfd =
          versions_->GetColumnFamilySet()->GetColumnFamily(column_family_name);
      assert(cfd != nullptr);
      std::map<std::string, std::shared_ptr<FSDirectory>> dummy_created_dirs;
      s = cfd->AddDirectories(&dummy_created_dirs);
    }
    if (s.ok()) {
      auto* cfd =
          versions_->GetColumnFamilySet()->GetColumnFamily(column_family_name);
      assert(cfd != nullptr);
      InstallSuperVersionAndScheduleWork(cfd, &sv_context,
                                         *cfd->GetLatestMutableCFOptions());

      if (!cfd->mem()->IsSnapshotSupported()) {
        is_snapshot_supported_ = false;
      }

      cfd->set_initialized();

      *handle = new ColumnFamilyHandleImpl(cfd, this, &mutex_);
      ROCKS_LOG_INFO(immutable_db_options_.info_log,
                     "Created column family [%s] (ID %u)",
                     column_family_name.c_str(), (unsigned)cfd->GetID());
    } else {
      ROCKS_LOG_ERROR(immutable_db_options_.info_log,
                      "Creating column family [%s] FAILED -- %s",
                      column_family_name.c_str(), s.ToString().c_str());
    }
  }  // InstrumentedMutexLock l(&mutex_)

  sv_context.Clean();
  // this is outside the mutex
  if (s.ok()) {
    NewThreadStatusCfInfo(
        static_cast_with_check<ColumnFamilyHandleImpl>(*handle)->cfd());
  }
  return s;
}

Status DBImpl::DropColumnFamily(ColumnFamilyHandle* column_family) {
  assert(column_family != nullptr);
  InstrumentedMutexLock ol(&options_mutex_);
  Status s = DropColumnFamilyImpl(column_family);
  if (s.ok()) {
    // TODO: plumb Env::IOActivity, Env::IOPriority
    s = WriteOptionsFile(WriteOptions(), false /*db_mutex_already_held*/);
  }
  return s;
}

Status DBImpl::DropColumnFamilies(
    const std::vector<ColumnFamilyHandle*>& column_families) {
  InstrumentedMutexLock ol(&options_mutex_);
  Status s;
  bool success_once = false;
  for (auto* handle : column_families) {
    s = DropColumnFamilyImpl(handle);
    if (!s.ok()) {
      break;
    }
    success_once = true;
  }
  if (success_once) {
    // TODO: plumb Env::IOActivity, Env::IOPriority
    Status persist_options_status =
        WriteOptionsFile(WriteOptions(), false /*db_mutex_already_held*/);
    if (s.ok() && !persist_options_status.ok()) {
      s = persist_options_status;
    }
  }
  return s;
}

Status DBImpl::DropColumnFamilyImpl(ColumnFamilyHandle* column_family) {
  // TODO: plumb Env::IOActivity, Env::IOPriority
  const ReadOptions read_options;
  const WriteOptions write_options;

  auto cfh = static_cast_with_check<ColumnFamilyHandleImpl>(column_family);
  auto cfd = cfh->cfd();
  if (cfd->GetID() == 0) {
    return Status::InvalidArgument("Can't drop default column family");
  }

  bool cf_support_snapshot = cfd->mem()->IsSnapshotSupported();

  VersionEdit edit;
  edit.DropColumnFamily();
  edit.SetColumnFamily(cfd->GetID());

  Status s;
  {
    InstrumentedMutexLock l(&mutex_);
    if (cfd->IsDropped()) {
      s = Status::InvalidArgument("Column family already dropped!\n");
    }
    if (s.ok()) {
      // we drop column family from a single write thread
      WriteThread::Writer w;
      write_thread_.EnterUnbatched(&w, &mutex_);
      s = versions_->LogAndApply(cfd, *cfd->GetLatestMutableCFOptions(),
                                 read_options, write_options, &edit, &mutex_,
                                 directories_.GetDbDir());
      write_thread_.ExitUnbatched(&w);
    }
    if (s.ok()) {
      auto* mutable_cf_options = cfd->GetLatestMutableCFOptions();
      max_total_in_memory_state_ -= mutable_cf_options->write_buffer_size *
                                    mutable_cf_options->max_write_buffer_number;
    }

    if (!cf_support_snapshot) {
      // Dropped Column Family doesn't support snapshot. Need to recalculate
      // is_snapshot_supported_.
      bool new_is_snapshot_supported = true;
      for (auto c : *versions_->GetColumnFamilySet()) {
        if (!c->IsDropped() && !c->mem()->IsSnapshotSupported()) {
          new_is_snapshot_supported = false;
          break;
        }
      }
      is_snapshot_supported_ = new_is_snapshot_supported;
    }
    bg_cv_.SignalAll();
  }

  if (cfd->ioptions()->preserve_internal_time_seconds > 0 ||
      cfd->ioptions()->preclude_last_level_data_seconds > 0) {
    s = RegisterRecordSeqnoTimeWorker(read_options, write_options,
                                      /* is_new_db */ false);
  }

  if (s.ok()) {
    // Note that here we erase the associated cf_info of the to-be-dropped
    // cfd before its ref-count goes to zero to avoid having to erase cf_info
    // later inside db_mutex.
    EraseThreadStatusCfInfo(cfd);
    assert(cfd->IsDropped());
    ROCKS_LOG_INFO(immutable_db_options_.info_log,
                   "Dropped column family with id %u\n", cfd->GetID());
  } else {
    ROCKS_LOG_ERROR(immutable_db_options_.info_log,
                    "Dropping column family with id %u FAILED -- %s\n",
                    cfd->GetID(), s.ToString().c_str());
  }

  return s;
}

bool DBImpl::KeyMayExist(const ReadOptions& read_options,
                         ColumnFamilyHandle* column_family, const Slice& key,
                         std::string* value, std::string* timestamp,
                         bool* value_found) {
  assert(value != nullptr);
  assert(read_options.io_activity == Env::IOActivity::kUnknown);

  if (value_found != nullptr) {
    // falsify later if key-may-exist but can't fetch value
    *value_found = true;
  }
  // TODO: plumb Env::IOActivity, Env::IOPriority
  ReadOptions roptions = read_options;
  roptions.read_tier = kBlockCacheTier;  // read from block cache only
  PinnableSlice pinnable_val;
  GetImplOptions get_impl_options;
  get_impl_options.column_family = column_family;
  get_impl_options.value = &pinnable_val;
  get_impl_options.value_found = value_found;
  get_impl_options.timestamp = timestamp;
  auto s = GetImpl(roptions, key, get_impl_options);
  value->assign(pinnable_val.data(), pinnable_val.size());

  // If block_cache is enabled and the index block of the table didn't
  // not present in block_cache, the return value will be Status::Incomplete.
  // In this case, key may still exist in the table.
  return s.ok() || s.IsIncomplete();
}

Iterator* DBImpl::NewIterator(const ReadOptions& _read_options,
                              ColumnFamilyHandle* column_family) {
  if (_read_options.io_activity != Env::IOActivity::kUnknown &&
      _read_options.io_activity != Env::IOActivity::kDBIterator) {
    return NewErrorIterator(Status::InvalidArgument(
        "Can only call NewIterator with `ReadOptions::io_activity` is "
        "`Env::IOActivity::kUnknown` or `Env::IOActivity::kDBIterator`"));
  }
  ReadOptions read_options(_read_options);
  if (read_options.io_activity == Env::IOActivity::kUnknown) {
    read_options.io_activity = Env::IOActivity::kDBIterator;
  }

  if (read_options.managed) {
    return NewErrorIterator(
        Status::NotSupported("Managed iterator is not supported anymore."));
  }
  Iterator* result = nullptr;
  if (read_options.read_tier == kPersistedTier) {
    return NewErrorIterator(Status::NotSupported(
        "ReadTier::kPersistedData is not yet supported in iterators."));
  }
  assert(column_family);

  if (read_options.timestamp) {
    const Status s =
        FailIfTsMismatchCf(column_family, *(read_options.timestamp));
    if (!s.ok()) {
      return NewErrorIterator(s);
    }
  } else {
    const Status s = FailIfCfHasTs(column_family);
    if (!s.ok()) {
      return NewErrorIterator(s);
    }
  }

  auto cfh = static_cast_with_check<ColumnFamilyHandleImpl>(column_family);
  assert(cfh != nullptr);
  ColumnFamilyData* cfd = cfh->cfd();
  assert(cfd != nullptr);
<<<<<<< HEAD
  ReadCallback* read_callback = nullptr;  // No read callback provided.
  // RocksDB-Cloud contribution begin
  auto super_snapshot =
      dynamic_cast<const SuperSnapshotImpl*>(read_options.snapshot);
  SuperVersion* sv = super_snapshot ? super_snapshot->sv()
                                    : cfd->GetReferencedSuperVersion(this);

=======
  SuperVersion* sv = cfd->GetReferencedSuperVersion(this);
>>>>>>> 6f7cabea
  if (read_options.timestamp && read_options.timestamp->size() > 0) {
    const Status s =
        FailIfReadCollapsedHistory(cfd, sv, *(read_options.timestamp));
    if (!s.ok()) {
      if (!super_snapshot) {
        CleanupSuperVersion(sv);
      }
      return NewErrorIterator(s);
    }
  }
  if (read_options.tailing) {
    // RocksDB-Cloud contribution begin
    if (super_snapshot) {
      return NewErrorIterator(Status::NotSupported(
          "Tailing iterator not supported with super snapshot"));
    }
    // RocksDB-Cloud contribution end

    auto iter = new ForwardIterator(this, read_options, cfd, sv,
                                    /* allow_unprepared_value */ true);
    result = NewDBIterator(
        env_, read_options, *cfd->ioptions(), sv->mutable_cf_options,
        cfd->user_comparator(), iter, sv->current, kMaxSequenceNumber,
        sv->mutable_cf_options.max_sequential_skip_in_iterations,
        nullptr /* read_callback */, cfh);
  } else {
    // RocksDB-Cloud contribution begin
    if (super_snapshot && cfd->GetID() != super_snapshot->cfd()->GetID()) {
      std::ostringstream oss;
      oss << "SuperSnapshot column family " << super_snapshot->cfd()->GetName()
          << " doesn't match provided column family " << cfd->GetName();
      // We do a check here instead of in NewIteratorImpl because
      // NewIteratorImpl returns ArenaWrappedDBIter, which ErrorIterator does
      // not subclass
      return NewErrorIterator(Status::InvalidArgument(oss.str()));
    }
    // RocksDB-Cloud contribution end
    // Note: no need to consider the special case of
    // last_seq_same_as_publish_seq_==false since NewIterator is overridden in
    // WritePreparedTxnDB
    result = NewIteratorImpl(read_options, cfh, sv,
                             (read_options.snapshot != nullptr)
                                 ? read_options.snapshot->GetSequenceNumber()
                                 : kMaxSequenceNumber,
                             nullptr /* read_callback */);
  }
  return result;
}

ArenaWrappedDBIter* DBImpl::NewIteratorImpl(
    const ReadOptions& read_options, ColumnFamilyHandleImpl* cfh,
    SuperVersion* sv, SequenceNumber snapshot, ReadCallback* read_callback,
    bool expose_blob_index, bool allow_refresh) {
  TEST_SYNC_POINT("DBImpl::NewIterator:1");
  TEST_SYNC_POINT("DBImpl::NewIterator:2");

  if (snapshot == kMaxSequenceNumber) {
    // Note that the snapshot is assigned AFTER referencing the super
    // version because otherwise a flush happening in between may compact away
    // data for the snapshot, so the reader would see neither data that was be
    // visible to the snapshot before compaction nor the newer data inserted
    // afterwards.
    // Note that the super version might not contain all the data available
    // to this snapshot, but in that case it can see all the data in the
    // super version, which is a valid consistent state after the user
    // calls NewIterator().
    snapshot = versions_->LastSequence();
    TEST_SYNC_POINT("DBImpl::NewIterator:3");
    TEST_SYNC_POINT("DBImpl::NewIterator:4");
  }

  // Try to generate a DB iterator tree in continuous memory area to be
  // cache friendly. Here is an example of result:
  // +-------------------------------+
  // |                               |
  // | ArenaWrappedDBIter            |
  // |  +                            |
  // |  +---> Inner Iterator   ------------+
  // |  |                            |     |
  // |  |    +-- -- -- -- -- -- -- --+     |
  // |  +--- | Arena                 |     |
  // |       |                       |     |
  // |          Allocated Memory:    |     |
  // |       |   +-------------------+     |
  // |       |   | DBIter            | <---+
  // |           |  +                |
  // |       |   |  +-> iter_  ------------+
  // |       |   |                   |     |
  // |       |   +-------------------+     |
  // |       |   | MergingIterator   | <---+
  // |           |  +                |
  // |       |   |  +->child iter1  ------------+
  // |       |   |  |                |          |
  // |           |  +->child iter2  ----------+ |
  // |       |   |  |                |        | |
  // |       |   |  +->child iter3  --------+ | |
  // |           |                   |      | | |
  // |       |   +-------------------+      | | |
  // |       |   | Iterator1         | <--------+
  // |       |   +-------------------+      | |
  // |       |   | Iterator2         | <------+
  // |       |   +-------------------+      |
  // |       |   | Iterator3         | <----+
  // |       |   +-------------------+
  // |       |                       |
  // +-------+-----------------------+
  //
  // ArenaWrappedDBIter inlines an arena area where all the iterators in
  // the iterator tree are allocated in the order of being accessed when
  // querying.
  // Laying out the iterators in the order of being accessed makes it more
  // likely that any iterator pointer is close to the iterator it points to so
  // that they are likely to be in the same cache line and/or page.
  ArenaWrappedDBIter* db_iter = NewArenaWrappedDbIterator(
      env_, read_options, *cfh->cfd()->ioptions(), sv->mutable_cf_options,
      sv->current, snapshot,
      sv->mutable_cf_options.max_sequential_skip_in_iterations,
      sv->version_number, read_callback, cfh, expose_blob_index, allow_refresh);

  InternalIterator* internal_iter = NewInternalIterator(
      db_iter->GetReadOptions(), cfh->cfd(), sv, db_iter->GetArena(), snapshot,
      /* allow_unprepared_value */ true, db_iter);
  db_iter->SetIterUnderDBIter(internal_iter);

  return db_iter;
}

std::unique_ptr<Iterator> DBImpl::NewMultiCfIterator(
    const ReadOptions& _read_options,
    const std::vector<ColumnFamilyHandle*>& column_families) {
  if (column_families.size() == 0) {
    return std::unique_ptr<Iterator>(NewErrorIterator(
        Status::InvalidArgument("No Column Family was provided")));
  }
  const Comparator* first_comparator = column_families[0]->GetComparator();
  for (size_t i = 1; i < column_families.size(); ++i) {
    const Comparator* cf_comparator = column_families[i]->GetComparator();
    if (first_comparator != cf_comparator &&
        first_comparator->GetId().compare(cf_comparator->GetId()) != 0) {
      return std::unique_ptr<Iterator>(NewErrorIterator(Status::InvalidArgument(
          "Different comparators are being used across CFs")));
    }
  }
  std::vector<Iterator*> child_iterators;
  Status s = NewIterators(_read_options, column_families, &child_iterators);
  if (s.ok()) {
    return std::make_unique<MultiCfIterator>(first_comparator, column_families,
                                             std::move(child_iterators));
  }
  return std::unique_ptr<Iterator>(NewErrorIterator(s));
}

Status DBImpl::NewIterators(
    const ReadOptions& _read_options,
    const std::vector<ColumnFamilyHandle*>& column_families,
    std::vector<Iterator*>* iterators) {
  if (_read_options.io_activity != Env::IOActivity::kUnknown &&
      _read_options.io_activity != Env::IOActivity::kDBIterator) {
    return Status::InvalidArgument(
        "Can only call NewIterators with `ReadOptions::io_activity` is "
        "`Env::IOActivity::kUnknown` or `Env::IOActivity::kDBIterator`");
  }
  ReadOptions read_options(_read_options);
  if (read_options.io_activity == Env::IOActivity::kUnknown) {
    read_options.io_activity = Env::IOActivity::kDBIterator;
  }
  if (read_options.managed) {
    return Status::NotSupported("Managed iterator is not supported anymore.");
  }
  if (read_options.read_tier == kPersistedTier) {
    return Status::NotSupported(
        "ReadTier::kPersistedData is not yet supported in iterators.");
  }

  if (read_options.timestamp) {
    for (auto* cf : column_families) {
      assert(cf);
      const Status s = FailIfTsMismatchCf(cf, *(read_options.timestamp));
      if (!s.ok()) {
        return s;
      }
    }
  } else {
    for (auto* cf : column_families) {
      assert(cf);
      const Status s = FailIfCfHasTs(cf);
      if (!s.ok()) {
        return s;
      }
    }
  }

  iterators->clear();
  iterators->reserve(column_families.size());
  autovector<std::tuple<ColumnFamilyHandleImpl*, SuperVersion*>> cfh_to_sv;
  const bool check_read_ts =
      read_options.timestamp && read_options.timestamp->size() > 0;
<<<<<<< HEAD
  for (auto cfh : column_families) {
    auto cfd = static_cast_with_check<ColumnFamilyHandleImpl>(cfh)->cfd();

    // RocksDB-Cloud contribution begin
    auto super_snapshot =
        dynamic_cast<const SuperSnapshotImpl*>(read_options.snapshot);
    if (super_snapshot && cfd->GetID() != super_snapshot->cfd()->GetID()) {
      std::ostringstream oss;
      oss << "SuperSnapshot column family " << super_snapshot->cfd()->GetName()
          << " doesn't match provided column family " << cfd->GetName();
      // We do a check here instead of in NewIteratorImpl because
      // NewIteratorImpl returns ArenaWrappedDBIter, which ErrorIterator does
      // not subclass
      return Status::InvalidArgument(oss.str());
    }
    SuperVersion* sv = super_snapshot ? super_snapshot->sv()
                                      : cfd->GetReferencedSuperVersion(this);
    // RocksDB-Cloud contribution end

    cfd_to_sv.emplace_back(cfd, sv);
=======
  for (auto cf : column_families) {
    auto cfh = static_cast_with_check<ColumnFamilyHandleImpl>(cf);
    auto cfd = cfh->cfd();
    SuperVersion* sv = cfd->GetReferencedSuperVersion(this);
    cfh_to_sv.emplace_back(cfh, sv);
>>>>>>> 6f7cabea
    if (check_read_ts) {
      const Status s =
          FailIfReadCollapsedHistory(cfd, sv, *(read_options.timestamp));
      if (!s.ok()) {
        for (auto prev_entry : cfh_to_sv) {
          CleanupSuperVersion(std::get<1>(prev_entry));
        }
        return s;
      }
    }
  }
  assert(cfh_to_sv.size() == column_families.size());
  if (read_options.tailing) {
<<<<<<< HEAD
    if (dynamic_cast<const SuperSnapshotImpl*>(read_options.snapshot)) {
      return Status::NotSupported(
          "Tailing iterator not supported with super snapshot");
    }
    for (auto [cfd, sv] : cfd_to_sv) {
      auto iter = new ForwardIterator(this, read_options, cfd, sv,
=======
    for (auto [cfh, sv] : cfh_to_sv) {
      auto iter = new ForwardIterator(this, read_options, cfh->cfd(), sv,
>>>>>>> 6f7cabea
                                      /* allow_unprepared_value */ true);
      iterators->push_back(NewDBIterator(
          env_, read_options, *cfh->cfd()->ioptions(), sv->mutable_cf_options,
          cfh->cfd()->user_comparator(), iter, sv->current, kMaxSequenceNumber,
          sv->mutable_cf_options.max_sequential_skip_in_iterations,
          nullptr /*read_callback*/, cfh));
    }
  } else {
    // Note: no need to consider the special case of
    // last_seq_same_as_publish_seq_==false since NewIterators is overridden in
    // WritePreparedTxnDB
    auto snapshot = read_options.snapshot != nullptr
                        ? read_options.snapshot->GetSequenceNumber()
                        : versions_->LastSequence();
    for (auto [cfh, sv] : cfh_to_sv) {
      iterators->push_back(NewIteratorImpl(read_options, cfh, sv, snapshot,
                                           nullptr /*read_callback*/));
    }
  }

  return Status::OK();
}

SequenceNumber DBImpl::GetIteratorSequenceNumber(Iterator* it) {
  auto arena_wrapped = dynamic_cast<ArenaWrappedDBIter*>(it);
  if (!arena_wrapped) {
    return SequenceNumber(0);
  }
  return arena_wrapped->get_sequence();
}

const Snapshot* DBImpl::GetSnapshot() { return GetSnapshotImpl(false); }

// RocksDB-Cloud contribution begin
Status DBImpl::GetSuperSnapshots(
    const std::vector<ColumnFamilyHandle*>& column_families,
    std::vector<const Snapshot*>* snapshots) {
#ifndef ROCKSDB_USE_RTTI
  return Status::InvalidArgument(
      "GetSuperSnapshots only supported in RocksDB compiled with USE_RTTI=1");
#endif
  InstrumentedMutexLock l(&mutex_);

  if (!is_snapshot_supported_) {
    return Status::InvalidArgument("Snapshot not supported");
  }

  int64_t unix_time = 0;
  immutable_db_options_.clock->GetCurrentTime(&unix_time)
      .PermitUncheckedError();  // Ignore error

  auto snapshot_seq = GetLastPublishedSequence();

  snapshots->reserve(column_families.size());

  for (auto& cf : column_families) {
    auto cfh = static_cast_with_check<ColumnFamilyHandleImpl>(cf);
    auto cfd = cfh->cfd();
    auto sv = cfd->GetSuperVersion();
    sv->Ref();
    auto ss = new SuperSnapshotImpl(cfd, sv);
    snapshots_.New(ss, snapshot_seq, unix_time,
                   /*is_write_conflict_boundary=*/false);
    snapshots->push_back(ss);
  }

  return Status::OK();
}
// RocksDB-Cloud contribution end

const Snapshot* DBImpl::GetSnapshotForWriteConflictBoundary() {
  return GetSnapshotImpl(true);
}

std::pair<Status, std::shared_ptr<const Snapshot>>
DBImpl::CreateTimestampedSnapshot(SequenceNumber snapshot_seq, uint64_t ts) {
  assert(ts != std::numeric_limits<uint64_t>::max());

  auto ret = CreateTimestampedSnapshotImpl(snapshot_seq, ts, /*lock=*/true);
  return ret;
}

std::shared_ptr<const SnapshotImpl> DBImpl::GetTimestampedSnapshot(
    uint64_t ts) const {
  InstrumentedMutexLock lock_guard(&mutex_);
  return timestamped_snapshots_.GetSnapshot(ts);
}

void DBImpl::ReleaseTimestampedSnapshotsOlderThan(uint64_t ts,
                                                  size_t* remaining_total_ss) {
  autovector<std::shared_ptr<const SnapshotImpl>> snapshots_to_release;
  {
    InstrumentedMutexLock lock_guard(&mutex_);
    timestamped_snapshots_.ReleaseSnapshotsOlderThan(ts, snapshots_to_release);
  }
  snapshots_to_release.clear();

  if (remaining_total_ss) {
    InstrumentedMutexLock lock_guard(&mutex_);
    *remaining_total_ss = static_cast<size_t>(snapshots_.count());
  }
}

Status DBImpl::GetTimestampedSnapshots(
    uint64_t ts_lb, uint64_t ts_ub,
    std::vector<std::shared_ptr<const Snapshot>>& timestamped_snapshots) const {
  if (ts_lb >= ts_ub) {
    return Status::InvalidArgument(
        "timestamp lower bound must be smaller than upper bound");
  }
  timestamped_snapshots.clear();
  InstrumentedMutexLock lock_guard(&mutex_);
  timestamped_snapshots_.GetSnapshots(ts_lb, ts_ub, timestamped_snapshots);
  return Status::OK();
}

SnapshotImpl* DBImpl::GetSnapshotImpl(bool is_write_conflict_boundary,
                                      bool lock) {
  int64_t unix_time = 0;
  immutable_db_options_.clock->GetCurrentTime(&unix_time)
      .PermitUncheckedError();  // Ignore error
  SnapshotImpl* s = new SnapshotImpl;

  if (lock) {
    mutex_.Lock();
  } else {
    mutex_.AssertHeld();
  }
  // returns null if the underlying memtable does not support snapshot.
  if (!is_snapshot_supported_) {
    if (lock) {
      mutex_.Unlock();
    }
    delete s;
    return nullptr;
  }
  auto snapshot_seq = GetLastPublishedSequence();
  SnapshotImpl* snapshot =
      snapshots_.New(s, snapshot_seq, unix_time, is_write_conflict_boundary);
  if (lock) {
    mutex_.Unlock();
  }
  return snapshot;
}

std::pair<Status, std::shared_ptr<const SnapshotImpl>>
DBImpl::CreateTimestampedSnapshotImpl(SequenceNumber snapshot_seq, uint64_t ts,
                                      bool lock) {
  int64_t unix_time = 0;
  immutable_db_options_.clock->GetCurrentTime(&unix_time)
      .PermitUncheckedError();  // Ignore error
  SnapshotImpl* s = new SnapshotImpl;

  const bool need_update_seq = (snapshot_seq != kMaxSequenceNumber);

  if (lock) {
    mutex_.Lock();
  } else {
    mutex_.AssertHeld();
  }
  // returns null if the underlying memtable does not support snapshot.
  if (!is_snapshot_supported_) {
    if (lock) {
      mutex_.Unlock();
    }
    delete s;
    return std::make_pair(
        Status::NotSupported("Memtable does not support snapshot"), nullptr);
  }

  // Caller is not write thread, thus didn't provide a valid snapshot_seq.
  // Obtain seq from db.
  if (!need_update_seq) {
    snapshot_seq = GetLastPublishedSequence();
  }

  std::shared_ptr<const SnapshotImpl> latest =
      timestamped_snapshots_.GetSnapshot(std::numeric_limits<uint64_t>::max());

  // If there is already a latest timestamped snapshot, then we need to do some
  // checks.
  if (latest) {
    uint64_t latest_snap_ts = latest->GetTimestamp();
    SequenceNumber latest_snap_seq = latest->GetSequenceNumber();
    assert(latest_snap_seq <= snapshot_seq);
    bool needs_create_snap = true;
    Status status;
    std::shared_ptr<const SnapshotImpl> ret;
    if (latest_snap_ts > ts) {
      // A snapshot created later cannot have smaller timestamp than a previous
      // timestamped snapshot.
      needs_create_snap = false;
      std::ostringstream oss;
      oss << "snapshot exists with larger timestamp " << latest_snap_ts << " > "
          << ts;
      status = Status::InvalidArgument(oss.str());
    } else if (latest_snap_ts == ts) {
      if (latest_snap_seq == snapshot_seq) {
        // We are requesting the same sequence number and timestamp, thus can
        // safely reuse (share) the current latest timestamped snapshot.
        needs_create_snap = false;
        ret = latest;
      } else if (latest_snap_seq < snapshot_seq) {
        // There may have been writes to the database since the latest
        // timestamped snapshot, yet we are still requesting the same
        // timestamp. In this case, we cannot create the new timestamped
        // snapshot.
        needs_create_snap = false;
        std::ostringstream oss;
        oss << "Allocated seq is " << snapshot_seq
            << ", while snapshot exists with smaller seq " << latest_snap_seq
            << " but same timestamp " << ts;
        status = Status::InvalidArgument(oss.str());
      }
    }
    if (!needs_create_snap) {
      if (lock) {
        mutex_.Unlock();
      }
      delete s;
      return std::make_pair(status, ret);
    } else {
      status.PermitUncheckedError();
    }
  }

  SnapshotImpl* snapshot =
      snapshots_.New(s, snapshot_seq, unix_time,
                     /*is_write_conflict_boundary=*/true, ts);

  std::shared_ptr<const SnapshotImpl> ret(
      snapshot,
      std::bind(&DBImpl::ReleaseSnapshot, this, std::placeholders::_1));
  timestamped_snapshots_.AddSnapshot(ret);

  // Caller is from write thread, and we need to update database's sequence
  // number.
  if (need_update_seq) {
    assert(versions_);
    if (last_seq_same_as_publish_seq_) {
      versions_->SetLastSequence(snapshot_seq);
    } else {
      // TODO: support write-prepared/write-unprepared transactions with two
      // write queues.
      assert(false);
    }
  }

  if (lock) {
    mutex_.Unlock();
  }
  return std::make_pair(Status::OK(), ret);
}

namespace {
using CfdList = autovector<ColumnFamilyData*, 2>;
bool CfdListContains(const CfdList& list, ColumnFamilyData* cfd) {
  for (const ColumnFamilyData* t : list) {
    if (t == cfd) {
      return true;
    }
  }
  return false;
}
}  //  namespace

void DBImpl::ReleaseSnapshot(const Snapshot* s) {
  if (s == nullptr) {
    // DBImpl::GetSnapshot() can return nullptr when snapshot
    // not supported by specifying the condition:
    // inplace_update_support enabled.
    return;
  }
<<<<<<< HEAD
  // RocksDB-Cloud contribution begin
  if (auto ss = dynamic_cast<const SuperSnapshotImpl*>(s)) {
    CleanupSuperVersion(ss->sv());
  }
  // RocksDB-Cloud contribution end

  const SnapshotImpl* casted_s = reinterpret_cast<const SnapshotImpl*>(s);
=======
  const SnapshotImpl* casted_s = static_cast<const SnapshotImpl*>(s);
>>>>>>> 6f7cabea
  {
    InstrumentedMutexLock l(&mutex_);
    snapshots_.Delete(casted_s);
    uint64_t oldest_snapshot;
    if (snapshots_.empty()) {
      oldest_snapshot = GetLastPublishedSequence();
    } else {
      oldest_snapshot = snapshots_.oldest()->number_;
    }
    // Avoid to go through every column family by checking a global threshold
    // first.
    if (oldest_snapshot > bottommost_files_mark_threshold_) {
      CfdList cf_scheduled;
      for (auto* cfd : *versions_->GetColumnFamilySet()) {
        if (!cfd->ioptions()->allow_ingest_behind) {
          cfd->current()->storage_info()->UpdateOldestSnapshot(
              oldest_snapshot, /*allow_ingest_behind=*/false);
          if (!cfd->current()
                   ->storage_info()
                   ->BottommostFilesMarkedForCompaction()
                   .empty()) {
            SchedulePendingCompaction(cfd);
            MaybeScheduleFlushOrCompaction();
            cf_scheduled.push_back(cfd);
          }
        }
      }

      // Calculate a new threshold, skipping those CFs where compactions are
      // scheduled. We do not do the same pass as the previous loop because
      // mutex might be unlocked during the loop, making the result inaccurate.
      SequenceNumber new_bottommost_files_mark_threshold = kMaxSequenceNumber;
      for (auto* cfd : *versions_->GetColumnFamilySet()) {
        if (CfdListContains(cf_scheduled, cfd) ||
            cfd->ioptions()->allow_ingest_behind) {
          continue;
        }
        new_bottommost_files_mark_threshold = std::min(
            new_bottommost_files_mark_threshold,
            cfd->current()->storage_info()->bottommost_files_mark_threshold());
      }
      bottommost_files_mark_threshold_ = new_bottommost_files_mark_threshold;
    }
  }
  delete casted_s;
}

Status DBImpl::GetPropertiesOfAllTables(ColumnFamilyHandle* column_family,
                                        TablePropertiesCollection* props) {
  auto cfh = static_cast_with_check<ColumnFamilyHandleImpl>(column_family);
  auto cfd = cfh->cfd();

  // Increment the ref count
  mutex_.Lock();
  auto version = cfd->current();
  version->Ref();
  mutex_.Unlock();

  // TODO: plumb Env::IOActivity, Env::IOPriority
  const ReadOptions read_options;
  auto s = version->GetPropertiesOfAllTables(read_options, props);

  // Decrement the ref count
  mutex_.Lock();
  version->Unref();
  mutex_.Unlock();

  return s;
}

Status DBImpl::GetPropertiesOfTablesInRange(ColumnFamilyHandle* column_family,
                                            const Range* range, std::size_t n,
                                            TablePropertiesCollection* props) {
  auto cfh = static_cast_with_check<ColumnFamilyHandleImpl>(column_family);
  auto cfd = cfh->cfd();

  // Increment the ref count
  mutex_.Lock();
  auto version = cfd->current();
  version->Ref();
  mutex_.Unlock();

  // TODO: plumb Env::IOActivity, Env::IOPriority
  const ReadOptions read_options;
  const Comparator* const ucmp = cfd->user_comparator();
  assert(ucmp);
  size_t ts_sz = ucmp->timestamp_size();

  autovector<UserKeyRange> ukey_ranges;
  std::vector<std::string> keys;
  ukey_ranges.reserve(n);
  keys.reserve(2 * n);
  // Add timestamp if needed
  for (size_t i = 0; i < n; i++) {
    auto [start, limit] = MaybeAddTimestampsToRange(
        &range[i].start, &range[i].limit, ts_sz, &keys.emplace_back(),
        &keys.emplace_back(), /*exclusive_end=*/false);
    assert(start.has_value());
    assert(limit.has_value());
    ukey_ranges.emplace_back(start.value(), limit.value());
  }
  auto s =
      version->GetPropertiesOfTablesInRange(read_options, ukey_ranges, props);

  // Decrement the ref count
  mutex_.Lock();
  version->Unref();
  mutex_.Unlock();

  return s;
}

const std::string& DBImpl::GetName() const { return dbname_; }

Env* DBImpl::GetEnv() const { return env_; }

FileSystem* DB::GetFileSystem() const {
  const auto& fs = GetEnv()->GetFileSystem();
  return fs.get();
}

FileSystem* DBImpl::GetFileSystem() const {
  return immutable_db_options_.fs.get();
}

SystemClock* DBImpl::GetSystemClock() const {
  return immutable_db_options_.clock;
}

Status DBImpl::StartIOTrace(const TraceOptions& trace_options,
                            std::unique_ptr<TraceWriter>&& trace_writer) {
  assert(trace_writer != nullptr);
  return io_tracer_->StartIOTrace(GetSystemClock(), trace_options,
                                  std::move(trace_writer));
}

Status DBImpl::EndIOTrace() {
  io_tracer_->EndIOTrace();
  return Status::OK();
}

Options DBImpl::GetOptions(ColumnFamilyHandle* column_family) const {
  InstrumentedMutexLock l(&mutex_);
  auto cfh = static_cast_with_check<ColumnFamilyHandleImpl>(column_family);
  return Options(BuildDBOptions(immutable_db_options_, mutable_db_options_),
                 cfh->cfd()->GetLatestCFOptions());
}

DBOptions DBImpl::GetDBOptions() const {
  InstrumentedMutexLock l(&mutex_);
  return BuildDBOptions(immutable_db_options_, mutable_db_options_);
}

bool DBImpl::GetProperty(ColumnFamilyHandle* column_family,
                         const Slice& property, std::string* value) {
  const DBPropertyInfo* property_info = GetPropertyInfo(property);
  value->clear();
  auto cfd =
      static_cast_with_check<ColumnFamilyHandleImpl>(column_family)->cfd();
  if (property_info == nullptr) {
    return false;
  } else if (property_info->handle_int) {
    uint64_t int_value;
    bool ret_value =
        GetIntPropertyInternal(cfd, *property_info, false, &int_value);
    if (ret_value) {
      *value = std::to_string(int_value);
    }
    return ret_value;
  } else if (property_info->handle_string) {
    if (property_info->need_out_of_mutex) {
      return cfd->internal_stats()->GetStringProperty(*property_info, property,
                                                      value);
    } else {
      InstrumentedMutexLock l(&mutex_);
      return cfd->internal_stats()->GetStringProperty(*property_info, property,
                                                      value);
    }
  } else if (property_info->handle_string_dbimpl) {
    if (property_info->need_out_of_mutex) {
      return (this->*(property_info->handle_string_dbimpl))(value);
    } else {
      InstrumentedMutexLock l(&mutex_);
      return (this->*(property_info->handle_string_dbimpl))(value);
    }
  }
  // Shouldn't reach here since exactly one of handle_string and handle_int
  // should be non-nullptr.
  assert(false);
  return false;
}

bool DBImpl::GetMapProperty(ColumnFamilyHandle* column_family,
                            const Slice& property,
                            std::map<std::string, std::string>* value) {
  const DBPropertyInfo* property_info = GetPropertyInfo(property);
  value->clear();
  auto cfd =
      static_cast_with_check<ColumnFamilyHandleImpl>(column_family)->cfd();
  if (property_info == nullptr) {
    return false;
  } else if (property_info->handle_map) {
    if (property_info->need_out_of_mutex) {
      return cfd->internal_stats()->GetMapProperty(*property_info, property,
                                                   value);
    } else {
      InstrumentedMutexLock l(&mutex_);
      return cfd->internal_stats()->GetMapProperty(*property_info, property,
                                                   value);
    }
  }
  // If we reach this point it means that handle_map is not provided for the
  // requested property
  return false;
}

bool DBImpl::GetIntProperty(ColumnFamilyHandle* column_family,
                            const Slice& property, uint64_t* value) {
  const DBPropertyInfo* property_info = GetPropertyInfo(property);
  if (property_info == nullptr || property_info->handle_int == nullptr) {
    return false;
  }
  auto cfd =
      static_cast_with_check<ColumnFamilyHandleImpl>(column_family)->cfd();
  return GetIntPropertyInternal(cfd, *property_info, false, value);
}

bool DBImpl::GetIntPropertyInternal(ColumnFamilyData* cfd,
                                    const DBPropertyInfo& property_info,
                                    bool is_locked, uint64_t* value) {
  assert(property_info.handle_int != nullptr);
  if (!property_info.need_out_of_mutex) {
    if (is_locked) {
      mutex_.AssertHeld();
      return cfd->internal_stats()->GetIntProperty(property_info, value, this);
    } else {
      InstrumentedMutexLock l(&mutex_);
      return cfd->internal_stats()->GetIntProperty(property_info, value, this);
    }
  } else {
    SuperVersion* sv = nullptr;
    if (is_locked) {
      mutex_.Unlock();
    }
    sv = GetAndRefSuperVersion(cfd);

    bool ret = cfd->internal_stats()->GetIntPropertyOutOfMutex(
        property_info, sv->current, value);

    ReturnAndCleanupSuperVersion(cfd, sv);
    if (is_locked) {
      mutex_.Lock();
    }

    return ret;
  }
}

bool DBImpl::GetPropertyHandleOptionsStatistics(std::string* value) {
  assert(value != nullptr);
  Statistics* statistics = immutable_db_options_.stats;
  if (!statistics) {
    return false;
  }
  *value = statistics->ToString();
  return true;
}

Status DBImpl::ResetStats() {
  InstrumentedMutexLock l(&mutex_);
  for (auto* cfd : *versions_->GetColumnFamilySet()) {
    if (cfd->initialized()) {
      cfd->internal_stats()->Clear();
    }
  }
  return Status::OK();
}

bool DBImpl::GetAggregatedIntProperty(const Slice& property,
                                      uint64_t* aggregated_value) {
  const DBPropertyInfo* property_info = GetPropertyInfo(property);
  if (property_info == nullptr || property_info->handle_int == nullptr) {
    return false;
  }

  uint64_t sum = 0;
  bool ret = true;
  {
    // Needs mutex to protect the list of column families.
    InstrumentedMutexLock l(&mutex_);
    uint64_t value;
    for (auto* cfd : versions_->GetRefedColumnFamilySet()) {
      if (!cfd->initialized() || cfd->IsDropped()) {
        continue;
      }
      ret = GetIntPropertyInternal(cfd, *property_info, true, &value);
      // GetIntPropertyInternal may release db mutex and re-acquire it.
      mutex_.AssertHeld();
      if (ret) {
        sum += value;
      } else {
        ret = false;
        break;
      }
    }
  }
  *aggregated_value = sum;
  return ret;
}

SuperVersion* DBImpl::GetAndRefSuperVersion(ColumnFamilyData* cfd) {
  // TODO(ljin): consider using GetReferencedSuperVersion() directly
  return cfd->GetThreadLocalSuperVersion(this);
}

// REQUIRED: this function should only be called on the write thread or if the
// mutex is held.
SuperVersion* DBImpl::GetAndRefSuperVersion(uint32_t column_family_id) {
  auto column_family_set = versions_->GetColumnFamilySet();
  auto cfd = column_family_set->GetColumnFamily(column_family_id);
  if (!cfd) {
    return nullptr;
  }

  return GetAndRefSuperVersion(cfd);
}

void DBImpl::CleanupSuperVersion(SuperVersion* sv) {
  // Release SuperVersion
  if (sv->Unref()) {
    bool defer_purge = immutable_db_options().avoid_unnecessary_blocking_io;
    {
      InstrumentedMutexLock l(&mutex_);
      sv->Cleanup();
      if (defer_purge) {
        AddSuperVersionsToFreeQueue(sv);
        SchedulePurge();
      }
    }
    if (!defer_purge) {
      delete sv;
    }
    RecordTick(stats_, NUMBER_SUPERVERSION_CLEANUPS);
  }
  RecordTick(stats_, NUMBER_SUPERVERSION_RELEASES);
}

void DBImpl::ReturnAndCleanupSuperVersion(ColumnFamilyData* cfd,
                                          SuperVersion* sv) {
  if (!cfd->ReturnThreadLocalSuperVersion(sv)) {
    CleanupSuperVersion(sv);
  }
}

// REQUIRED: this function should only be called on the write thread.
void DBImpl::ReturnAndCleanupSuperVersion(uint32_t column_family_id,
                                          SuperVersion* sv) {
  auto column_family_set = versions_->GetColumnFamilySet();
  auto cfd = column_family_set->GetColumnFamily(column_family_id);

  // If SuperVersion is held, and we successfully fetched a cfd using
  // GetAndRefSuperVersion(), it must still exist.
  assert(cfd != nullptr);
  ReturnAndCleanupSuperVersion(cfd, sv);
}

// REQUIRED: this function should only be called on the write thread or if the
// mutex is held.
ColumnFamilyHandle* DBImpl::GetColumnFamilyHandle(uint32_t column_family_id) {
  ColumnFamilyMemTables* cf_memtables = column_family_memtables_.get();

  if (!cf_memtables->Seek(column_family_id)) {
    return nullptr;
  }

  return cf_memtables->GetColumnFamilyHandle();
}

// REQUIRED: mutex is NOT held.
std::unique_ptr<ColumnFamilyHandle> DBImpl::GetColumnFamilyHandleUnlocked(
    uint32_t column_family_id) {
  InstrumentedMutexLock l(&mutex_);

  auto* cfd =
      versions_->GetColumnFamilySet()->GetColumnFamily(column_family_id);
  if (cfd == nullptr) {
    return nullptr;
  }

  return std::unique_ptr<ColumnFamilyHandleImpl>(
      new ColumnFamilyHandleImpl(cfd, this, &mutex_));
}

void DBImpl::GetApproximateMemTableStats(ColumnFamilyHandle* column_family,
                                         const Range& range,
                                         uint64_t* const count,
                                         uint64_t* const size) {
  ColumnFamilyHandleImpl* cfh =
      static_cast_with_check<ColumnFamilyHandleImpl>(column_family);
  ColumnFamilyData* cfd = cfh->cfd();
  SuperVersion* sv = GetAndRefSuperVersion(cfd);

  const Comparator* const ucmp = column_family->GetComparator();
  assert(ucmp);
  size_t ts_sz = ucmp->timestamp_size();

  // Add timestamp if needed
  std::string start_with_ts, limit_with_ts;
  auto [start, limit] = MaybeAddTimestampsToRange(
      &range.start, &range.limit, ts_sz, &start_with_ts, &limit_with_ts);
  assert(start.has_value());
  assert(limit.has_value());
  // Convert user_key into a corresponding internal key.
  InternalKey k1(start.value(), kMaxSequenceNumber, kValueTypeForSeek);
  InternalKey k2(limit.value(), kMaxSequenceNumber, kValueTypeForSeek);
  MemTable::MemTableStats memStats =
      sv->mem->ApproximateStats(k1.Encode(), k2.Encode());
  MemTable::MemTableStats immStats =
      sv->imm->ApproximateStats(k1.Encode(), k2.Encode());
  *count = memStats.count + immStats.count;
  *size = memStats.size + immStats.size;

  ReturnAndCleanupSuperVersion(cfd, sv);
}

Status DBImpl::GetApproximateSizes(const SizeApproximationOptions& options,
                                   ColumnFamilyHandle* column_family,
                                   const Range* range, int n, uint64_t* sizes) {
  if (!options.include_memtables && !options.include_files) {
    return Status::InvalidArgument("Invalid options");
  }

  const Comparator* const ucmp = column_family->GetComparator();
  assert(ucmp);
  size_t ts_sz = ucmp->timestamp_size();

  Version* v;
  auto cfh = static_cast_with_check<ColumnFamilyHandleImpl>(column_family);
  auto cfd = cfh->cfd();
  SuperVersion* sv = GetAndRefSuperVersion(cfd);
  v = sv->current;

  // TODO: plumb Env::IOActivity, Env::IOPriority
  const ReadOptions read_options;
  for (int i = 0; i < n; i++) {
    // Add timestamp if needed
    std::string start_with_ts, limit_with_ts;
    auto [start, limit] =
        MaybeAddTimestampsToRange(&range[i].start, &range[i].limit, ts_sz,
                                  &start_with_ts, &limit_with_ts);
    assert(start.has_value());
    assert(limit.has_value());
    // Convert user_key into a corresponding internal key.
    InternalKey k1(start.value(), kMaxSequenceNumber, kValueTypeForSeek);
    InternalKey k2(limit.value(), kMaxSequenceNumber, kValueTypeForSeek);
    sizes[i] = 0;
    if (options.include_files) {
      sizes[i] += versions_->ApproximateSize(
          options, read_options, v, k1.Encode(), k2.Encode(), /*start_level=*/0,
          /*end_level=*/-1, TableReaderCaller::kUserApproximateSize);
    }
    if (options.include_memtables) {
      sizes[i] += sv->mem->ApproximateStats(k1.Encode(), k2.Encode()).size;
      sizes[i] += sv->imm->ApproximateStats(k1.Encode(), k2.Encode()).size;
    }
  }

  ReturnAndCleanupSuperVersion(cfd, sv);
  return Status::OK();
}

std::list<uint64_t>::iterator
DBImpl::CaptureCurrentFileNumberInPendingOutputs() {
  // We need to remember the iterator of our insert, because after the
  // background job is done, we need to remove that element from
  // pending_outputs_.
  pending_outputs_.push_back(versions_->current_next_file_number());
  auto pending_outputs_inserted_elem = pending_outputs_.end();
  --pending_outputs_inserted_elem;
  return pending_outputs_inserted_elem;
}

void DBImpl::ReleaseFileNumberFromPendingOutputs(
    std::unique_ptr<std::list<uint64_t>::iterator>& v) {
  if (v.get() != nullptr) {
    pending_outputs_.erase(*v.get());
    v.reset();
  }
}

Status DBImpl::GetUpdatesSince(
    SequenceNumber seq, std::unique_ptr<TransactionLogIterator>* iter,
    const TransactionLogIterator::ReadOptions& read_options) {
  RecordTick(stats_, GET_UPDATES_SINCE_CALLS);
  if (seq_per_batch_) {
    return Status::NotSupported(
        "This API is not yet compatible with write-prepared/write-unprepared "
        "transactions");
  }
  if (seq > versions_->LastSequence()) {
    return Status::NotFound("Requested sequence not yet written in the db");
  }
  return wal_manager_.GetUpdatesSince(seq, iter, read_options, versions_.get());
}

Status DBImpl::DeleteFile(std::string name) {
  // TODO: plumb Env::IOActivity, Env::IOPriority
  const ReadOptions read_options;
  const WriteOptions write_options;

  uint64_t number;
  FileType type;
  WalFileType log_type;
  if (!ParseFileName(name, &number, &type, &log_type) ||
      (type != kTableFile && type != kWalFile)) {
    ROCKS_LOG_ERROR(immutable_db_options_.info_log, "DeleteFile %s failed.\n",
                    name.c_str());
    return Status::InvalidArgument("Invalid file name");
  }

  if (type == kWalFile) {
    // Only allow deleting archived log files
    if (log_type != kArchivedLogFile) {
      ROCKS_LOG_ERROR(immutable_db_options_.info_log,
                      "DeleteFile %s failed - not archived log.\n",
                      name.c_str());
      return Status::NotSupported("Delete only supported for archived logs");
    }
    Status status = wal_manager_.DeleteFile(name, number);
    if (!status.ok()) {
      ROCKS_LOG_ERROR(immutable_db_options_.info_log,
                      "DeleteFile %s failed -- %s.\n", name.c_str(),
                      status.ToString().c_str());
    }
    return status;
  }

  Status status;
  int level;
  FileMetaData* metadata;
  ColumnFamilyData* cfd;
  VersionEdit edit;
  JobContext job_context(next_job_id_.fetch_add(1), true);
  {
    InstrumentedMutexLock l(&mutex_);
    status = versions_->GetMetadataForFile(number, &level, &metadata, &cfd);
    if (!status.ok()) {
      ROCKS_LOG_WARN(immutable_db_options_.info_log,
                     "DeleteFile %s failed. File not found\n", name.c_str());
      job_context.Clean();
      return Status::InvalidArgument("File not found");
    }
    assert(level < cfd->NumberLevels());

    // If the file is being compacted no need to delete.
    if (metadata->being_compacted) {
      ROCKS_LOG_INFO(immutable_db_options_.info_log,
                     "DeleteFile %s Skipped. File about to be compacted\n",
                     name.c_str());
      job_context.Clean();
      return Status::OK();
    }

    // Only the files in the last level can be deleted externally.
    // This is to make sure that any deletion tombstones are not
    // lost. Check that the level passed is the last level.
    auto* vstoreage = cfd->current()->storage_info();
    for (int i = level + 1; i < cfd->NumberLevels(); i++) {
      if (vstoreage->NumLevelFiles(i) != 0) {
        ROCKS_LOG_WARN(immutable_db_options_.info_log,
                       "DeleteFile %s FAILED. File not in last level\n",
                       name.c_str());
        job_context.Clean();
        return Status::InvalidArgument("File not in last level");
      }
    }
    // if level == 0, it has to be the oldest file
    if (level == 0 &&
        vstoreage->LevelFiles(0).back()->fd.GetNumber() != number) {
      ROCKS_LOG_WARN(immutable_db_options_.info_log,
                     "DeleteFile %s failed ---"
                     " target file in level 0 must be the oldest.",
                     name.c_str());
      job_context.Clean();
      return Status::InvalidArgument("File in level 0, but not oldest");
    }
    edit.SetColumnFamily(cfd->GetID());
    edit.DeleteFile(level, number);
    status = versions_->LogAndApply(cfd, *cfd->GetLatestMutableCFOptions(),
                                    read_options, write_options, &edit, &mutex_,
                                    directories_.GetDbDir());
    if (status.ok()) {
      InstallSuperVersionAndScheduleWork(
          cfd, job_context.superversion_contexts.data(),
          *cfd->GetLatestMutableCFOptions());
    }
    FindObsoleteFiles(&job_context, false);
  }  // lock released here

  LogFlush(immutable_db_options_.info_log);
  // remove files outside the db-lock
  if (job_context.HaveSomethingToDelete()) {
    // Call PurgeObsoleteFiles() without holding mutex.
    PurgeObsoleteFiles(job_context);
  }
  job_context.Clean();
  return status;
}

Status DBImpl::DeleteFilesInRanges(ColumnFamilyHandle* column_family,
                                   const RangePtr* ranges, size_t n,
                                   bool include_end) {
  // TODO: plumb Env::IOActivity, Env::IOPriority
  const ReadOptions read_options;
  const WriteOptions write_options;

  Status status = Status::OK();
  auto cfh = static_cast_with_check<ColumnFamilyHandleImpl>(column_family);
  ColumnFamilyData* cfd = cfh->cfd();
  const Comparator* ucmp = cfd->user_comparator();
  assert(ucmp);
  const size_t ts_sz = ucmp->timestamp_size();
  autovector<UserKeyRangePtr> ukey_ranges;
  std::vector<std::string> keys;
  std::vector<Slice> key_slices;
  ukey_ranges.reserve(n);
  keys.reserve(2 * n);
  key_slices.reserve(2 * n);
  for (size_t i = 0; i < n; i++) {
    auto [start, limit] = MaybeAddTimestampsToRange(
        ranges[i].start, ranges[i].limit, ts_sz, &keys.emplace_back(),
        &keys.emplace_back(), !include_end);
    assert((ranges[i].start != nullptr) == start.has_value());
    assert((ranges[i].limit != nullptr) == limit.has_value());
    ukey_ranges.emplace_back(start, limit);
  }

  VersionEdit edit;
  std::set<FileMetaData*> deleted_files;
  JobContext job_context(next_job_id_.fetch_add(1), true);
  {
    InstrumentedMutexLock l(&mutex_);
    Version* input_version = cfd->current();

    auto* vstorage = input_version->storage_info();
    for (const auto& range : ukey_ranges) {
      auto begin = range.start.has_value() ? &range.start.value() : nullptr;
      auto end = range.limit.has_value() ? &range.limit.value() : nullptr;
      for (int i = 1; i < cfd->NumberLevels(); i++) {
        if (vstorage->LevelFiles(i).empty() ||
            !vstorage->OverlapInLevel(i, begin, end)) {
          continue;
        }
        std::vector<FileMetaData*> level_files;
        InternalKey begin_storage, end_storage, *begin_key, *end_key;
        if (begin == nullptr) {
          begin_key = nullptr;
        } else {
          begin_storage.SetMinPossibleForUserKey(*begin);
          begin_key = &begin_storage;
        }
        if (end == nullptr) {
          end_key = nullptr;
        } else {
          end_storage.SetMaxPossibleForUserKey(*end);
          end_key = &end_storage;
        }

        vstorage->GetCleanInputsWithinInterval(
            i, begin_key, end_key, &level_files, -1 /* hint_index */,
            nullptr /* file_index */);
        FileMetaData* level_file;
        for (uint32_t j = 0; j < level_files.size(); j++) {
          level_file = level_files[j];
          if (level_file->being_compacted) {
            continue;
          }
          if (deleted_files.find(level_file) != deleted_files.end()) {
            continue;
          }
          if (!include_end && end != nullptr &&
              (ucmp->CompareWithoutTimestamp(level_file->largest.user_key(),
                                             *end) == 0)) {
            continue;
          }
          edit.SetColumnFamily(cfd->GetID());
          edit.DeleteFile(i, level_file->fd.GetNumber());
          deleted_files.insert(level_file);
          level_file->being_compacted = true;
        }
      }
    }
    if (!deleted_files.empty()) {
      vstorage->ComputeCompactionScore(*cfd->ioptions(),
                                       *cfd->GetLatestMutableCFOptions());
    }
    if (edit.GetDeletedFiles().empty()) {
      job_context.Clean();
      return status;
    }
    input_version->Ref();
    status = versions_->LogAndApply(cfd, *cfd->GetLatestMutableCFOptions(),
                                    read_options, write_options, &edit, &mutex_,
                                    directories_.GetDbDir());
    if (status.ok()) {
      InstallSuperVersionAndScheduleWork(
          cfd, job_context.superversion_contexts.data(),
          *cfd->GetLatestMutableCFOptions());
    }
    for (auto* deleted_file : deleted_files) {
      deleted_file->being_compacted = false;
    }
    input_version->Unref();
    FindObsoleteFiles(&job_context, false);
  }  // lock released here

  LogFlush(immutable_db_options_.info_log);
  // remove files outside the db-lock
  if (job_context.HaveSomethingToDelete()) {
    // Call PurgeObsoleteFiles() without holding mutex.
    PurgeObsoleteFiles(job_context);
  }
  job_context.Clean();
  return status;
}

void DBImpl::GetLiveFilesMetaData(std::vector<LiveFileMetaData>* metadata) {
  InstrumentedMutexLock l(&mutex_);
  versions_->GetLiveFilesMetaData(metadata);
}

Status DBImpl::GetLiveFilesChecksumInfo(FileChecksumList* checksum_list) {
  InstrumentedMutexLock l(&mutex_);
  return versions_->GetLiveFilesChecksumInfo(checksum_list);
}

void DBImpl::GetColumnFamilyMetaData(ColumnFamilyHandle* column_family,
                                     ColumnFamilyMetaData* cf_meta) {
  assert(column_family);
  auto* cfd =
      static_cast_with_check<ColumnFamilyHandleImpl>(column_family)->cfd();
  auto* sv = GetAndRefSuperVersion(cfd);
  {
    // Without mutex, Version::GetColumnFamilyMetaData will have data race with
    // Compaction::MarkFilesBeingCompacted. One solution is to use mutex, but
    // this may cause regression. An alternative is to make
    // FileMetaData::being_compacted atomic, but it will make FileMetaData
    // non-copy-able. Another option is to separate these variables from
    // original FileMetaData struct, and this requires re-organization of data
    // structures. For now, we take the easy approach. If
    // DB::GetColumnFamilyMetaData is not called frequently, the regression
    // should not be big. We still need to keep an eye on it.
    InstrumentedMutexLock l(&mutex_);
    sv->current->GetColumnFamilyMetaData(cf_meta);
  }
  ReturnAndCleanupSuperVersion(cfd, sv);
}

void DBImpl::GetAllColumnFamilyMetaData(
    std::vector<ColumnFamilyMetaData>* metadata) {
  InstrumentedMutexLock l(&mutex_);
  for (auto cfd : *(versions_->GetColumnFamilySet())) {
    {
      metadata->emplace_back();
      cfd->current()->GetColumnFamilyMetaData(&metadata->back());
    }
  }
}

Status DBImpl::CheckConsistency() {
  mutex_.AssertHeld();
  std::vector<LiveFileMetaData> metadata;
  versions_->GetLiveFilesMetaData(&metadata);
  TEST_SYNC_POINT("DBImpl::CheckConsistency:AfterGetLiveFilesMetaData");

  std::string corruption_messages;

  if (immutable_db_options_.skip_checking_sst_file_sizes_on_db_open) {
    // Instead of calling GetFileSize() for each expected file, call
    // GetChildren() for the DB directory and check that all expected files
    // are listed, without checking their sizes.
    // Since sst files might be in different directories, do it for each
    // directory separately.
    std::map<std::string, std::vector<std::string>> files_by_directory;
    for (const auto& md : metadata) {
      // md.name has a leading "/". Remove it.
      std::string fname = md.name;
      if (!fname.empty() && fname[0] == '/') {
        fname = fname.substr(1);
      }
      files_by_directory[md.db_path].push_back(fname);
    }

    IOOptions io_opts;
    io_opts.do_not_recurse = true;
    for (const auto& dir_files : files_by_directory) {
      std::string directory = dir_files.first;
      std::vector<std::string> existing_files;
      Status s = fs_->GetChildren(directory, io_opts, &existing_files,
                                  /*IODebugContext*=*/nullptr);
      if (!s.ok()) {
        corruption_messages +=
            "Can't list files in " + directory + ": " + s.ToString() + "\n";
        continue;
      }
      std::sort(existing_files.begin(), existing_files.end());

      for (const std::string& fname : dir_files.second) {
        if (!std::binary_search(existing_files.begin(), existing_files.end(),
                                fname) &&
            !std::binary_search(existing_files.begin(), existing_files.end(),
                                Rocks2LevelTableFileName(fname))) {
          corruption_messages +=
              "Missing sst file " + fname + " in " + directory + "\n";
        }
      }
    }
  } else {
    for (const auto& md : metadata) {
      // md.name has a leading "/".
      std::string file_path = md.db_path + md.name;

      uint64_t fsize = 0;
      TEST_SYNC_POINT("DBImpl::CheckConsistency:BeforeGetFileSize");
      Status s = env_->GetFileSize(file_path, &fsize);
      if (!s.ok() &&
          env_->GetFileSize(Rocks2LevelTableFileName(file_path), &fsize).ok()) {
        s = Status::OK();
      }
      if (!s.ok()) {
        corruption_messages +=
            "Can't access " + md.name + ": " + s.ToString() + "\n";
      } else if (fsize != md.size) {
        corruption_messages += "Sst file size mismatch: " + file_path +
                               ". Size recorded in manifest " +
                               std::to_string(md.size) + ", actual size " +
                               std::to_string(fsize) + "\n";
      }
    }
  }

  if (corruption_messages.size() == 0) {
    return Status::OK();
  } else {
    return Status::Corruption(corruption_messages);
  }
}

Status DBImpl::GetDbIdentity(std::string& identity) const {
  identity.assign(db_id_);
  return Status::OK();
}

Status DBImpl::GetDbIdentityFromIdentityFile(std::string* identity) const {
  std::string idfilename = IdentityFileName(dbname_);
  const FileOptions soptions;

  Status s = ReadFileToString(fs_.get(), idfilename, identity);
  if (!s.ok()) {
    return s;
  }

  // If last character is '\n' remove it from identity. (Old implementations
  // of Env::GenerateUniqueId() would include a trailing '\n'.)
  if (identity->size() > 0 && identity->back() == '\n') {
    identity->pop_back();
  }
  return s;
}

Status DBImpl::GetDbSessionId(std::string& session_id) const {
  session_id.assign(db_session_id_);
  return Status::OK();
}

namespace {
SemiStructuredUniqueIdGen* DbSessionIdGen() {
  static SemiStructuredUniqueIdGen gen;
  return &gen;
}
}  // namespace

void DBImpl::TEST_ResetDbSessionIdGen() { DbSessionIdGen()->Reset(); }

std::string DBImpl::GenerateDbSessionId(Env*) {
  // See SemiStructuredUniqueIdGen for its desirable properties.
  auto gen = DbSessionIdGen();

  uint64_t lo, hi;
  gen->GenerateNext(&hi, &lo);
  if (lo == 0) {
    // Avoid emitting session ID with lo==0, so that SST unique
    // IDs can be more easily ensured non-zero
    gen->GenerateNext(&hi, &lo);
    assert(lo != 0);
  }
  return EncodeSessionId(hi, lo);
}

void DBImpl::SetDbSessionId() {
  db_session_id_ = GenerateDbSessionId(env_);
  TEST_SYNC_POINT_CALLBACK("DBImpl::SetDbSessionId", &db_session_id_);
}

// Default implementation -- returns not supported status
Status DB::CreateColumnFamily(const ColumnFamilyOptions& /*cf_options*/,
                              const std::string& /*column_family_name*/,
                              ColumnFamilyHandle** /*handle*/) {
  return Status::NotSupported("");
}

Status DB::CreateColumnFamilies(
    const ColumnFamilyOptions& /*cf_options*/,
    const std::vector<std::string>& /*column_family_names*/,
    std::vector<ColumnFamilyHandle*>* /*handles*/) {
  return Status::NotSupported("");
}

Status DB::CreateColumnFamilies(
    const std::vector<ColumnFamilyDescriptor>& /*column_families*/,
    std::vector<ColumnFamilyHandle*>* /*handles*/) {
  return Status::NotSupported("");
}

Status DB::DropColumnFamily(ColumnFamilyHandle* /*column_family*/) {
  return Status::NotSupported("");
}

Status DB::DropColumnFamilies(
    const std::vector<ColumnFamilyHandle*>& /*column_families*/) {
  return Status::NotSupported("");
}

Status DB::DestroyColumnFamilyHandle(ColumnFamilyHandle* column_family) {
  if (DefaultColumnFamily() == column_family) {
    return Status::InvalidArgument(
        "Cannot destroy the handle returned by DefaultColumnFamily()");
  }
  delete column_family;
  return Status::OK();
}

DB::~DB() = default;

Status DBImpl::Close() {
  InstrumentedMutexLock closing_lock_guard(&closing_mutex_);
  if (closed_) {
    return closing_status_;
  }

  {
    const Status s = MaybeReleaseTimestampedSnapshotsAndCheck();
    if (!s.ok()) {
      return s;
    }
  }

  closing_status_ = CloseImpl();
  closed_ = true;
  return closing_status_;
}

Status DB::ListColumnFamilies(const DBOptions& db_options,
                              const std::string& name,
                              std::vector<std::string>* column_families) {
  const std::shared_ptr<FileSystem>& fs = db_options.env->GetFileSystem();
  return VersionSet::ListColumnFamilies(column_families, name, fs.get());
}

Snapshot::~Snapshot() = default;

Status DestroyDB(const std::string& dbname, const Options& options,
                 const std::vector<ColumnFamilyDescriptor>& column_families) {
  ImmutableDBOptions soptions(SanitizeOptions(dbname, options));
  Env* env = soptions.env;
  std::vector<std::string> filenames;
  bool wal_in_db_path = soptions.IsWalDirSameAsDBPath();

  // Reset the logger because it holds a handle to the
  // log file and prevents cleanup and directory removal
  soptions.info_log.reset();
  IOOptions io_opts;
  // Ignore error in case directory does not exist
  soptions.fs
      ->GetChildren(dbname, io_opts, &filenames,
                    /*IODebugContext*=*/nullptr)
      .PermitUncheckedError();

  FileLock* lock;
  const std::string lockname = LockFileName(dbname);
  Status result = env->LockFile(lockname, &lock);
  if (result.ok()) {
    uint64_t number;
    FileType type;
    InfoLogPrefix info_log_prefix(!soptions.db_log_dir.empty(), dbname);
    for (const auto& fname : filenames) {
      if (ParseFileName(fname, &number, info_log_prefix.prefix, &type) &&
          type != kDBLockFile) {  // Lock file will be deleted at end
        Status del;
        std::string path_to_delete = dbname + "/" + fname;
        if (type == kMetaDatabase) {
          del = DestroyDB(path_to_delete, options);
        } else if (type == kTableFile || type == kWalFile ||
                   type == kBlobFile) {
          del = DeleteDBFile(
              &soptions, path_to_delete, dbname,
              /*force_bg=*/false,
              /*force_fg=*/(type == kWalFile) ? !wal_in_db_path : false);
        } else {
          del = env->DeleteFile(path_to_delete);
        }
        if (!del.ok() && result.ok()) {
          result = del;
        }
      }
    }

    std::set<std::string> paths;
    for (const DbPath& db_path : options.db_paths) {
      paths.insert(db_path.path);
    }
    for (const ColumnFamilyDescriptor& cf : column_families) {
      for (const DbPath& cf_path : cf.options.cf_paths) {
        paths.insert(cf_path.path);
      }
    }

    for (const auto& path : paths) {
      if (soptions.fs
              ->GetChildren(path, io_opts, &filenames,
                            /*IODebugContext*=*/nullptr)
              .ok()) {
        for (const auto& fname : filenames) {
          if (ParseFileName(fname, &number, &type) &&
              (type == kTableFile ||
               type == kBlobFile)) {  // Lock file will be deleted at end
            std::string file_path = path + "/" + fname;
            Status del = DeleteDBFile(&soptions, file_path, dbname,
                                      /*force_bg=*/false, /*force_fg=*/false);
            if (!del.ok() && result.ok()) {
              result = del;
            }
          }
        }
        // TODO: Should we return an error if we cannot delete the directory?
        env->DeleteDir(path).PermitUncheckedError();
      }
    }

    std::vector<std::string> walDirFiles;
    std::string archivedir = ArchivalDirectory(dbname);
    bool wal_dir_exists = false;
    if (!soptions.IsWalDirSameAsDBPath(dbname)) {
      wal_dir_exists =
          soptions.fs
              ->GetChildren(soptions.wal_dir, io_opts, &walDirFiles,
                            /*IODebugContext*=*/nullptr)
              .ok();
      archivedir = ArchivalDirectory(soptions.wal_dir);
    }

    // Archive dir may be inside wal dir or dbname and should be
    // processed and removed before those otherwise we have issues
    // removing them
    std::vector<std::string> archiveFiles;
    if (soptions.fs
            ->GetChildren(archivedir, io_opts, &archiveFiles,
                          /*IODebugContext*=*/nullptr)
            .ok()) {
      // Delete archival files.
      for (const auto& file : archiveFiles) {
        if (ParseFileName(file, &number, &type) && type == kWalFile) {
          Status del =
              DeleteDBFile(&soptions, archivedir + "/" + file, archivedir,
                           /*force_bg=*/false, /*force_fg=*/!wal_in_db_path);
          if (!del.ok() && result.ok()) {
            result = del;
          }
        }
      }
      // Ignore error in case dir contains other files
      env->DeleteDir(archivedir).PermitUncheckedError();
    }

    // Delete log files in the WAL dir
    if (wal_dir_exists) {
      for (const auto& file : walDirFiles) {
        if (ParseFileName(file, &number, &type) && type == kWalFile) {
          Status del =
              DeleteDBFile(&soptions, LogFileName(soptions.wal_dir, number),
                           soptions.wal_dir, /*force_bg=*/false,
                           /*force_fg=*/!wal_in_db_path);
          if (!del.ok() && result.ok()) {
            result = del;
          }
        }
      }
      // Ignore error in case dir contains other files
      env->DeleteDir(soptions.wal_dir).PermitUncheckedError();
    }

    // Ignore error since state is already gone
    env->UnlockFile(lock).PermitUncheckedError();
    env->DeleteFile(lockname).PermitUncheckedError();

    // sst_file_manager holds a ref to the logger. Make sure the logger is
    // gone before trying to remove the directory.
    soptions.sst_file_manager.reset();

    // Ignore error in case dir contains other files
    env->DeleteDir(dbname).PermitUncheckedError();
    ;
  }
  return result;
}

Status DBImpl::WriteOptionsFile(const WriteOptions& write_options,
                                bool db_mutex_already_held) {
  options_mutex_.AssertHeld();
  if (!immutable_db_options_.use_options_file) {
    return Status::OK();
  }

  if (db_mutex_already_held) {
    mutex_.AssertHeld();
  } else {
    mutex_.Lock();
  }

  std::vector<std::string> cf_names;
  std::vector<ColumnFamilyOptions> cf_opts;

  // This part requires mutex to protect the column family options
  for (auto cfd : *versions_->GetColumnFamilySet()) {
    if (cfd->IsDropped()) {
      continue;
    }
    cf_names.push_back(cfd->GetName());
    cf_opts.push_back(cfd->GetLatestCFOptions());
  }

  DBOptions db_options =
      BuildDBOptions(immutable_db_options_, mutable_db_options_);

  // Unlock during expensive operations.
  mutex_.Unlock();

  TEST_SYNC_POINT("DBImpl::WriteOptionsFile:1");
  TEST_SYNC_POINT("DBImpl::WriteOptionsFile:2");
  TEST_SYNC_POINT_CALLBACK("DBImpl::WriteOptionsFile:PersistOptions",
                           &db_options);

  std::string file_name =
      TempOptionsFileName(GetName(), versions_->NewFileNumber());
  Status s = PersistRocksDBOptions(write_options, db_options, cf_names, cf_opts,
                                   file_name, fs_.get());

  if (s.ok()) {
    s = RenameTempFileToOptionsFile(file_name);
  }

  if (!s.ok() && GetEnv()->FileExists(file_name).ok()) {
    if (!GetEnv()->DeleteFile(file_name).ok()) {
      ROCKS_LOG_WARN(immutable_db_options_.info_log,
                     "Unable to delete temp options file %s",
                     file_name.c_str());
    }
  }

  if (!s.ok()) {
    ROCKS_LOG_WARN(immutable_db_options_.info_log,
                   "Unnable to persist options -- %s", s.ToString().c_str());
    if (immutable_db_options_.fail_if_options_file_error) {
      s = Status::IOError("Unable to persist options.", s.ToString().c_str());
    } else {
      // Ignore error
      s = Status::OK();
    }
  }

  // Restore lock if appropriate
  if (db_mutex_already_held) {
    mutex_.Lock();
  }
  return s;
}

namespace {
void DeleteOptionsFilesHelper(const std::map<uint64_t, std::string>& filenames,
                              const size_t num_files_to_keep,
                              const std::shared_ptr<Logger>& info_log,
                              Env* env) {
  if (filenames.size() <= num_files_to_keep) {
    return;
  }
  for (auto iter = std::next(filenames.begin(), num_files_to_keep);
       iter != filenames.end(); ++iter) {
    if (!env->DeleteFile(iter->second).ok()) {
      ROCKS_LOG_WARN(info_log, "Unable to delete options file %s",
                     iter->second.c_str());
    }
  }
}
}  // namespace

Status DBImpl::DeleteObsoleteOptionsFiles() {
  std::vector<std::string> filenames;
  // use ordered map to store keep the filenames sorted from the newest
  // to the oldest.
  std::map<uint64_t, std::string> options_filenames;
  Status s;
  IOOptions io_opts;
  io_opts.do_not_recurse = true;
  s = fs_->GetChildren(GetName(), io_opts, &filenames,
                       /*IODebugContext*=*/nullptr);
  if (!s.ok()) {
    return s;
  }
  for (auto& filename : filenames) {
    uint64_t file_number;
    FileType type;
    if (ParseFileName(filename, &file_number, &type) && type == kOptionsFile) {
      options_filenames.insert(
          {std::numeric_limits<uint64_t>::max() - file_number,
           GetName() + "/" + filename});
    }
  }

  // Keeps the latest 2 Options file
  const size_t kNumOptionsFilesKept = 2;
  DeleteOptionsFilesHelper(options_filenames, kNumOptionsFilesKept,
                           immutable_db_options_.info_log, GetEnv());
  return Status::OK();
}

Status DBImpl::RenameTempFileToOptionsFile(const std::string& file_name) {
  Status s;

  uint64_t options_file_number = versions_->NewFileNumber();
  std::string options_file_name =
      OptionsFileName(GetName(), options_file_number);
  uint64_t options_file_size = 0;
  s = GetEnv()->GetFileSize(file_name, &options_file_size);
  if (s.ok()) {
    // Retry if the file name happen to conflict with an existing one.
    s = GetEnv()->RenameFile(file_name, options_file_name);
    std::unique_ptr<FSDirectory> dir_obj;
    if (s.ok()) {
      s = fs_->NewDirectory(GetName(), IOOptions(), &dir_obj, nullptr);
    }
    if (s.ok()) {
      s = dir_obj->FsyncWithDirOptions(IOOptions(), nullptr,
                                       DirFsyncOptions(options_file_name));
    }
    if (s.ok()) {
      Status temp_s = dir_obj->Close(IOOptions(), nullptr);
      // The default Close() could return "NotSupproted" and we bypass it
      // if it is not impelmented. Detailed explanations can be found in
      // db/db_impl/db_impl.h
      if (!temp_s.ok()) {
        if (temp_s.IsNotSupported()) {
          temp_s.PermitUncheckedError();
        } else {
          s = temp_s;
        }
      }
    }
  }

  if (s.ok()) {
    int my_disable_delete_obsolete_files;

    {
      InstrumentedMutexLock l(&mutex_);
      versions_->options_file_number_ = options_file_number;
      versions_->options_file_size_ = options_file_size;
      my_disable_delete_obsolete_files = disable_delete_obsolete_files_;
    }

    if (!my_disable_delete_obsolete_files) {
      // TODO: Should we check for errors here?
      DeleteObsoleteOptionsFiles().PermitUncheckedError();
    }
  }

  return s;
}

#ifdef ROCKSDB_USING_THREAD_STATUS

void DBImpl::NewThreadStatusCfInfo(ColumnFamilyData* cfd) const {
  if (immutable_db_options_.enable_thread_tracking) {
    ThreadStatusUtil::NewColumnFamilyInfo(this, cfd, cfd->GetName(),
                                          cfd->ioptions()->env);
  }
}

void DBImpl::EraseThreadStatusCfInfo(ColumnFamilyData* cfd) const {
  if (immutable_db_options_.enable_thread_tracking) {
    ThreadStatusUtil::EraseColumnFamilyInfo(cfd);
  }
}

void DBImpl::EraseThreadStatusDbInfo() const {
  if (immutable_db_options_.enable_thread_tracking) {
    ThreadStatusUtil::EraseDatabaseInfo(this);
  }
}

#else
void DBImpl::NewThreadStatusCfInfo(ColumnFamilyData* /*cfd*/) const {}

void DBImpl::EraseThreadStatusCfInfo(ColumnFamilyData* /*cfd*/) const {}

void DBImpl::EraseThreadStatusDbInfo() const {}
#endif  // ROCKSDB_USING_THREAD_STATUS

//
// A global method that can dump out the build version
void DumpRocksDBBuildVersion(Logger* log) {
  ROCKS_LOG_HEADER(log, "RocksDB version: %s\n",
                   GetRocksVersionAsString().c_str());
  const auto& props = GetRocksBuildProperties();
  const auto& sha = props.find("rocksdb_build_git_sha");
  if (sha != props.end()) {
    ROCKS_LOG_HEADER(log, "Git sha %s", sha->second.c_str());
  }
  const auto date = props.find("rocksdb_build_date");
  if (date != props.end()) {
    ROCKS_LOG_HEADER(log, "Compile date %s", date->second.c_str());
  }
}

SequenceNumber DBImpl::GetEarliestMemTableSequenceNumber(SuperVersion* sv,
                                                         bool include_history) {
  // Find the earliest sequence number that we know we can rely on reading
  // from the memtable without needing to check sst files.
  SequenceNumber earliest_seq =
      sv->imm->GetEarliestSequenceNumber(include_history);
  if (earliest_seq == kMaxSequenceNumber) {
    earliest_seq = sv->mem->GetEarliestSequenceNumber();
  }
  assert(sv->mem->GetEarliestSequenceNumber() >= earliest_seq);

  return earliest_seq;
}

Status DBImpl::GetLatestSequenceForKey(
    SuperVersion* sv, const Slice& key, bool cache_only,
    SequenceNumber lower_bound_seq, SequenceNumber* seq, std::string* timestamp,
    bool* found_record_for_key, bool* is_blob_index) {
  Status s;
  MergeContext merge_context;
  SequenceNumber max_covering_tombstone_seq = 0;

  // TODO: plumb Env::IOActivity, Env::IOPriority
  ReadOptions read_options;
  SequenceNumber current_seq = versions_->LastSequence();

  ColumnFamilyData* cfd = sv->cfd;
  assert(cfd);
  const Comparator* const ucmp = cfd->user_comparator();
  assert(ucmp);
  size_t ts_sz = ucmp->timestamp_size();
  std::string ts_buf;
  if (ts_sz > 0) {
    assert(timestamp);
    ts_buf.assign(ts_sz, '\xff');
  } else {
    assert(!timestamp);
  }
  Slice ts(ts_buf);

  LookupKey lkey(key, current_seq, ts_sz == 0 ? nullptr : &ts);

  *seq = kMaxSequenceNumber;
  *found_record_for_key = false;

  // Check if there is a record for this key in the latest memtable
  sv->mem->Get(lkey, /*value=*/nullptr, /*columns=*/nullptr, timestamp, &s,
               &merge_context, &max_covering_tombstone_seq, seq, read_options,
               false /* immutable_memtable */, nullptr /*read_callback*/,
               is_blob_index);

  if (!(s.ok() || s.IsNotFound() || s.IsMergeInProgress())) {
    // unexpected error reading memtable.
    ROCKS_LOG_ERROR(immutable_db_options_.info_log,
                    "Unexpected status returned from MemTable::Get: %s\n",
                    s.ToString().c_str());

    return s;
  }
  assert(!ts_sz ||
         (*seq != kMaxSequenceNumber &&
          *timestamp != std::string(ts_sz, '\xff')) ||
         (*seq == kMaxSequenceNumber && timestamp->empty()));

  TEST_SYNC_POINT_CALLBACK("DBImpl::GetLatestSequenceForKey:mem", timestamp);

  if (*seq != kMaxSequenceNumber) {
    // Found a sequence number, no need to check immutable memtables
    *found_record_for_key = true;
    return Status::OK();
  }

  SequenceNumber lower_bound_in_mem = sv->mem->GetEarliestSequenceNumber();
  if (lower_bound_in_mem != kMaxSequenceNumber &&
      lower_bound_in_mem < lower_bound_seq) {
    *found_record_for_key = false;
    return Status::OK();
  }

  // Check if there is a record for this key in the immutable memtables
  sv->imm->Get(lkey, /*value=*/nullptr, /*columns=*/nullptr, timestamp, &s,
               &merge_context, &max_covering_tombstone_seq, seq, read_options,
               nullptr /*read_callback*/, is_blob_index);

  if (!(s.ok() || s.IsNotFound() || s.IsMergeInProgress())) {
    // unexpected error reading memtable.
    ROCKS_LOG_ERROR(immutable_db_options_.info_log,
                    "Unexpected status returned from MemTableList::Get: %s\n",
                    s.ToString().c_str());

    return s;
  }

  assert(!ts_sz ||
         (*seq != kMaxSequenceNumber &&
          *timestamp != std::string(ts_sz, '\xff')) ||
         (*seq == kMaxSequenceNumber && timestamp->empty()));

  if (*seq != kMaxSequenceNumber) {
    // Found a sequence number, no need to check memtable history
    *found_record_for_key = true;
    return Status::OK();
  }

  SequenceNumber lower_bound_in_imm = sv->imm->GetEarliestSequenceNumber();
  if (lower_bound_in_imm != kMaxSequenceNumber &&
      lower_bound_in_imm < lower_bound_seq) {
    *found_record_for_key = false;
    return Status::OK();
  }

  // Check if there is a record for this key in the immutable memtables
  sv->imm->GetFromHistory(lkey, /*value=*/nullptr, /*columns=*/nullptr,
                          timestamp, &s, &merge_context,
                          &max_covering_tombstone_seq, seq, read_options,
                          is_blob_index);

  if (!(s.ok() || s.IsNotFound() || s.IsMergeInProgress())) {
    // unexpected error reading memtable.
    ROCKS_LOG_ERROR(
        immutable_db_options_.info_log,
        "Unexpected status returned from MemTableList::GetFromHistory: %s\n",
        s.ToString().c_str());

    return s;
  }

  assert(!ts_sz ||
         (*seq != kMaxSequenceNumber &&
          *timestamp != std::string(ts_sz, '\xff')) ||
         (*seq == kMaxSequenceNumber && timestamp->empty()));

  if (*seq != kMaxSequenceNumber) {
    // Found a sequence number, no need to check SST files
    assert(0 == ts_sz || *timestamp != std::string(ts_sz, '\xff'));
    *found_record_for_key = true;
    return Status::OK();
  }

  // We could do a sv->imm->GetEarliestSequenceNumber(/*include_history*/ true)
  // check here to skip the history if possible. But currently the caller
  // already does that. Maybe we should move the logic here later.

  // TODO(agiardullo): possible optimization: consider checking cached
  // SST files if cache_only=true?
  if (!cache_only) {
    // Check tables
    PinnedIteratorsManager pinned_iters_mgr;
    sv->current->Get(read_options, lkey, /*value=*/nullptr, /*columns=*/nullptr,
                     timestamp, &s, &merge_context, &max_covering_tombstone_seq,
                     &pinned_iters_mgr, nullptr /* value_found */,
                     found_record_for_key, seq, nullptr /*read_callback*/,
                     is_blob_index);

    if (!(s.ok() || s.IsNotFound() || s.IsMergeInProgress())) {
      // unexpected error reading SST files
      ROCKS_LOG_ERROR(immutable_db_options_.info_log,
                      "Unexpected status returned from Version::Get: %s\n",
                      s.ToString().c_str());
    }
  }

  return s;
}

Status DBImpl::IngestExternalFile(
    ColumnFamilyHandle* column_family,
    const std::vector<std::string>& external_files,
    const IngestExternalFileOptions& ingestion_options) {
  IngestExternalFileArg arg;
  arg.column_family = column_family;
  arg.external_files = external_files;
  arg.options = ingestion_options;
  return IngestExternalFiles({arg});
}

Status DBImpl::IngestExternalFiles(
    const std::vector<IngestExternalFileArg>& args) {
  // TODO: plumb Env::IOActivity, Env::IOPriority
  const ReadOptions read_options;
  const WriteOptions write_options;

  if (args.empty()) {
    return Status::InvalidArgument("ingestion arg list is empty");
  }
  {
    std::unordered_set<ColumnFamilyHandle*> unique_cfhs;
    for (const auto& arg : args) {
      if (arg.column_family == nullptr) {
        return Status::InvalidArgument("column family handle is null");
      } else if (unique_cfhs.count(arg.column_family) > 0) {
        return Status::InvalidArgument(
            "ingestion args have duplicate column families");
      }
      unique_cfhs.insert(arg.column_family);
    }
  }
  // Ingest multiple external SST files atomically.
  const size_t num_cfs = args.size();
  for (size_t i = 0; i != num_cfs; ++i) {
    if (args[i].external_files.empty()) {
      char err_msg[128] = {0};
      snprintf(err_msg, 128, "external_files[%zu] is empty", i);
      return Status::InvalidArgument(err_msg);
    }
  }
  for (const auto& arg : args) {
    const IngestExternalFileOptions& ingest_opts = arg.options;
    if (ingest_opts.ingest_behind) {
      if (!immutable_db_options_.allow_ingest_behind) {
        return Status::InvalidArgument(
            "can't ingest_behind file in DB with allow_ingest_behind=false");
      }
      auto ucmp = arg.column_family->GetComparator();
      assert(ucmp);
      if (ucmp->timestamp_size() > 0) {
        return Status::NotSupported(
            "Column family with user-defined "
            "timestamps enabled doesn't support ingest behind.");
      }
    }
  }

  // TODO (yanqin) maybe handle the case in which column_families have
  // duplicates
  std::unique_ptr<std::list<uint64_t>::iterator> pending_output_elem;
  size_t total = 0;
  for (const auto& arg : args) {
    total += arg.external_files.size();
  }
  uint64_t next_file_number = 0;
  Status status = ReserveFileNumbersBeforeIngestion(
      static_cast<ColumnFamilyHandleImpl*>(args[0].column_family)->cfd(), total,
      pending_output_elem, &next_file_number);
  if (!status.ok()) {
    InstrumentedMutexLock l(&mutex_);
    ReleaseFileNumberFromPendingOutputs(pending_output_elem);
    return status;
  }

  std::vector<ExternalSstFileIngestionJob> ingestion_jobs;
  for (const auto& arg : args) {
    auto* cfd = static_cast<ColumnFamilyHandleImpl*>(arg.column_family)->cfd();
    ingestion_jobs.emplace_back(versions_.get(), cfd, immutable_db_options_,
                                mutable_db_options_, file_options_, &snapshots_,
                                arg.options, &directories_, &event_logger_,
                                io_tracer_);
  }

  // TODO(yanqin) maybe make jobs run in parallel
  uint64_t start_file_number = next_file_number;
  for (size_t i = 1; i != num_cfs; ++i) {
    start_file_number += args[i - 1].external_files.size();
    auto* cfd =
        static_cast<ColumnFamilyHandleImpl*>(args[i].column_family)->cfd();
    SuperVersion* super_version = cfd->GetReferencedSuperVersion(this);
    Status es = ingestion_jobs[i].Prepare(
        args[i].external_files, args[i].files_checksums,
        args[i].files_checksum_func_names, args[i].file_temperature,
        start_file_number, super_version);
    // capture first error only
    if (!es.ok() && status.ok()) {
      status = es;
    }
    CleanupSuperVersion(super_version);
  }
  TEST_SYNC_POINT("DBImpl::IngestExternalFiles:BeforeLastJobPrepare:0");
  TEST_SYNC_POINT("DBImpl::IngestExternalFiles:BeforeLastJobPrepare:1");
  {
    auto* cfd =
        static_cast<ColumnFamilyHandleImpl*>(args[0].column_family)->cfd();
    SuperVersion* super_version = cfd->GetReferencedSuperVersion(this);
    Status es = ingestion_jobs[0].Prepare(
        args[0].external_files, args[0].files_checksums,
        args[0].files_checksum_func_names, args[0].file_temperature,
        next_file_number, super_version);
    if (!es.ok()) {
      status = es;
    }
    CleanupSuperVersion(super_version);
  }
  if (!status.ok()) {
    for (size_t i = 0; i != num_cfs; ++i) {
      ingestion_jobs[i].Cleanup(status);
    }
    InstrumentedMutexLock l(&mutex_);
    ReleaseFileNumberFromPendingOutputs(pending_output_elem);
    return status;
  }

  std::vector<SuperVersionContext> sv_ctxs;
  for (size_t i = 0; i != num_cfs; ++i) {
    sv_ctxs.emplace_back(true /* create_superversion */);
  }
  TEST_SYNC_POINT("DBImpl::IngestExternalFiles:BeforeJobsRun:0");
  TEST_SYNC_POINT("DBImpl::IngestExternalFiles:BeforeJobsRun:1");
  TEST_SYNC_POINT("DBImpl::AddFile:Start");
  {
    InstrumentedMutexLock l(&mutex_);
    TEST_SYNC_POINT("DBImpl::AddFile:MutexLock");

    // Stop writes to the DB by entering both write threads
    WriteThread::Writer w;
    write_thread_.EnterUnbatched(&w, &mutex_);
    WriteThread::Writer nonmem_w;
    if (two_write_queues_) {
      nonmem_write_thread_.EnterUnbatched(&nonmem_w, &mutex_);
    }

    // When unordered_write is enabled, the keys are writing to memtable in an
    // unordered way. If the ingestion job checks memtable key range before the
    // key landing in memtable, the ingestion job may skip the necessary
    // memtable flush.
    // So wait here to ensure there is no pending write to memtable.
    WaitForPendingWrites();

    num_running_ingest_file_ += static_cast<int>(num_cfs);
    TEST_SYNC_POINT("DBImpl::IngestExternalFile:AfterIncIngestFileCounter");

    bool at_least_one_cf_need_flush = false;
    std::vector<bool> need_flush(num_cfs, false);
    for (size_t i = 0; i != num_cfs; ++i) {
      auto* cfd =
          static_cast<ColumnFamilyHandleImpl*>(args[i].column_family)->cfd();
      if (cfd->IsDropped()) {
        // TODO (yanqin) investigate whether we should abort ingestion or
        // proceed with other non-dropped column families.
        status = Status::InvalidArgument(
            "cannot ingest an external file into a dropped CF");
        break;
      }
      bool tmp = false;
      status = ingestion_jobs[i].NeedsFlush(&tmp, cfd->GetSuperVersion());
      need_flush[i] = tmp;
      at_least_one_cf_need_flush = (at_least_one_cf_need_flush || tmp);
      if (!status.ok()) {
        break;
      }
    }
    TEST_SYNC_POINT_CALLBACK("DBImpl::IngestExternalFile:NeedFlush",
                             &at_least_one_cf_need_flush);

    if (status.ok() && at_least_one_cf_need_flush) {
      FlushOptions flush_opts;
      flush_opts.allow_write_stall = true;
      if (immutable_db_options_.atomic_flush) {
        mutex_.Unlock();
        status = AtomicFlushMemTables(
            flush_opts, FlushReason::kExternalFileIngestion,
            {} /* provided_candidate_cfds */, true /* entered_write_thread */);
        mutex_.Lock();
      } else {
        for (size_t i = 0; i != num_cfs; ++i) {
          if (need_flush[i]) {
            mutex_.Unlock();
            auto* cfd =
                static_cast<ColumnFamilyHandleImpl*>(args[i].column_family)
                    ->cfd();
            status = FlushMemTable(cfd, flush_opts,
                                   FlushReason::kExternalFileIngestion,
                                   true /* entered_write_thread */);
            mutex_.Lock();
            if (!status.ok()) {
              break;
            }
          }
        }
      }
    }
    // Run ingestion jobs.
    if (status.ok()) {
      for (size_t i = 0; i != num_cfs; ++i) {
        mutex_.AssertHeld();
        status = ingestion_jobs[i].Run();
        if (!status.ok()) {
          break;
        }
        ingestion_jobs[i].RegisterRange();
      }
    }
    if (status.ok()) {
      autovector<ColumnFamilyData*> cfds_to_commit;
      autovector<const MutableCFOptions*> mutable_cf_options_list;
      autovector<autovector<VersionEdit*>> edit_lists;
      uint32_t num_entries = 0;
      for (size_t i = 0; i != num_cfs; ++i) {
        auto* cfd =
            static_cast<ColumnFamilyHandleImpl*>(args[i].column_family)->cfd();
        if (cfd->IsDropped()) {
          continue;
        }
        cfds_to_commit.push_back(cfd);
        mutable_cf_options_list.push_back(cfd->GetLatestMutableCFOptions());
        autovector<VersionEdit*> edit_list;
        edit_list.push_back(ingestion_jobs[i].edit());
        edit_lists.push_back(edit_list);
        ++num_entries;
      }
      // Mark the version edits as an atomic group if the number of version
      // edits exceeds 1.
      if (cfds_to_commit.size() > 1) {
        for (auto& edits : edit_lists) {
          assert(edits.size() == 1);
          edits[0]->MarkAtomicGroup(--num_entries);
        }
        assert(0 == num_entries);
      }
      status = versions_->LogAndApply(
          cfds_to_commit, mutable_cf_options_list, read_options, write_options,

          edit_lists, &mutex_, directories_.GetDbDir());
      // It is safe to update VersionSet last seqno here after LogAndApply since
      // LogAndApply persists last sequence number from VersionEdits,
      // which are from file's largest seqno and not from VersionSet.
      //
      // It is necessary to update last seqno here since LogAndApply releases
      // mutex when persisting MANIFEST file, and the snapshots taken during
      // that period will not be stable if VersionSet last seqno is updated
      // before LogAndApply.
      int consumed_seqno_count =
          ingestion_jobs[0].ConsumedSequenceNumbersCount();
      for (size_t i = 1; i != num_cfs; ++i) {
        consumed_seqno_count =
            std::max(consumed_seqno_count,
                     ingestion_jobs[i].ConsumedSequenceNumbersCount());
      }
      if (consumed_seqno_count > 0) {
        const SequenceNumber last_seqno = versions_->LastSequence();
        versions_->SetLastAllocatedSequence(last_seqno + consumed_seqno_count);
        versions_->SetLastPublishedSequence(last_seqno + consumed_seqno_count);
        versions_->SetLastSequence(last_seqno + consumed_seqno_count);
      }
    }

    for (auto& job : ingestion_jobs) {
      job.UnregisterRange();
    }

    if (status.ok()) {
      for (size_t i = 0; i != num_cfs; ++i) {
        auto* cfd =
            static_cast<ColumnFamilyHandleImpl*>(args[i].column_family)->cfd();
        if (!cfd->IsDropped()) {
          InstallSuperVersionAndScheduleWork(cfd, &sv_ctxs[i],
                                             *cfd->GetLatestMutableCFOptions());
#ifndef NDEBUG
          if (0 == i && num_cfs > 1) {
            TEST_SYNC_POINT(
                "DBImpl::IngestExternalFiles:InstallSVForFirstCF:0");
            TEST_SYNC_POINT(
                "DBImpl::IngestExternalFiles:InstallSVForFirstCF:1");
          }
#endif  // !NDEBUG
        }
      }
    } else if (versions_->io_status().IsIOError()) {
      // Error while writing to MANIFEST.
      // In fact, versions_->io_status() can also be the result of renaming
      // CURRENT file. With current code, it's just difficult to tell. So just
      // be pessimistic and try write to a new MANIFEST.
      // TODO: distinguish between MANIFEST write and CURRENT renaming
      const IOStatus& io_s = versions_->io_status();
      // Should handle return error?
      error_handler_.SetBGError(io_s, BackgroundErrorReason::kManifestWrite);
    }

    // Resume writes to the DB
    if (two_write_queues_) {
      nonmem_write_thread_.ExitUnbatched(&nonmem_w);
    }
    write_thread_.ExitUnbatched(&w);

    if (status.ok()) {
      for (auto& job : ingestion_jobs) {
        job.UpdateStats();
      }
    }
    ReleaseFileNumberFromPendingOutputs(pending_output_elem);
    num_running_ingest_file_ -= static_cast<int>(num_cfs);
    if (0 == num_running_ingest_file_) {
      bg_cv_.SignalAll();
    }
    TEST_SYNC_POINT("DBImpl::AddFile:MutexUnlock");
  }
  // mutex_ is unlocked here

  // Cleanup
  for (size_t i = 0; i != num_cfs; ++i) {
    sv_ctxs[i].Clean();
    // This may rollback jobs that have completed successfully. This is
    // intended for atomicity.
    ingestion_jobs[i].Cleanup(status);
  }
  if (status.ok()) {
    for (size_t i = 0; i != num_cfs; ++i) {
      auto* cfd =
          static_cast<ColumnFamilyHandleImpl*>(args[i].column_family)->cfd();
      if (!cfd->IsDropped()) {
        NotifyOnExternalFileIngested(cfd, ingestion_jobs[i]);
      }
    }
  }
  return status;
}

Status DBImpl::CreateColumnFamilyWithImport(
    const ColumnFamilyOptions& options, const std::string& column_family_name,
    const ImportColumnFamilyOptions& import_options,
    const std::vector<const ExportImportFilesMetaData*>& metadatas,
    ColumnFamilyHandle** handle) {
  assert(handle != nullptr);
  assert(*handle == nullptr);
  // TODO: plumb Env::IOActivity, Env::IOPriority
  const ReadOptions read_options;
  const WriteOptions write_options;

  std::string cf_comparator_name = options.comparator->Name();

  size_t total_file_num = 0;
  std::vector<std::vector<LiveFileMetaData*>> metadata_files(metadatas.size());
  for (size_t i = 0; i < metadatas.size(); i++) {
    if (cf_comparator_name != metadatas[i]->db_comparator_name) {
      return Status::InvalidArgument("Comparator name mismatch");
    }
    for (auto& file : metadatas[i]->files) {
      metadata_files[i].push_back((LiveFileMetaData*)&file);
    }
    total_file_num += metadatas[i]->files.size();
  }

  // Create column family.
  auto status = CreateColumnFamily(read_options, write_options, options,
                                   column_family_name, handle);
  if (!status.ok()) {
    return status;
  }

  // Import sst files from metadata.
  auto cfh = static_cast_with_check<ColumnFamilyHandleImpl>(*handle);
  auto cfd = cfh->cfd();
  ImportColumnFamilyJob import_job(versions_.get(), cfd, immutable_db_options_,
                                   file_options_, import_options,
                                   metadata_files, io_tracer_);

  SuperVersionContext dummy_sv_ctx(/* create_superversion */ true);
  VersionEdit dummy_edit;
  uint64_t next_file_number = 0;
  std::unique_ptr<std::list<uint64_t>::iterator> pending_output_elem;
  {
    // Lock db mutex
    InstrumentedMutexLock l(&mutex_);
    if (error_handler_.IsDBStopped()) {
      // Don't import files when there is a bg_error
      status = error_handler_.GetBGError();
    }

    // Make sure that bg cleanup wont delete the files that we are importing
    pending_output_elem.reset(new std::list<uint64_t>::iterator(
        CaptureCurrentFileNumberInPendingOutputs()));

    if (status.ok()) {
      // If crash happen after a hard link established, Recover function may
      // reuse the file number that has already assigned to the internal file,
      // and this will overwrite the external file. To protect the external
      // file, we have to make sure the file number will never being reused.
      next_file_number = versions_->FetchAddFileNumber(total_file_num);
      auto cf_options = cfd->GetLatestMutableCFOptions();
      status =
          versions_->LogAndApply(cfd, *cf_options, read_options, write_options,
                                 &dummy_edit, &mutex_, directories_.GetDbDir());
      if (status.ok()) {
        InstallSuperVersionAndScheduleWork(cfd, &dummy_sv_ctx, *cf_options);
      }
    }
  }
  dummy_sv_ctx.Clean();

  if (status.ok()) {
    SuperVersion* sv = cfd->GetReferencedSuperVersion(this);
    status = import_job.Prepare(next_file_number, sv);
    CleanupSuperVersion(sv);
  }

  if (status.ok()) {
    SuperVersionContext sv_context(true /*create_superversion*/);
    {
      // Lock db mutex
      InstrumentedMutexLock l(&mutex_);

      // Stop writes to the DB by entering both write threads
      WriteThread::Writer w;
      write_thread_.EnterUnbatched(&w, &mutex_);
      WriteThread::Writer nonmem_w;
      if (two_write_queues_) {
        nonmem_write_thread_.EnterUnbatched(&nonmem_w, &mutex_);
      }

      num_running_ingest_file_++;
      assert(!cfd->IsDropped());
      mutex_.AssertHeld();
      status = import_job.Run();

      // Install job edit [Mutex will be unlocked here]
      if (status.ok()) {
        auto cf_options = cfd->GetLatestMutableCFOptions();
        status = versions_->LogAndApply(cfd, *cf_options, read_options,
                                        write_options, import_job.edit(),
                                        &mutex_, directories_.GetDbDir());
        if (status.ok()) {
          InstallSuperVersionAndScheduleWork(cfd, &sv_context, *cf_options);
        }
      }

      // Resume writes to the DB
      if (two_write_queues_) {
        nonmem_write_thread_.ExitUnbatched(&nonmem_w);
      }
      write_thread_.ExitUnbatched(&w);

      num_running_ingest_file_--;
      if (num_running_ingest_file_ == 0) {
        bg_cv_.SignalAll();
      }
    }
    // mutex_ is unlocked here

    sv_context.Clean();
  }

  {
    InstrumentedMutexLock l(&mutex_);
    ReleaseFileNumberFromPendingOutputs(pending_output_elem);
  }

  import_job.Cleanup(status);
  if (!status.ok()) {
    Status temp_s = DropColumnFamily(*handle);
    if (!temp_s.ok()) {
      ROCKS_LOG_ERROR(immutable_db_options_.info_log,
                      "DropColumnFamily failed with error %s",
                      temp_s.ToString().c_str());
    }
    // Always returns Status::OK()
    temp_s = DestroyColumnFamilyHandle(*handle);
    assert(temp_s.ok());
    *handle = nullptr;
  }
  return status;
}

Status DBImpl::ClipColumnFamily(ColumnFamilyHandle* column_family,
                                const Slice& begin_key, const Slice& end_key) {
  assert(column_family);
  Status status;
  // Flush memtable
  FlushOptions flush_opts;
  flush_opts.allow_write_stall = true;
  auto* cfd =
      static_cast_with_check<ColumnFamilyHandleImpl>(column_family)->cfd();
  if (immutable_db_options_.atomic_flush) {
    status = AtomicFlushMemTables(flush_opts, FlushReason::kDeleteFiles,
                                  {} /* provided_candidate_cfds */,
                                  false /* entered_write_thread */);
  } else {
    status = FlushMemTable(cfd, flush_opts, FlushReason::kDeleteFiles,
                           false /* entered_write_thread */);
  }

  if (status.ok()) {
    // DeleteFilesInRanges non-overlap files except L0
    std::vector<RangePtr> ranges;
    ranges.emplace_back(nullptr, &begin_key);
    ranges.emplace_back(&end_key, nullptr);
    status = DeleteFilesInRanges(column_family, ranges.data(), ranges.size());
  }

  // DeleteRange the remaining overlapping keys
  bool empty_after_delete = false;
  if (status.ok()) {
    Slice smallest_user_key, largest_user_key;
    {
      // Lock db mutex
      InstrumentedMutexLock l(&mutex_);
      cfd->current()->GetSstFilesBoundaryKeys(&smallest_user_key,
                                              &largest_user_key);
    }
    // all the files has been deleted after DeleteFilesInRanges;
    if (smallest_user_key.empty() && largest_user_key.empty()) {
      empty_after_delete = true;
    } else {
      const Comparator* const ucmp = column_family->GetComparator();
      // TODO: plumb Env::IOActivity, Env::IOPriority
      WriteOptions wo;
      // Delete [smallest_user_key, clip_begin_key)
      if (ucmp->Compare(smallest_user_key, begin_key) < 0) {
        status = DeleteRange(wo, column_family, smallest_user_key, begin_key);
      }

      if (status.ok()) {
        // Delete [clip_end_key, largest_use_key]
        if (ucmp->Compare(end_key, largest_user_key) <= 0) {
          status = DeleteRange(wo, column_family, end_key, largest_user_key);
          if (status.ok()) {
            status = Delete(wo, column_family, largest_user_key);
          }
        }
      }
    }
  }

  if (status.ok() && !empty_after_delete) {
    // CompactRange delete all the tombstones
    CompactRangeOptions compact_options;
    compact_options.exclusive_manual_compaction = true;
    compact_options.bottommost_level_compaction =
        BottommostLevelCompaction::kForceOptimized;
    // We could just compact the ranges [null, clip_begin_key] and
    // [clip_end_key, null]. But due to how manual compaction calculates the
    // last level to compact to and that range tombstones are not dropped
    // during non-bottommost compactions, calling CompactRange() on these two
    // ranges may not clear all range tombstones.
    status = CompactRange(compact_options, column_family, nullptr, nullptr);
  }
  return status;
}

Status DBImpl::VerifyFileChecksums(const ReadOptions& _read_options) {
  if (_read_options.io_activity != Env::IOActivity::kUnknown &&
      _read_options.io_activity != Env::IOActivity::kVerifyFileChecksums) {
    return Status::InvalidArgument(
        "Can only call VerifyFileChecksums with `ReadOptions::io_activity` is "
        "`Env::IOActivity::kUnknown` or "
        "`Env::IOActivity::kVerifyFileChecksums`");
  }
  ReadOptions read_options(_read_options);
  if (read_options.io_activity == Env::IOActivity::kUnknown) {
    read_options.io_activity = Env::IOActivity::kVerifyFileChecksums;
  }
  return VerifyChecksumInternal(read_options,
                                /*use_file_checksum=*/true);
}

Status DBImpl::VerifyChecksum(const ReadOptions& _read_options) {
  if (_read_options.io_activity != Env::IOActivity::kUnknown &&
      _read_options.io_activity != Env::IOActivity::kVerifyDBChecksum) {
    return Status::InvalidArgument(
        "Can only call VerifyChecksum with `ReadOptions::io_activity` is "
        "`Env::IOActivity::kUnknown` or `Env::IOActivity::kVerifyDBChecksum`");
  }
  ReadOptions read_options(_read_options);
  if (read_options.io_activity == Env::IOActivity::kUnknown) {
    read_options.io_activity = Env::IOActivity::kVerifyDBChecksum;
  }
  return VerifyChecksumInternal(read_options,
                                /*use_file_checksum=*/false);
}

Status DBImpl::VerifyChecksumInternal(const ReadOptions& read_options,
                                      bool use_file_checksum) {
  // `bytes_read` stat is enabled based on compile-time support and cannot
  // be dynamically toggled. So we do not need to worry about `PerfLevel`
  // here, unlike many other `IOStatsContext` / `PerfContext` stats.
  uint64_t prev_bytes_read = IOSTATS(bytes_read);

  Status s;

  if (use_file_checksum) {
    FileChecksumGenFactory* const file_checksum_gen_factory =
        immutable_db_options_.file_checksum_gen_factory.get();
    if (!file_checksum_gen_factory) {
      s = Status::InvalidArgument(
          "Cannot verify file checksum if options.file_checksum_gen_factory is "
          "null");
      return s;
    }
  }
  // FIXME? What does it mean if read_options.verify_checksums == false?

  // TODO: simplify using GetRefedColumnFamilySet?
  std::vector<ColumnFamilyData*> cfd_list;
  {
    InstrumentedMutexLock l(&mutex_);
    for (auto cfd : *versions_->GetColumnFamilySet()) {
      if (!cfd->IsDropped() && cfd->initialized()) {
        cfd->Ref();
        cfd_list.push_back(cfd);
      }
    }
  }
  std::vector<SuperVersion*> sv_list;
  for (auto cfd : cfd_list) {
    sv_list.push_back(cfd->GetReferencedSuperVersion(this));
  }

  for (auto& sv : sv_list) {
    VersionStorageInfo* vstorage = sv->current->storage_info();
    ColumnFamilyData* cfd = sv->current->cfd();
    Options opts;
    if (!use_file_checksum) {
      InstrumentedMutexLock l(&mutex_);
      opts = Options(BuildDBOptions(immutable_db_options_, mutable_db_options_),
                     cfd->GetLatestCFOptions());
    }
    for (int i = 0; i < vstorage->num_non_empty_levels() && s.ok(); i++) {
      for (size_t j = 0; j < vstorage->LevelFilesBrief(i).num_files && s.ok();
           j++) {
        const auto& fd_with_krange = vstorage->LevelFilesBrief(i).files[j];
        const auto& fd = fd_with_krange.fd;
        const FileMetaData* fmeta = fd_with_krange.file_metadata;
        assert(fmeta);
        std::string fname = TableFileName(cfd->ioptions()->cf_paths,
                                          fd.GetNumber(), fd.GetPathId());
        if (use_file_checksum) {
          s = VerifyFullFileChecksum(fmeta->file_checksum,
                                     fmeta->file_checksum_func_name, fname,
                                     read_options);
        } else {
          s = ROCKSDB_NAMESPACE::VerifySstFileChecksumInternal(
              opts, file_options_, read_options, fname, fd.largest_seqno);
        }
        RecordTick(stats_, VERIFY_CHECKSUM_READ_BYTES,
                   IOSTATS(bytes_read) - prev_bytes_read);
        prev_bytes_read = IOSTATS(bytes_read);
      }
    }

    if (s.ok() && use_file_checksum) {
      const auto& blob_files = vstorage->GetBlobFiles();
      for (const auto& meta : blob_files) {
        assert(meta);

        const uint64_t blob_file_number = meta->GetBlobFileNumber();

        const std::string blob_file_name = BlobFileName(
            cfd->ioptions()->cf_paths.front().path, blob_file_number);
        s = VerifyFullFileChecksum(meta->GetChecksumValue(),
                                   meta->GetChecksumMethod(), blob_file_name,
                                   read_options);
        RecordTick(stats_, VERIFY_CHECKSUM_READ_BYTES,
                   IOSTATS(bytes_read) - prev_bytes_read);
        prev_bytes_read = IOSTATS(bytes_read);
        if (!s.ok()) {
          break;
        }
      }
    }
    if (!s.ok()) {
      break;
    }
  }

  bool defer_purge = immutable_db_options().avoid_unnecessary_blocking_io;
  {
    InstrumentedMutexLock l(&mutex_);
    for (auto sv : sv_list) {
      if (sv && sv->Unref()) {
        sv->Cleanup();
        if (defer_purge) {
          AddSuperVersionsToFreeQueue(sv);
        } else {
          delete sv;
        }
      }
    }
    if (defer_purge) {
      SchedulePurge();
    }
    for (auto cfd : cfd_list) {
      cfd->UnrefAndTryDelete();
    }
  }
  RecordTick(stats_, VERIFY_CHECKSUM_READ_BYTES,
             IOSTATS(bytes_read) - prev_bytes_read);
  return s;
}

Status DBImpl::VerifyFullFileChecksum(const std::string& file_checksum_expected,
                                      const std::string& func_name_expected,
                                      const std::string& fname,
                                      const ReadOptions& read_options) {
  Status s;
  if (file_checksum_expected == kUnknownFileChecksum) {
    return s;
  }
  std::string file_checksum;
  std::string func_name;
  s = ROCKSDB_NAMESPACE::GenerateOneFileChecksum(
      fs_.get(), fname, immutable_db_options_.file_checksum_gen_factory.get(),
      func_name_expected, &file_checksum, &func_name,
      read_options.readahead_size, immutable_db_options_.allow_mmap_reads,
      io_tracer_, immutable_db_options_.rate_limiter.get(), read_options,
      immutable_db_options_.stats, immutable_db_options_.clock);
  if (s.ok()) {
    assert(func_name_expected == func_name);
    if (file_checksum != file_checksum_expected) {
      std::ostringstream oss;
      oss << fname << " file checksum mismatch, ";
      oss << "expecting "
          << Slice(file_checksum_expected).ToString(/*hex=*/true);
      oss << ", but actual " << Slice(file_checksum).ToString(/*hex=*/true);
      s = Status::Corruption(oss.str());
      TEST_SYNC_POINT_CALLBACK("DBImpl::VerifyFullFileChecksum:mismatch", &s);
    }
  }
  return s;
}

void DBImpl::NotifyOnExternalFileIngested(
    ColumnFamilyData* cfd, const ExternalSstFileIngestionJob& ingestion_job) {
  if (immutable_db_options_.listeners.empty()) {
    return;
  }

  for (const IngestedFileInfo& f : ingestion_job.files_to_ingest()) {
    ExternalFileIngestionInfo info;
    info.cf_name = cfd->GetName();
    info.external_file_path = f.external_file_path;
    info.internal_file_path = f.internal_file_path;
    info.global_seqno = f.assigned_seqno;
    info.table_properties = f.table_properties;
    for (const auto& listener : immutable_db_options_.listeners) {
      listener->OnExternalFileIngested(this, info);
    }
  }
}

Status DBImpl::StartTrace(const TraceOptions& trace_options,
                          std::unique_ptr<TraceWriter>&& trace_writer) {
  InstrumentedMutexLock lock(&trace_mutex_);
  tracer_.reset(new Tracer(immutable_db_options_.clock, trace_options,
                           std::move(trace_writer)));
  return Status::OK();
}

Status DBImpl::EndTrace() {
  InstrumentedMutexLock lock(&trace_mutex_);
  Status s;
  if (tracer_ != nullptr) {
    s = tracer_->Close();
    tracer_.reset();
  } else {
    s = Status::IOError("No trace file to close");
  }
  return s;
}

Status DBImpl::NewDefaultReplayer(
    const std::vector<ColumnFamilyHandle*>& handles,
    std::unique_ptr<TraceReader>&& reader,
    std::unique_ptr<Replayer>* replayer) {
  replayer->reset(new ReplayerImpl(this, handles, std::move(reader)));
  return Status::OK();
}

Status DBImpl::StartBlockCacheTrace(
    const TraceOptions& trace_options,
    std::unique_ptr<TraceWriter>&& trace_writer) {
  BlockCacheTraceOptions block_trace_opts;
  block_trace_opts.sampling_frequency = trace_options.sampling_frequency;

  BlockCacheTraceWriterOptions trace_writer_opt;
  trace_writer_opt.max_trace_file_size = trace_options.max_trace_file_size;

  std::unique_ptr<BlockCacheTraceWriter> block_cache_trace_writer =
      NewBlockCacheTraceWriter(env_->GetSystemClock().get(), trace_writer_opt,
                               std::move(trace_writer));

  return block_cache_tracer_.StartTrace(block_trace_opts,
                                        std::move(block_cache_trace_writer));
}

Status DBImpl::StartBlockCacheTrace(
    const BlockCacheTraceOptions& trace_options,
    std::unique_ptr<BlockCacheTraceWriter>&& trace_writer) {
  return block_cache_tracer_.StartTrace(trace_options, std::move(trace_writer));
}

Status DBImpl::EndBlockCacheTrace() {
  block_cache_tracer_.EndTrace();
  return Status::OK();
}

Status DBImpl::TraceIteratorSeek(const uint32_t& cf_id, const Slice& key,
                                 const Slice& lower_bound,
                                 const Slice upper_bound) {
  Status s;
  if (tracer_) {
    InstrumentedMutexLock lock(&trace_mutex_);
    if (tracer_) {
      s = tracer_->IteratorSeek(cf_id, key, lower_bound, upper_bound);
    }
  }
  return s;
}

Status DBImpl::TraceIteratorSeekForPrev(const uint32_t& cf_id, const Slice& key,
                                        const Slice& lower_bound,
                                        const Slice upper_bound) {
  Status s;
  if (tracer_) {
    InstrumentedMutexLock lock(&trace_mutex_);
    if (tracer_) {
      s = tracer_->IteratorSeekForPrev(cf_id, key, lower_bound, upper_bound);
    }
  }
  return s;
}

Status DBImpl::ReserveFileNumbersBeforeIngestion(
    ColumnFamilyData* cfd, uint64_t num,
    std::unique_ptr<std::list<uint64_t>::iterator>& pending_output_elem,
    uint64_t* next_file_number) {
  // TODO: plumb Env::IOActivity, Env::IOPriority
  const ReadOptions read_options;
  const WriteOptions write_options;

  Status s;
  SuperVersionContext dummy_sv_ctx(true /* create_superversion */);
  assert(nullptr != next_file_number);
  InstrumentedMutexLock l(&mutex_);
  if (error_handler_.IsDBStopped()) {
    // Do not ingest files when there is a bg_error
    return error_handler_.GetBGError();
  }
  pending_output_elem.reset(new std::list<uint64_t>::iterator(
      CaptureCurrentFileNumberInPendingOutputs()));
  *next_file_number = versions_->FetchAddFileNumber(static_cast<uint64_t>(num));
  auto cf_options = cfd->GetLatestMutableCFOptions();
  VersionEdit dummy_edit;
  // If crash happen after a hard link established, Recover function may
  // reuse the file number that has already assigned to the internal file,
  // and this will overwrite the external file. To protect the external
  // file, we have to make sure the file number will never being reused.
  s = versions_->LogAndApply(cfd, *cf_options, read_options, write_options,
                             &dummy_edit, &mutex_, directories_.GetDbDir());
  if (s.ok()) {
    InstallSuperVersionAndScheduleWork(cfd, &dummy_sv_ctx, *cf_options);
  }
  dummy_sv_ctx.Clean();
  return s;
}

Status DBImpl::GetCreationTimeOfOldestFile(uint64_t* creation_time) {
  if (mutable_db_options_.max_open_files == -1) {
    uint64_t oldest_time = std::numeric_limits<uint64_t>::max();
    for (auto cfd : *versions_->GetColumnFamilySet()) {
      if (!cfd->IsDropped()) {
        uint64_t ctime;
        {
          SuperVersion* sv = GetAndRefSuperVersion(cfd);
          Version* version = sv->current;
          version->GetCreationTimeOfOldestFile(&ctime);
          ReturnAndCleanupSuperVersion(cfd, sv);
        }

        if (ctime < oldest_time) {
          oldest_time = ctime;
        }
        if (oldest_time == 0) {
          break;
        }
      }
    }
    *creation_time = oldest_time;
    return Status::OK();
  } else {
    return Status::NotSupported("This API only works if max_open_files = -1");
  }
}

void DBImpl::RecordSeqnoToTimeMapping(uint64_t populate_historical_seconds) {
  // TECHNICALITY: Sample last sequence number *before* time, as prescribed
  // for SeqnoToTimeMapping. We don't know how long it has been since the last
  // sequence number was written, so we at least have a one-sided bound by
  // sampling in this order.
  SequenceNumber seqno = GetLatestSequenceNumber();
  int64_t unix_time_signed = 0;
  immutable_db_options_.clock->GetCurrentTime(&unix_time_signed)
      .PermitUncheckedError();  // Ignore error
  uint64_t unix_time = static_cast<uint64_t>(unix_time_signed);

  std::vector<SuperVersionContext> sv_contexts;
  if (populate_historical_seconds > 0) {
    bool success = true;
    {
      InstrumentedMutexLock l(&mutex_);
      if (seqno > 1 && unix_time > populate_historical_seconds) {
        // seqno=0 is reserved
        SequenceNumber from_seqno = 1;
        success = seqno_to_time_mapping_.PrePopulate(
            from_seqno, seqno, unix_time - populate_historical_seconds,
            unix_time);
        InstallSeqnoToTimeMappingInSV(&sv_contexts);
      } else {
        // One of these will fail
        assert(seqno > 1);
        assert(unix_time > populate_historical_seconds);
        success = false;
      }
    }
    if (success) {
      ROCKS_LOG_INFO(
          immutable_db_options_.info_log,
          "Pre-populated sequence number to time entries: [1,%" PRIu64
          "] -> [%" PRIu64 ",%" PRIu64 "]",
          seqno, unix_time - populate_historical_seconds, unix_time);
    } else {
      ROCKS_LOG_WARN(
          immutable_db_options_.info_log,
          "Failed to pre-populate sequence number to time entries: [1,%" PRIu64
          "] -> [%" PRIu64 ",%" PRIu64 "]",
          seqno, unix_time - populate_historical_seconds, unix_time);
    }
  } else {
    InstrumentedMutexLock l(&mutex_);
    // FIXME: assert(seqno > 0);
    // Always successful assuming seqno never go backwards
    seqno_to_time_mapping_.Append(seqno, unix_time);
    InstallSeqnoToTimeMappingInSV(&sv_contexts);
  }

  // clean up outside db mutex
  for (SuperVersionContext& sv_context : sv_contexts) {
    sv_context.Clean();
  }
}

<<<<<<< HEAD
ColumnFamilyData* DBImpl::GetAnyCFWithAutoFlushDisabled() const {
  for (auto cfd: *versions_->GetColumnFamilySet()) {
    if (!cfd->IsDropped() && cfd->GetLatestMutableCFOptions()->disable_auto_flush) {
      return cfd;
    }
  }
  return nullptr;
}

void DBImpl::UpdateReplicationEpoch(uint64_t next_replication_epoch) {
  InstrumentedMutexLock l(&mutex_);
  versions_->UpdateReplicationEpoch(next_replication_epoch);
}

void DBImpl::NewManifestOnNextUpdate() {
  versions_->NewManifestOnNextUpdate();
}

namespace {
thread_local bool threadLogging{false};
}
void SetThreadLogging(bool v) { threadLogging = v; }
bool GetThreadLogging() { return threadLogging; }

=======
void DBImpl::InstallSeqnoToTimeMappingInSV(
    std::vector<SuperVersionContext>* sv_contexts) {
  mutex_.AssertHeld();
  std::shared_ptr<SeqnoToTimeMapping> new_seqno_to_time_mapping =
      std::make_shared<SeqnoToTimeMapping>();
  new_seqno_to_time_mapping->CopyFrom(seqno_to_time_mapping_);
  for (ColumnFamilyData* cfd : *versions_->GetColumnFamilySet()) {
    if (cfd->IsDropped()) {
      continue;
    }
    sv_contexts->emplace_back(/*create_superversion=*/true);
    sv_contexts->back().new_seqno_to_time_mapping = new_seqno_to_time_mapping;
    cfd->InstallSuperVersion(&sv_contexts->back(),
                             *(cfd->GetLatestMutableCFOptions()));
  }
  bg_cv_.SignalAll();
}

>>>>>>> 6f7cabea
}  // namespace ROCKSDB_NAMESPACE<|MERGE_RESOLUTION|>--- conflicted
+++ resolved
@@ -1605,10 +1605,10 @@
         if (!s.ok() || info->diverged_manifest_writes) {
           break;
         }
-        s = versions_->LogAndApply(cfds, mutable_cf_options_list, ReadOptions(),
-                                   edit_lists, &mutex_, directories_.GetDbDir(),
-                                   false /* new_descriptor_log */,
-                                   &*cf_options);
+        s = versions_->LogAndApply(
+            cfds, mutable_cf_options_list, ReadOptions(), WriteOptions(),
+            edit_lists, &mutex_, directories_.GetDbDir(),
+            false /* new_descriptor_log */, &*cf_options);
         if (!s.ok()) {
           break;
         }
@@ -1821,21 +1821,15 @@
     s = cfd->SetOptions(db_options, options_map);
     if (s.ok()) {
       new_options = *cfd->GetLatestMutableCFOptions();
-<<<<<<< HEAD
       // If the only thing we change is `disable_write_stall`, there is no need
       // to append the dummy version
       if (!only_set_disable_write_stall) {
         // Append new version to recompute compaction score.
         VersionEdit dummy_edit;
-        s = versions_->LogAndApply(cfd, new_options, read_options, &dummy_edit,
-                                   &mutex_, directories_.GetDbDir());
-      }
-=======
-      // Append new version to recompute compaction score.
-      VersionEdit dummy_edit;
-      s = versions_->LogAndApply(cfd, new_options, read_options, write_options,
-                                 &dummy_edit, &mutex_, directories_.GetDbDir());
->>>>>>> 6f7cabea
+        s = versions_->LogAndApply(cfd, new_options, read_options,
+                                   write_options, &dummy_edit, &mutex_,
+                                   directories_.GetDbDir());
+      }
       // Trigger possible flush/compactions. This has to be before we persist
       // options to file, otherwise there will be a deadlock with writer
       // thread.
@@ -3114,277 +3108,6 @@
   return s;
 }
 
-<<<<<<< HEAD
-std::vector<Status> DBImpl::MultiGet(
-    const ReadOptions& read_options,
-    const std::vector<ColumnFamilyHandle*>& column_family,
-    const std::vector<Slice>& keys, std::vector<std::string>* values) {
-  return MultiGet(read_options, column_family, keys, values,
-                  /*timestamps=*/nullptr);
-}
-
-std::vector<Status> DBImpl::MultiGet(
-    const ReadOptions& _read_options,
-    const std::vector<ColumnFamilyHandle*>& column_family,
-    const std::vector<Slice>& keys, std::vector<std::string>* values,
-    std::vector<std::string>* timestamps) {
-  PERF_CPU_TIMER_GUARD(get_cpu_nanos, immutable_db_options_.clock);
-  StopWatch sw(immutable_db_options_.clock, stats_, DB_MULTIGET);
-  PERF_TIMER_GUARD(get_snapshot_time);
-
-  size_t num_keys = keys.size();
-  assert(column_family.size() == num_keys);
-  std::vector<Status> stat_list(num_keys);
-
-  // RocksDB-Cloud contribution begin
-  auto super_snapshot =
-      dynamic_cast<const SuperSnapshotImpl*>(_read_options.snapshot);
-  // RocksDB-Cloud contribution end
-
-  if (_read_options.io_activity != Env::IOActivity::kUnknown &&
-      _read_options.io_activity != Env::IOActivity::kMultiGet) {
-    Status s = Status::InvalidArgument(
-        "Can only call MultiGet with `ReadOptions::io_activity` is "
-        "`Env::IOActivity::kUnknown` or `Env::IOActivity::kMultiGet`");
-
-    for (size_t i = 0; i < num_keys; ++i) {
-      stat_list[i] = s;
-    }
-    return stat_list;
-  }
-
-  ReadOptions read_options(_read_options);
-  if (read_options.io_activity == Env::IOActivity::kUnknown) {
-    read_options.io_activity = Env::IOActivity::kMultiGet;
-  }
-
-  bool should_fail = false;
-  for (size_t i = 0; i < num_keys; ++i) {
-    assert(column_family[i]);
-    if (read_options.timestamp) {
-      stat_list[i] =
-          FailIfTsMismatchCf(column_family[i], *(read_options.timestamp));
-      if (!stat_list[i].ok()) {
-        should_fail = true;
-      }
-    } else {
-      stat_list[i] = FailIfCfHasTs(column_family[i]);
-      if (!stat_list[i].ok()) {
-        should_fail = true;
-      }
-    }
-    // RocksDB-Cloud contribution begin
-    auto cfh = static_cast_with_check<ColumnFamilyHandleImpl>(column_family[i]);
-    auto cfd = cfh->cfd();
-    if (super_snapshot && cfd->GetID() != super_snapshot->cfd()->GetID()) {
-      std::ostringstream oss;
-      oss << "[MultiGet] SuperSnapshot column family "
-          << super_snapshot->cfd()->GetName()
-          << " doesn't match provided column family " << cfd->GetName();
-      stat_list[i] = Status::InvalidArgument(oss.str());
-      should_fail = true;
-    }
-    // RocksDB-Cloud contribution end
-  }
-
-  if (should_fail) {
-    for (auto& s : stat_list) {
-      if (s.ok()) {
-        s = Status::Incomplete(
-            "DB not queried due to invalid argument(s) in the same MultiGet");
-      }
-    }
-    return stat_list;
-  }
-
-  if (tracer_) {
-    // TODO: This mutex should be removed later, to improve performance when
-    // tracing is enabled.
-    InstrumentedMutexLock lock(&trace_mutex_);
-    if (tracer_) {
-      // TODO: maybe handle the tracing status?
-      tracer_->MultiGet(column_family, keys).PermitUncheckedError();
-    }
-  }
-
-  UnorderedMap<uint32_t, MultiGetColumnFamilyData> multiget_cf_data(
-      column_family.size());
-  for (auto cf : column_family) {
-    auto cfh = static_cast_with_check<ColumnFamilyHandleImpl>(cf);
-    auto cfd = cfh->cfd();
-    if (multiget_cf_data.find(cfd->GetID()) == multiget_cf_data.end()) {
-      multiget_cf_data.emplace(cfd->GetID(),
-                               MultiGetColumnFamilyData(cfh, nullptr));
-    }
-  }
-
-  std::function<MultiGetColumnFamilyData*(
-      UnorderedMap<uint32_t, MultiGetColumnFamilyData>::iterator&)>
-      iter_deref_lambda =
-          [](UnorderedMap<uint32_t, MultiGetColumnFamilyData>::iterator&
-                 cf_iter) { return &cf_iter->second; };
-
-  SequenceNumber consistent_seqnum;
-  bool sv_from_thread_local;
-  Status status =
-      MultiCFSnapshot<UnorderedMap<uint32_t, MultiGetColumnFamilyData>>(
-          read_options, nullptr, iter_deref_lambda, &multiget_cf_data,
-          &consistent_seqnum, &sv_from_thread_local);
-
-  if (!status.ok()) {
-    for (auto& s : stat_list) {
-      if (s.ok()) {
-        s = status;
-      }
-    }
-    return stat_list;
-  }
-
-  TEST_SYNC_POINT("DBImpl::MultiGet:AfterGetSeqNum1");
-  TEST_SYNC_POINT("DBImpl::MultiGet:AfterGetSeqNum2");
-
-  // Contain a list of merge operations if merge occurs.
-  MergeContext merge_context;
-
-  // Note: this always resizes the values array
-  values->resize(num_keys);
-  if (timestamps) {
-    timestamps->resize(num_keys);
-  }
-
-  // Keep track of bytes that we read for statistics-recording later
-  uint64_t bytes_read = 0;
-  PERF_TIMER_STOP(get_snapshot_time);
-
-  // For each of the given keys, apply the entire "get" process as follows:
-  // First look in the memtable, then in the immutable memtable (if any).
-  // s is both in/out. When in, s could either be OK or MergeInProgress.
-  // merge_operands will contain the sequence of merges in the latter case.
-  size_t num_found = 0;
-  size_t keys_read;
-  uint64_t curr_value_size = 0;
-
-  GetWithTimestampReadCallback timestamp_read_callback(0);
-  ReadCallback* read_callback = nullptr;
-  if (read_options.timestamp && read_options.timestamp->size() > 0) {
-    timestamp_read_callback.Refresh(consistent_seqnum);
-    read_callback = &timestamp_read_callback;
-  }
-
-  for (keys_read = 0; keys_read < num_keys; ++keys_read) {
-    merge_context.Clear();
-    Status& s = stat_list[keys_read];
-    std::string* value = &(*values)[keys_read];
-    std::string* timestamp = timestamps ? &(*timestamps)[keys_read] : nullptr;
-
-    LookupKey lkey(keys[keys_read], consistent_seqnum, read_options.timestamp);
-    auto cfh = static_cast_with_check<ColumnFamilyHandleImpl>(
-        column_family[keys_read]);
-    SequenceNumber max_covering_tombstone_seq = 0;
-    auto mgd_iter = multiget_cf_data.find(cfh->cfd()->GetID());
-    assert(mgd_iter != multiget_cf_data.end());
-    auto mgd = mgd_iter->second;
-    auto super_version = mgd.super_version;
-    bool skip_memtable =
-        (read_options.read_tier == kPersistedTier &&
-         has_unpersisted_data_.load(std::memory_order_relaxed));
-    bool done = false;
-    if (!skip_memtable) {
-      if (super_version->mem->Get(
-              lkey, value, /*columns=*/nullptr, timestamp, &s, &merge_context,
-              &max_covering_tombstone_seq, read_options,
-              false /* immutable_memtable */, read_callback)) {
-        done = true;
-        RecordTick(stats_, MEMTABLE_HIT);
-      } else if (super_version->imm->Get(lkey, value, /*columns=*/nullptr,
-                                         timestamp, &s, &merge_context,
-                                         &max_covering_tombstone_seq,
-                                         read_options, read_callback)) {
-        done = true;
-        RecordTick(stats_, MEMTABLE_HIT);
-      }
-    }
-    if (!done) {
-      PinnableSlice pinnable_val;
-      PERF_TIMER_GUARD(get_from_output_files_time);
-      PinnedIteratorsManager pinned_iters_mgr;
-      super_version->current->Get(read_options, lkey, &pinnable_val,
-                                  /*columns=*/nullptr, timestamp, &s,
-                                  &merge_context, &max_covering_tombstone_seq,
-                                  &pinned_iters_mgr, /*value_found=*/nullptr,
-                                  /*key_exists=*/nullptr,
-                                  /*seq=*/nullptr, read_callback);
-      value->assign(pinnable_val.data(), pinnable_val.size());
-      RecordTick(stats_, MEMTABLE_MISS);
-    }
-
-    if (s.ok()) {
-      const auto& merge_threshold = read_options.merge_operand_count_threshold;
-      if (merge_threshold.has_value() &&
-          merge_context.GetNumOperands() > merge_threshold.value()) {
-        s = Status::OkMergeOperandThresholdExceeded();
-      }
-
-      bytes_read += value->size();
-      num_found++;
-
-      curr_value_size += value->size();
-      if (curr_value_size > read_options.value_size_soft_limit) {
-        while (++keys_read < num_keys) {
-          stat_list[keys_read] = Status::Aborted();
-        }
-        break;
-      }
-    }
-    if (read_options.deadline.count() &&
-        immutable_db_options_.clock->NowMicros() >
-            static_cast<uint64_t>(read_options.deadline.count())) {
-      break;
-    }
-  }
-
-  if (keys_read < num_keys) {
-    // The only reason to break out of the loop is when the deadline is
-    // exceeded
-    assert(immutable_db_options_.clock->NowMicros() >
-           static_cast<uint64_t>(read_options.deadline.count()));
-    for (++keys_read; keys_read < num_keys; ++keys_read) {
-      stat_list[keys_read] = Status::TimedOut();
-    }
-  }
-
-  // Post processing (decrement reference counts and record statistics)
-  PERF_TIMER_GUARD(get_post_process_time);
-
-  // Only cleanup the super versions if we don't have super snapshot, which
-  // brought its own superversion.
-  // RocksDB-Cloud contribution begin
-  if (!dynamic_cast<const SuperSnapshotImpl*>(read_options.snapshot)) {
-  // RocksDB-Cloud contribution end
-    for (auto mgd_iter : multiget_cf_data) {
-      auto mgd = mgd_iter.second;
-      if (sv_from_thread_local) {
-        ReturnAndCleanupSuperVersion(mgd.cfd, mgd.super_version);
-      } else {
-        TEST_SYNC_POINT("DBImpl::MultiGet::BeforeLastTryUnRefSV");
-        CleanupSuperVersion(mgd.super_version);
-      }
-    }
-  }
-
-  RecordTick(stats_, NUMBER_MULTIGET_CALLS);
-  RecordTick(stats_, NUMBER_MULTIGET_KEYS_READ, num_keys);
-  RecordTick(stats_, NUMBER_MULTIGET_KEYS_FOUND, num_found);
-  RecordTick(stats_, NUMBER_MULTIGET_BYTES_READ, bytes_read);
-  RecordInHistogram(stats_, BYTES_PER_MULTIGET, bytes_read);
-  PERF_COUNTER_ADD(multiget_read_bytes, bytes_read);
-  PERF_TIMER_STOP(get_post_process_time);
-
-  return stat_list;
-}
-
-=======
->>>>>>> 6f7cabea
 template <class T>
 Status DBImpl::MultiCFSnapshot(
     const ReadOptions& read_options, ReadCallback* callback,
@@ -3401,20 +3124,24 @@
   // sv_from_thread_local set to false means the SuperVersion to be cleaned up
   // is acquired directly via ColumnFamilyData instead of thread local.
   const auto sv_cleanup_func = [&]() -> void {
-    for (auto cf_iter = cf_list->begin(); cf_iter != cf_list->end();
-         ++cf_iter) {
-      auto node = iter_deref_func(cf_iter);
-      SuperVersion* super_version = node->super_version;
-      ColumnFamilyData* cfd = node->cfd;
-      if (super_version != nullptr) {
-        if (*sv_from_thread_local) {
-          ReturnAndCleanupSuperVersion(cfd, super_version);
-        } else {
-          CleanupSuperVersion(super_version);
+    // RocksDB-Cloud contribution begin
+    if (!dynamic_cast<const SuperSnapshotImpl*>(read_options.snapshot)) {
+      for (auto cf_iter = cf_list->begin(); cf_iter != cf_list->end();
+           ++cf_iter) {
+        auto node = iter_deref_func(cf_iter);
+        SuperVersion* super_version = node->super_version;
+        ColumnFamilyData* cfd = node->cfd;
+        if (super_version != nullptr) {
+          if (*sv_from_thread_local) {
+            ReturnAndCleanupSuperVersion(cfd, super_version);
+          } else {
+            CleanupSuperVersion(super_version);
+          }
         }
-      }
-      node->super_version = nullptr;
-    }
+        node->super_version = nullptr;
+      }
+    }
+    // RocksDB-Cloud contribution end
   };
 
   bool last_try = false;
@@ -3426,6 +3153,13 @@
     // RocksDB-Cloud contribution begin
     auto super_snapshot =
         dynamic_cast<const SuperSnapshotImpl*>(read_options.snapshot);
+    if (super_snapshot &&
+        node->cfd->GetID() != super_snapshot->cfd()->GetID()) {
+      std::ostringstream oss;
+      oss << "SuperSnapshot column family " << super_snapshot->cfd()->GetName()
+          << " doesn't match provided column family " << node->cfd->GetName();
+      return Status::InvalidArgument(oss.str());
+    }
     node->super_version = super_snapshot ? super_snapshot->sv()
                                          : GetAndRefSuperVersion(node->cfd);
     // RocksDB-Cloud contribution end
@@ -3463,7 +3197,11 @@
   } else {
     // RocksDB-Cloud contribution begin
     // MultiGet across column families is not supported with super snapshot
-    assert(!dynamic_cast<const SuperSnapshotImpl*>(read_options.snapshot));
+    if (dynamic_cast<const SuperSnapshotImpl*>(read_options.snapshot)) {
+      return Status::InvalidArgument(
+          "MultiGet with SuperSnapshot doesn't support multiple column "
+          "families");
+    }
     // RocksDB-Cloud contribution end
     // If we end up with the same issue of memtable getting sealed during 2
     // consecutive retries, it means the write rate is very high. In that case
@@ -3587,16 +3325,6 @@
     return;
   }
 
-  // RocksDB-Cloud contribution begin
-  if (dynamic_cast<const SuperSnapshotImpl*>(read_options.snapshot)) {
-    for (size_t i = 0; i < num_keys; ++i) {
-      statuses[i] = Status::NotSupported(
-          "This variant of MultiGet does not yet support super snapshots");
-    }
-    return;
-  }
-  // RocksDB-Cloud contribution end
-
   bool should_fail = false;
   for (size_t i = 0; i < num_keys; ++i) {
     ColumnFamilyHandle* cfh = column_families[i];
@@ -3725,14 +3453,18 @@
     }
   }
 
-  for (const auto& iter : multiget_cf_data) {
-    if (sv_from_thread_local) {
-      ReturnAndCleanupSuperVersion(iter.cfd, iter.super_version);
-    } else {
-      TEST_SYNC_POINT("DBImpl::MultiGet::BeforeLastTryUnRefSV");
-      CleanupSuperVersion(iter.super_version);
-    }
-  }
+  // RocksDB-Cloud contribution begin
+  if (!dynamic_cast<const SuperSnapshotImpl*>(read_options.snapshot)) {
+    for (const auto& iter : multiget_cf_data) {
+      if (sv_from_thread_local) {
+        ReturnAndCleanupSuperVersion(iter.cfd, iter.super_version);
+      } else {
+        TEST_SYNC_POINT("DBImpl::MultiGet::BeforeLastTryUnRefSV");
+        CleanupSuperVersion(iter.super_version);
+      }
+    }
+  }
+  // RocksDB-Cloud contribution end
 }
 
 namespace {
@@ -4530,17 +4262,12 @@
   assert(cfh != nullptr);
   ColumnFamilyData* cfd = cfh->cfd();
   assert(cfd != nullptr);
-<<<<<<< HEAD
-  ReadCallback* read_callback = nullptr;  // No read callback provided.
   // RocksDB-Cloud contribution begin
   auto super_snapshot =
       dynamic_cast<const SuperSnapshotImpl*>(read_options.snapshot);
   SuperVersion* sv = super_snapshot ? super_snapshot->sv()
                                     : cfd->GetReferencedSuperVersion(this);
 
-=======
-  SuperVersion* sv = cfd->GetReferencedSuperVersion(this);
->>>>>>> 6f7cabea
   if (read_options.timestamp && read_options.timestamp->size() > 0) {
     const Status s =
         FailIfReadCollapsedHistory(cfd, sv, *(read_options.timestamp));
@@ -4738,9 +4465,9 @@
   autovector<std::tuple<ColumnFamilyHandleImpl*, SuperVersion*>> cfh_to_sv;
   const bool check_read_ts =
       read_options.timestamp && read_options.timestamp->size() > 0;
-<<<<<<< HEAD
-  for (auto cfh : column_families) {
-    auto cfd = static_cast_with_check<ColumnFamilyHandleImpl>(cfh)->cfd();
+  for (auto cf : column_families) {
+    auto cfh = static_cast_with_check<ColumnFamilyHandleImpl>(cf);
+    auto cfd = cfh->cfd();
 
     // RocksDB-Cloud contribution begin
     auto super_snapshot =
@@ -4758,14 +4485,7 @@
                                       : cfd->GetReferencedSuperVersion(this);
     // RocksDB-Cloud contribution end
 
-    cfd_to_sv.emplace_back(cfd, sv);
-=======
-  for (auto cf : column_families) {
-    auto cfh = static_cast_with_check<ColumnFamilyHandleImpl>(cf);
-    auto cfd = cfh->cfd();
-    SuperVersion* sv = cfd->GetReferencedSuperVersion(this);
     cfh_to_sv.emplace_back(cfh, sv);
->>>>>>> 6f7cabea
     if (check_read_ts) {
       const Status s =
           FailIfReadCollapsedHistory(cfd, sv, *(read_options.timestamp));
@@ -4779,17 +4499,12 @@
   }
   assert(cfh_to_sv.size() == column_families.size());
   if (read_options.tailing) {
-<<<<<<< HEAD
     if (dynamic_cast<const SuperSnapshotImpl*>(read_options.snapshot)) {
       return Status::NotSupported(
           "Tailing iterator not supported with super snapshot");
     }
-    for (auto [cfd, sv] : cfd_to_sv) {
-      auto iter = new ForwardIterator(this, read_options, cfd, sv,
-=======
     for (auto [cfh, sv] : cfh_to_sv) {
       auto iter = new ForwardIterator(this, read_options, cfh->cfd(), sv,
->>>>>>> 6f7cabea
                                       /* allow_unprepared_value */ true);
       iterators->push_back(NewDBIterator(
           env_, read_options, *cfh->cfd()->ioptions(), sv->mutable_cf_options,
@@ -5063,17 +4778,13 @@
     // inplace_update_support enabled.
     return;
   }
-<<<<<<< HEAD
   // RocksDB-Cloud contribution begin
   if (auto ss = dynamic_cast<const SuperSnapshotImpl*>(s)) {
     CleanupSuperVersion(ss->sv());
   }
   // RocksDB-Cloud contribution end
 
-  const SnapshotImpl* casted_s = reinterpret_cast<const SnapshotImpl*>(s);
-=======
   const SnapshotImpl* casted_s = static_cast<const SnapshotImpl*>(s);
->>>>>>> 6f7cabea
   {
     InstrumentedMutexLock l(&mutex_);
     snapshots_.Delete(casted_s);
@@ -7534,7 +7245,6 @@
   }
 }
 
-<<<<<<< HEAD
 ColumnFamilyData* DBImpl::GetAnyCFWithAutoFlushDisabled() const {
   for (auto cfd: *versions_->GetColumnFamilySet()) {
     if (!cfd->IsDropped() && cfd->GetLatestMutableCFOptions()->disable_auto_flush) {
@@ -7559,7 +7269,6 @@
 void SetThreadLogging(bool v) { threadLogging = v; }
 bool GetThreadLogging() { return threadLogging; }
 
-=======
 void DBImpl::InstallSeqnoToTimeMappingInSV(
     std::vector<SuperVersionContext>* sv_contexts) {
   mutex_.AssertHeld();
@@ -7578,5 +7287,4 @@
   bg_cv_.SignalAll();
 }
 
->>>>>>> 6f7cabea
 }  // namespace ROCKSDB_NAMESPACE