--- conflicted
+++ resolved
@@ -5,10 +5,6 @@
 //  (found in the LICENSE.Apache file in the root directory).
 
 #include "db/version_builder.h"
-<<<<<<< HEAD
-#ifndef ROCKSDB_LITE
-=======
->>>>>>> 49ce8a10
 
 #include "db/import_column_family_job.h"
 
@@ -50,24 +46,6 @@
         return status;
       }
 
-<<<<<<< HEAD
-  // Read the information of files we are importing
-  for (const auto& file_metadata : metadata_) {
-    const auto file_path = file_metadata.db_path + "/" + file_metadata.name;
-    IngestedFileInfo file_to_import;
-    status =
-        GetIngestedFileInfo(file_path, next_file_number++, &file_to_import, sv);
-    if (!status.ok()) {
-      return status;
-    }
-    files_to_import_.push_back(file_to_import);
-  }
-
-  auto num_files = files_to_import_.size();
-  if (num_files == 0) {
-    return Status::InvalidArgument("The list of files is empty");
-  }
-=======
       if (file_to_import.num_entries == 0) {
         status = Status::InvalidArgument("File contain no entries");
         return status;
@@ -97,7 +75,6 @@
         }
       }
     }
->>>>>>> 49ce8a10
 
     if (num_files == 0) {
       status = Status::InvalidArgument("The list of files is empty");
@@ -208,49 +185,6 @@
       &cfd_->internal_comparator(), cfd_->user_comparator(),
       cfd_->NumberLevels(), cfd_->ioptions()->compaction_style,
       nullptr /* src_vstorage */, cfd_->ioptions()->force_consistency_checks,
-<<<<<<< HEAD
-      EpochNumberRequirement::kMightMissing);
-  Status s;
-  for (size_t i = 0; s.ok() && i < files_to_import_.size(); ++i) {
-    const auto& f = files_to_import_[i];
-    const auto& file_metadata = metadata_[i];
-
-    VersionEdit dummy_version_edit;
-    dummy_version_edit.AddFile(
-        file_metadata.level, f.fd.GetNumber(), f.fd.GetPathId(),
-        f.fd.GetFileSize(), f.smallest_internal_key, f.largest_internal_key,
-        file_metadata.smallest_seqno, file_metadata.largest_seqno, false,
-        file_metadata.temperature, kInvalidBlobFileNumber, oldest_ancester_time,
-        current_time, file_metadata.epoch_number, kUnknownFileChecksum,
-        kUnknownFileChecksumFuncName, f.unique_id, 0);
-    s = dummy_version_builder.Apply(&dummy_version_edit);
-  }
-  if (s.ok()) {
-    s = dummy_version_builder.SaveTo(&dummy_vstorage);
-  }
-  if (s.ok()) {
-    dummy_vstorage.RecoverEpochNumbers(cfd_);
-  }
-
-  // Record changes from this CF import in VersionEdit, including files with
-  // recovered epoch numbers
-  if (s.ok()) {
-    edit_.SetColumnFamily(cfd_->GetID());
-
-    for (int level = 0; level < dummy_vstorage.num_levels(); level++) {
-      for (FileMetaData* file_meta : dummy_vstorage.LevelFiles(level)) {
-        edit_.AddFile(level, *file_meta);
-        // If incoming sequence number is higher, update local sequence number.
-        if (file_meta->fd.largest_seqno > versions_->LastSequence()) {
-          versions_->SetLastAllocatedSequence(file_meta->fd.largest_seqno);
-          versions_->SetLastPublishedSequence(file_meta->fd.largest_seqno);
-          versions_->SetLastSequence(file_meta->fd.largest_seqno);
-        }
-      }
-    }
-  }
-
-=======
       EpochNumberRequirement::kMightMissing, cfd_->ioptions()->clock,
       cfd_->GetLatestMutableCFOptions()->bottommost_file_compaction_delay,
       cfd_->current()->version_set()->offpeak_time_option());
@@ -311,7 +245,6 @@
     }
   }
 
->>>>>>> 49ce8a10
   // Release resources occupied by the dummy VersionStorageInfo
   for (int level = 0; level < dummy_vstorage.num_levels(); level++) {
     for (FileMetaData* file_meta : dummy_vstorage.LevelFiles(level)) {
@@ -523,10 +456,4 @@
 
   return status;
 }
-<<<<<<< HEAD
-}  // namespace ROCKSDB_NAMESPACE
-
-#endif  // !ROCKSDB_LITE
-=======
-}  // namespace ROCKSDB_NAMESPACE
->>>>>>> 49ce8a10
+}  // namespace ROCKSDB_NAMESPACE