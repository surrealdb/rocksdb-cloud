//  Copyright (c) 2011-present, Facebook, Inc.  All rights reserved.
//  This source code is licensed under both the GPLv2 (found in the
//  COPYING file in the root directory) and Apache 2.0 License
//  (found in the LICENSE.Apache file in the root directory).

#include <limits>
#include <string>
#include <utility>

#include "db/compaction/compaction.h"
#include "db/compaction/compaction_picker_fifo.h"
#include "db/compaction/compaction_picker_level.h"
#include "db/compaction/compaction_picker_universal.h"
#include "db/compaction/file_pri.h"
#include "rocksdb/advanced_options.h"
#include "table/unique_id_impl.h"
#include "test_util/testharness.h"
#include "test_util/testutil.h"
#include "util/string_util.h"

namespace ROCKSDB_NAMESPACE {

class CountingLogger : public Logger {
 public:
  using Logger::Logv;
  void Logv(const char* /*format*/, va_list /*ap*/) override { log_count++; }
  size_t log_count;
};

class CompactionPickerTestBase : public testing::Test {
 public:
  const Comparator* ucmp_;
  InternalKeyComparator icmp_;
  Options options_;
  ImmutableOptions ioptions_;
  MutableCFOptions mutable_cf_options_;
  MutableDBOptions mutable_db_options_;
  LevelCompactionPicker level_compaction_picker;
  std::string cf_name_;
  CountingLogger logger_;
  LogBuffer log_buffer_;
  uint32_t file_num_;
  CompactionOptionsFIFO fifo_options_;
  std::unique_ptr<VersionStorageInfo> vstorage_;
  std::vector<std::unique_ptr<FileMetaData>> files_;
  // does not own FileMetaData
  std::unordered_map<uint32_t, std::pair<FileMetaData*, int>> file_map_;
  // input files to compaction process.
  std::vector<CompactionInputFiles> input_files_;
  int compaction_level_start_;

  explicit CompactionPickerTestBase(const Comparator* _ucmp)
      : ucmp_(_ucmp),
        icmp_(ucmp_),
        options_(CreateOptions(ucmp_)),
        ioptions_(options_),
        mutable_cf_options_(options_),
        mutable_db_options_(),
        level_compaction_picker(ioptions_, &icmp_),
        cf_name_("dummy"),
        log_buffer_(InfoLogLevel::INFO_LEVEL, &logger_),
        file_num_(1),
        vstorage_(nullptr) {
    mutable_cf_options_.ttl = 0;
    mutable_cf_options_.periodic_compaction_seconds = 0;
    // ioptions_.compaction_pri = kMinOverlappingRatio has its own set of
    // tests to cover.
    ioptions_.compaction_pri = kByCompensatedSize;
    fifo_options_.max_table_files_size = 1;
    mutable_cf_options_.RefreshDerivedOptions(ioptions_);
    ioptions_.cf_paths.emplace_back("dummy",
                                    std::numeric_limits<uint64_t>::max());
    // When the default value of this option is true, universal compaction
    // tests can encounter assertion failure since SanitizeOption() is
    // not run to set this option to false. So we do the sanitization
    // here. Tests that test this option set this option to true explicitly.
    ioptions_.level_compaction_dynamic_level_bytes = false;
  }

  ~CompactionPickerTestBase() override {}

  void NewVersionStorage(int num_levels, CompactionStyle style) {
    DeleteVersionStorage();
    options_.num_levels = num_levels;
    vstorage_.reset(new VersionStorageInfo(
        &icmp_, ucmp_, options_.num_levels, style, nullptr, false,
<<<<<<< HEAD
        EpochNumberRequirement::kMustPresent));
=======
        EpochNumberRequirement::kMustPresent, ioptions_.clock,
        options_.bottommost_file_compaction_delay,
        OffpeakTimeOption(mutable_db_options_.daily_offpeak_time_utc)));
>>>>>>> 49ce8a10
    vstorage_->PrepareForVersionAppend(ioptions_, mutable_cf_options_);
  }

  // Create a new VersionStorageInfo object so we can add mode files and then
  // merge it with the existing VersionStorageInfo
  void AddVersionStorage() {
    temp_vstorage_.reset(new VersionStorageInfo(
        &icmp_, ucmp_, options_.num_levels, ioptions_.compaction_style,
<<<<<<< HEAD
        vstorage_.get(), false, EpochNumberRequirement::kMustPresent));
=======
        vstorage_.get(), false, EpochNumberRequirement::kMustPresent,
        ioptions_.clock, options_.bottommost_file_compaction_delay,
        OffpeakTimeOption(mutable_db_options_.daily_offpeak_time_utc)));
>>>>>>> 49ce8a10
  }

  void DeleteVersionStorage() {
    vstorage_.reset();
    temp_vstorage_.reset();
    files_.clear();
    file_map_.clear();
    input_files_.clear();
  }

  // REQUIRES: smallest and largest are c-style strings ending with '\0'
  void Add(int level, uint32_t file_number, const char* smallest,
           const char* largest, uint64_t file_size = 1, uint32_t path_id = 0,
           SequenceNumber smallest_seq = 100, SequenceNumber largest_seq = 100,
           size_t compensated_file_size = 0, bool marked_for_compact = false,
           Temperature temperature = Temperature::kUnknown,
           uint64_t oldest_ancestor_time = kUnknownOldestAncesterTime,
           Slice ts_of_smallest = Slice(), Slice ts_of_largest = Slice(),
           uint64_t epoch_number = kUnknownEpochNumber) {
    assert(ts_of_smallest.size() == ucmp_->timestamp_size());
    assert(ts_of_largest.size() == ucmp_->timestamp_size());

    VersionStorageInfo* vstorage;
    if (temp_vstorage_) {
      vstorage = temp_vstorage_.get();
    } else {
      vstorage = vstorage_.get();
    }
    assert(level < vstorage->num_levels());
    char* smallest_key_buf = nullptr;
    char* largest_key_buf = nullptr;

    if (!ts_of_smallest.empty()) {
      smallest_key_buf = new char[strlen(smallest) + ucmp_->timestamp_size()];
      memcpy(smallest_key_buf, smallest, strlen(smallest));
      memcpy(smallest_key_buf + strlen(smallest), ts_of_smallest.data(),
             ucmp_->timestamp_size());
      largest_key_buf = new char[strlen(largest) + ucmp_->timestamp_size()];
      memcpy(largest_key_buf, largest, strlen(largest));
      memcpy(largest_key_buf + strlen(largest), ts_of_largest.data(),
             ucmp_->timestamp_size());
    }

    InternalKey smallest_ikey = InternalKey(
        smallest_key_buf ? Slice(smallest_key_buf,
                                 ucmp_->timestamp_size() + strlen(smallest))
                         : smallest,
        smallest_seq, kTypeValue);
    InternalKey largest_ikey = InternalKey(
        largest_key_buf
            ? Slice(largest_key_buf, ucmp_->timestamp_size() + strlen(largest))
            : largest,
        largest_seq, kTypeValue);

    FileMetaData* f = new FileMetaData(
        file_number, path_id, file_size, smallest_ikey, largest_ikey,
        smallest_seq, largest_seq, marked_for_compact, temperature,
        kInvalidBlobFileNumber, kUnknownOldestAncesterTime,
        kUnknownFileCreationTime, epoch_number, kUnknownFileChecksum,
<<<<<<< HEAD
        kUnknownFileChecksumFuncName, kNullUniqueId64x2, 0);
=======
        kUnknownFileChecksumFuncName, kNullUniqueId64x2, 0, 0,
        true /* user_defined_timestamps_persisted */);
>>>>>>> 49ce8a10
    f->compensated_file_size =
        (compensated_file_size != 0) ? compensated_file_size : file_size;
    f->oldest_ancester_time = oldest_ancestor_time;
    vstorage->AddFile(level, f);
    files_.emplace_back(f);
    file_map_.insert({file_number, {f, level}});

    delete[] smallest_key_buf;
    delete[] largest_key_buf;
  }

  void SetCompactionInputFilesLevels(int level_count, int start_level) {
    input_files_.resize(level_count);
    for (int i = 0; i < level_count; ++i) {
      input_files_[i].level = start_level + i;
    }
    compaction_level_start_ = start_level;
  }

  void AddToCompactionFiles(uint32_t file_number) {
    auto iter = file_map_.find(file_number);
    assert(iter != file_map_.end());
    int level = iter->second.second;
    assert(level < vstorage_->num_levels());
    input_files_[level - compaction_level_start_].files.emplace_back(
        iter->second.first);
  }

  void UpdateVersionStorageInfo() {
    if (temp_vstorage_) {
      VersionBuilder builder(FileOptions(), &ioptions_, nullptr,
                             vstorage_.get(), nullptr);
      ASSERT_OK(builder.SaveTo(temp_vstorage_.get()));
      vstorage_ = std::move(temp_vstorage_);
    }
    vstorage_->PrepareForVersionAppend(ioptions_, mutable_cf_options_);
    vstorage_->ComputeCompactionScore(ioptions_, mutable_cf_options_);
    vstorage_->SetFinalized();
  }

 private:
  Options CreateOptions(const Comparator* ucmp) const {
    Options opts;
    opts.comparator = ucmp;
    return opts;
  }

  std::unique_ptr<VersionStorageInfo> temp_vstorage_;
};

class CompactionPickerTest : public CompactionPickerTestBase {
 public:
  explicit CompactionPickerTest()
      : CompactionPickerTestBase(BytewiseComparator()) {}

  ~CompactionPickerTest() override {}
};

class CompactionPickerU64TsTest : public CompactionPickerTestBase {
 public:
  explicit CompactionPickerU64TsTest()
      : CompactionPickerTestBase(test::BytewiseComparatorWithU64TsWrapper()) {}

  ~CompactionPickerU64TsTest() override {}
};

TEST_F(CompactionPickerTest, Empty) {
  NewVersionStorage(6, kCompactionStyleLevel);
  UpdateVersionStorageInfo();
  std::unique_ptr<Compaction> compaction(level_compaction_picker.PickCompaction(
      cf_name_, mutable_cf_options_, mutable_db_options_, vstorage_.get(),
      &log_buffer_));
  ASSERT_TRUE(compaction.get() == nullptr);
}

TEST_F(CompactionPickerTest, Single) {
  NewVersionStorage(6, kCompactionStyleLevel);
  mutable_cf_options_.level0_file_num_compaction_trigger = 2;
  Add(0, 1U, "p", "q");
  UpdateVersionStorageInfo();

  std::unique_ptr<Compaction> compaction(level_compaction_picker.PickCompaction(
      cf_name_, mutable_cf_options_, mutable_db_options_, vstorage_.get(),
      &log_buffer_));
  ASSERT_TRUE(compaction.get() == nullptr);
}

TEST_F(CompactionPickerTest, Level0Trigger) {
  NewVersionStorage(6, kCompactionStyleLevel);
  mutable_cf_options_.level0_file_num_compaction_trigger = 2;
  Add(0, 1U, "150", "200");
  Add(0, 2U, "200", "250");

  UpdateVersionStorageInfo();

  std::unique_ptr<Compaction> compaction(level_compaction_picker.PickCompaction(
      cf_name_, mutable_cf_options_, mutable_db_options_, vstorage_.get(),
      &log_buffer_));
  ASSERT_TRUE(compaction.get() != nullptr);
  ASSERT_EQ(2U, compaction->num_input_files(0));
  ASSERT_EQ(1U, compaction->input(0, 0)->fd.GetNumber());
  ASSERT_EQ(2U, compaction->input(0, 1)->fd.GetNumber());
}

TEST_F(CompactionPickerTest, Level1Trigger) {
  NewVersionStorage(6, kCompactionStyleLevel);
  Add(1, 66U, "150", "200", 1000000000U);
  UpdateVersionStorageInfo();

  std::unique_ptr<Compaction> compaction(level_compaction_picker.PickCompaction(
      cf_name_, mutable_cf_options_, mutable_db_options_, vstorage_.get(),
      &log_buffer_));
  ASSERT_TRUE(compaction.get() != nullptr);
  ASSERT_EQ(1U, compaction->num_input_files(0));
  ASSERT_EQ(66U, compaction->input(0, 0)->fd.GetNumber());
}

TEST_F(CompactionPickerTest, Level1Trigger2) {
  mutable_cf_options_.target_file_size_base = 10000000000;
  mutable_cf_options_.RefreshDerivedOptions(ioptions_);
  NewVersionStorage(6, kCompactionStyleLevel);
  Add(1, 66U, "150", "200", 1000000001U);
  Add(1, 88U, "201", "300", 1000000000U);
  Add(2, 6U, "150", "179", 1000000000U);
  Add(2, 7U, "180", "220", 1000000000U);
  Add(2, 8U, "221", "300", 1000000000U);
  UpdateVersionStorageInfo();

  std::unique_ptr<Compaction> compaction(level_compaction_picker.PickCompaction(
      cf_name_, mutable_cf_options_, mutable_db_options_, vstorage_.get(),
      &log_buffer_));
  ASSERT_TRUE(compaction.get() != nullptr);
  ASSERT_EQ(1U, compaction->num_input_files(0));
  ASSERT_EQ(2U, compaction->num_input_files(1));
  ASSERT_EQ(66U, compaction->input(0, 0)->fd.GetNumber());
  ASSERT_EQ(6U, compaction->input(1, 0)->fd.GetNumber());
  ASSERT_EQ(7U, compaction->input(1, 1)->fd.GetNumber());
  ASSERT_EQ(uint64_t{1073741824}, compaction->OutputFilePreallocationSize());
}

TEST_F(CompactionPickerTest, LevelMaxScore) {
  NewVersionStorage(6, kCompactionStyleLevel);
  mutable_cf_options_.target_file_size_base = 10000000;
  mutable_cf_options_.max_bytes_for_level_base = 10 * 1024 * 1024;
  mutable_cf_options_.RefreshDerivedOptions(ioptions_);
  Add(0, 1U, "150", "200", 1000000U);
  // Level 1 score 1.2
  Add(1, 66U, "150", "200", 6000000U);
  Add(1, 88U, "201", "300", 6000000U);
  // Level 2 score 1.8. File 7 is the largest. Should be picked
  Add(2, 6U, "150", "179", 60000000U);
  Add(2, 7U, "180", "220", 60000001U);
  Add(2, 8U, "221", "300", 60000000U);
  // Level 3 score slightly larger than 1
  Add(3, 26U, "150", "170", 260000000U);
  Add(3, 27U, "171", "179", 260000000U);
  Add(3, 28U, "191", "220", 260000000U);
  Add(3, 29U, "221", "300", 260000000U);
  UpdateVersionStorageInfo();

  std::unique_ptr<Compaction> compaction(level_compaction_picker.PickCompaction(
      cf_name_, mutable_cf_options_, mutable_db_options_, vstorage_.get(),
      &log_buffer_));
  ASSERT_TRUE(compaction.get() != nullptr);
  ASSERT_EQ(1U, compaction->num_input_files(0));
  ASSERT_EQ(7U, compaction->input(0, 0)->fd.GetNumber());
  ASSERT_EQ(mutable_cf_options_.target_file_size_base +
                mutable_cf_options_.target_file_size_base / 10,
            compaction->OutputFilePreallocationSize());
}

TEST_F(CompactionPickerTest, NeedsCompactionLevel) {
  const int kLevels = 6;
  const int kFileCount = 20;

  for (int level = 0; level < kLevels - 1; ++level) {
    NewVersionStorage(kLevels, kCompactionStyleLevel);
    uint64_t file_size = vstorage_->MaxBytesForLevel(level) * 2 / kFileCount;
    for (int file_count = 1; file_count <= kFileCount; ++file_count) {
      // start a brand new version in each test.
      NewVersionStorage(kLevels, kCompactionStyleLevel);
      for (int i = 0; i < file_count; ++i) {
        Add(level, i, std::to_string((i + 100) * 1000).c_str(),
            std::to_string((i + 100) * 1000 + 999).c_str(), file_size, 0,
            i * 100, i * 100 + 99);
      }
      UpdateVersionStorageInfo();
      ASSERT_EQ(vstorage_->CompactionScoreLevel(0), level);
      ASSERT_EQ(level_compaction_picker.NeedsCompaction(vstorage_.get()),
                vstorage_->CompactionScore(0) >= 1);
      // release the version storage
      DeleteVersionStorage();
    }
  }
}

TEST_F(CompactionPickerTest, Level0TriggerDynamic) {
  int num_levels = ioptions_.num_levels;
  ioptions_.level_compaction_dynamic_level_bytes = true;
  mutable_cf_options_.level0_file_num_compaction_trigger = 2;
  mutable_cf_options_.max_bytes_for_level_base = 200;
  mutable_cf_options_.max_bytes_for_level_multiplier = 10;
  NewVersionStorage(num_levels, kCompactionStyleLevel);
  Add(0, 1U, "150", "200");
  Add(0, 2U, "200", "250");

  UpdateVersionStorageInfo();

  std::unique_ptr<Compaction> compaction(level_compaction_picker.PickCompaction(
      cf_name_, mutable_cf_options_, mutable_db_options_, vstorage_.get(),
      &log_buffer_));
  ASSERT_TRUE(compaction.get() != nullptr);
  ASSERT_EQ(2U, compaction->num_input_files(0));
  ASSERT_EQ(1U, compaction->input(0, 0)->fd.GetNumber());
  ASSERT_EQ(2U, compaction->input(0, 1)->fd.GetNumber());
  ASSERT_EQ(1, static_cast<int>(compaction->num_input_levels()));
  ASSERT_EQ(num_levels - 1, compaction->output_level());
}

TEST_F(CompactionPickerTest, Level0TriggerDynamic2) {
  int num_levels = ioptions_.num_levels;
  ioptions_.level_compaction_dynamic_level_bytes = true;
  mutable_cf_options_.level0_file_num_compaction_trigger = 2;
  mutable_cf_options_.max_bytes_for_level_base = 200;
  mutable_cf_options_.max_bytes_for_level_multiplier = 10;
  NewVersionStorage(num_levels, kCompactionStyleLevel);
  Add(0, 1U, "150", "200");
  Add(0, 2U, "200", "250");
  Add(num_levels - 1, 3U, "200", "250", 300U);

  UpdateVersionStorageInfo();
  ASSERT_EQ(vstorage_->base_level(), num_levels - 2);

  std::unique_ptr<Compaction> compaction(level_compaction_picker.PickCompaction(
      cf_name_, mutable_cf_options_, mutable_db_options_, vstorage_.get(),
      &log_buffer_));
  ASSERT_TRUE(compaction.get() != nullptr);
  ASSERT_EQ(2U, compaction->num_input_files(0));
  ASSERT_EQ(1U, compaction->input(0, 0)->fd.GetNumber());
  ASSERT_EQ(2U, compaction->input(0, 1)->fd.GetNumber());
  ASSERT_EQ(1, static_cast<int>(compaction->num_input_levels()));
  ASSERT_EQ(num_levels - 2, compaction->output_level());
}

TEST_F(CompactionPickerTest, Level0TriggerDynamic3) {
  int num_levels = ioptions_.num_levels;
  ioptions_.level_compaction_dynamic_level_bytes = true;
  mutable_cf_options_.level0_file_num_compaction_trigger = 2;
  mutable_cf_options_.max_bytes_for_level_base = 200;
  mutable_cf_options_.max_bytes_for_level_multiplier = 10;
  NewVersionStorage(num_levels, kCompactionStyleLevel);
  Add(0, 1U, "150", "200");
  Add(0, 2U, "200", "250");
  Add(num_levels - 1, 3U, "200", "250", 300U);
  Add(num_levels - 1, 4U, "300", "350", 3000U);

  UpdateVersionStorageInfo();
  ASSERT_EQ(vstorage_->base_level(), num_levels - 3);

  std::unique_ptr<Compaction> compaction(level_compaction_picker.PickCompaction(
      cf_name_, mutable_cf_options_, mutable_db_options_, vstorage_.get(),
      &log_buffer_));
  ASSERT_TRUE(compaction.get() != nullptr);
  ASSERT_EQ(2U, compaction->num_input_files(0));
  ASSERT_EQ(1U, compaction->input(0, 0)->fd.GetNumber());
  ASSERT_EQ(2U, compaction->input(0, 1)->fd.GetNumber());
  ASSERT_EQ(1, static_cast<int>(compaction->num_input_levels()));
  ASSERT_EQ(num_levels - 3, compaction->output_level());
}

TEST_F(CompactionPickerTest, Level0TriggerDynamic4) {
  int num_levels = ioptions_.num_levels;
  ioptions_.level_compaction_dynamic_level_bytes = true;
  mutable_cf_options_.level0_file_num_compaction_trigger = 2;
  mutable_cf_options_.max_bytes_for_level_base = 200;
  mutable_cf_options_.max_bytes_for_level_multiplier = 10;

  NewVersionStorage(num_levels, kCompactionStyleLevel);
  Add(0, 1U, "150", "200");
  Add(0, 2U, "200", "250");
  Add(num_levels - 1, 3U, "200", "250", 300U);
  Add(num_levels - 1, 4U, "300", "350", 3000U);
  Add(num_levels - 3, 5U, "150", "180", 3U);
  Add(num_levels - 3, 6U, "181", "300", 3U);
  Add(num_levels - 3, 7U, "400", "450", 3U);

  UpdateVersionStorageInfo();
  ASSERT_EQ(vstorage_->base_level(), num_levels - 3);

  std::unique_ptr<Compaction> compaction(level_compaction_picker.PickCompaction(
      cf_name_, mutable_cf_options_, mutable_db_options_, vstorage_.get(),
      &log_buffer_));
  ASSERT_TRUE(compaction.get() != nullptr);
  ASSERT_EQ(2U, compaction->num_input_files(0));
  ASSERT_EQ(1U, compaction->input(0, 0)->fd.GetNumber());
  ASSERT_EQ(2U, compaction->input(0, 1)->fd.GetNumber());
  ASSERT_EQ(2U, compaction->num_input_files(1));
  ASSERT_EQ(num_levels - 3, compaction->level(1));
  ASSERT_EQ(5U, compaction->input(1, 0)->fd.GetNumber());
  ASSERT_EQ(6U, compaction->input(1, 1)->fd.GetNumber());
  ASSERT_EQ(2, static_cast<int>(compaction->num_input_levels()));
  ASSERT_EQ(num_levels - 3, compaction->output_level());
}

TEST_F(CompactionPickerTest, LevelTriggerDynamic4) {
  int num_levels = ioptions_.num_levels;
  ioptions_.level_compaction_dynamic_level_bytes = true;
  ioptions_.compaction_pri = kMinOverlappingRatio;
  mutable_cf_options_.level0_file_num_compaction_trigger = 2;
  mutable_cf_options_.max_bytes_for_level_base = 200;
  mutable_cf_options_.max_bytes_for_level_multiplier = 10;
  NewVersionStorage(num_levels, kCompactionStyleLevel);
  Add(0, 1U, "150", "200");
  Add(num_levels - 1, 2U, "200", "250", 300U);
  Add(num_levels - 1, 3U, "300", "350", 3000U);
  Add(num_levels - 1, 4U, "400", "450", 3U);
  Add(num_levels - 2, 5U, "150", "180", 300U);
  Add(num_levels - 2, 6U, "181", "350", 500U);
  Add(num_levels - 2, 7U, "400", "450", 200U);

  UpdateVersionStorageInfo();

  std::unique_ptr<Compaction> compaction(level_compaction_picker.PickCompaction(
      cf_name_, mutable_cf_options_, mutable_db_options_, vstorage_.get(),
      &log_buffer_));
  ASSERT_TRUE(compaction.get() != nullptr);
  ASSERT_EQ(1U, compaction->num_input_files(0));
  ASSERT_EQ(5U, compaction->input(0, 0)->fd.GetNumber());
  ASSERT_EQ(0, compaction->num_input_files(1));
  ASSERT_EQ(1U, compaction->num_input_levels());
  ASSERT_EQ(num_levels - 1, compaction->output_level());
}

TEST_F(CompactionPickerTest, NeedsCompactionUniversal) {
  NewVersionStorage(1, kCompactionStyleUniversal);
  UniversalCompactionPicker universal_compaction_picker(ioptions_, &icmp_);
  UpdateVersionStorageInfo();
  // must return false when there's no files.
  ASSERT_EQ(universal_compaction_picker.NeedsCompaction(vstorage_.get()),
            false);

  // verify the trigger given different number of L0 files.
  for (int i = 1;
       i <= mutable_cf_options_.level0_file_num_compaction_trigger * 2; ++i) {
    NewVersionStorage(1, kCompactionStyleUniversal);
    Add(0, i, std::to_string((i + 100) * 1000).c_str(),
        std::to_string((i + 100) * 1000 + 999).c_str(), 1000000, 0, i * 100,
        i * 100 + 99);
    UpdateVersionStorageInfo();
    ASSERT_EQ(level_compaction_picker.NeedsCompaction(vstorage_.get()),
              vstorage_->CompactionScore(0) >= 1);
  }
}

TEST_F(CompactionPickerTest, CompactionUniversalIngestBehindReservedLevel) {
  const uint64_t kFileSize = 100000;
  NewVersionStorage(3 /* num_levels */, kCompactionStyleUniversal);
  ioptions_.allow_ingest_behind = true;
  ioptions_.num_levels = 3;
  UniversalCompactionPicker universal_compaction_picker(ioptions_, &icmp_);
  UpdateVersionStorageInfo();
  // must return false when there's no files.
  ASSERT_EQ(universal_compaction_picker.NeedsCompaction(vstorage_.get()),
            false);

  NewVersionStorage(3, kCompactionStyleUniversal);

  Add(0, 1U, "150", "200", kFileSize, 0, 500, 550);
  Add(0, 2U, "201", "250", kFileSize, 0, 401, 450);
  Add(0, 4U, "260", "300", kFileSize, 0, 260, 300);
  Add(1, 5U, "100", "151", kFileSize, 0, 200, 251);
  Add(1, 3U, "301", "350", kFileSize, 0, 101, 150);
  Add(2, 6U, "120", "200", kFileSize, 0, 20, 100);

  UpdateVersionStorageInfo();

  std::unique_ptr<Compaction> compaction(
      universal_compaction_picker.PickCompaction(
          cf_name_, mutable_cf_options_, mutable_db_options_, vstorage_.get(),
          &log_buffer_));

  // output level should be the one above the bottom-most
  ASSERT_EQ(1, compaction->output_level());

  // input should not include the reserved level
  const std::vector<CompactionInputFiles>* inputs = compaction->inputs();
  for (const auto& compaction_input : *inputs) {
    if (!compaction_input.empty()) {
      ASSERT_LT(compaction_input.level, 2);
    }
  }
}
// Tests if the files can be trivially moved in multi level
// universal compaction when allow_trivial_move option is set
// In this test as the input files overlaps, they cannot
// be trivially moved.

TEST_F(CompactionPickerTest, CannotTrivialMoveUniversal) {
  const uint64_t kFileSize = 100000;

  mutable_cf_options_.compaction_options_universal.allow_trivial_move = true;
  NewVersionStorage(1, kCompactionStyleUniversal);
  UniversalCompactionPicker universal_compaction_picker(ioptions_, &icmp_);
  UpdateVersionStorageInfo();
  // must return false when there's no files.
  ASSERT_EQ(universal_compaction_picker.NeedsCompaction(vstorage_.get()),
            false);

  NewVersionStorage(3, kCompactionStyleUniversal);

  Add(0, 1U, "150", "200", kFileSize, 0, 500, 550);
  Add(0, 2U, "201", "250", kFileSize, 0, 401, 450);
  Add(0, 4U, "260", "300", kFileSize, 0, 260, 300);
  Add(1, 5U, "100", "151", kFileSize, 0, 200, 251);
  Add(1, 3U, "301", "350", kFileSize, 0, 101, 150);
  Add(2, 6U, "120", "200", kFileSize, 0, 20, 100);

  UpdateVersionStorageInfo();

  std::unique_ptr<Compaction> compaction(
      universal_compaction_picker.PickCompaction(
          cf_name_, mutable_cf_options_, mutable_db_options_, vstorage_.get(),
          &log_buffer_));

  ASSERT_TRUE(!compaction->is_trivial_move());
}
// Tests if the files can be trivially moved in multi level
// universal compaction when allow_trivial_move option is set
// In this test as the input files doesn't overlaps, they should
// be trivially moved.
TEST_F(CompactionPickerTest, AllowsTrivialMoveUniversal) {
  const uint64_t kFileSize = 100000;

  mutable_cf_options_.compaction_options_universal.allow_trivial_move = true;
  UniversalCompactionPicker universal_compaction_picker(ioptions_, &icmp_);

  NewVersionStorage(3, kCompactionStyleUniversal);

  Add(0, 1U, "150", "200", kFileSize, 0, 500, 550);
  Add(0, 2U, "201", "250", kFileSize, 0, 401, 450);
  Add(0, 4U, "260", "300", kFileSize, 0, 260, 300);
  Add(1, 5U, "010", "080", kFileSize, 0, 200, 251);
  Add(2, 3U, "301", "350", kFileSize, 0, 101, 150);

  UpdateVersionStorageInfo();

  std::unique_ptr<Compaction> compaction(
      universal_compaction_picker.PickCompaction(
          cf_name_, mutable_cf_options_, mutable_db_options_, vstorage_.get(),
          &log_buffer_));

  ASSERT_TRUE(compaction->is_trivial_move());
}

TEST_F(CompactionPickerTest, UniversalPeriodicCompaction1) {
  // The case where universal periodic compaction can be picked
  // with some newer files being compacted.
  const uint64_t kFileSize = 100000;

  mutable_cf_options_.periodic_compaction_seconds = 1000;
  UniversalCompactionPicker universal_compaction_picker(ioptions_, &icmp_);

  NewVersionStorage(5, kCompactionStyleUniversal);

  Add(0, 1U, "150", "200", kFileSize, 0, 500, 550);
  Add(0, 2U, "201", "250", kFileSize, 0, 401, 450);
  Add(0, 4U, "260", "300", kFileSize, 0, 260, 300);
  Add(3, 5U, "010", "080", kFileSize, 0, 200, 251);
  Add(4, 3U, "301", "350", kFileSize, 0, 101, 150);
  Add(4, 6U, "501", "750", kFileSize, 0, 101, 150);

  file_map_[2].first->being_compacted = true;
  UpdateVersionStorageInfo();
  vstorage_->TEST_AddFileMarkedForPeriodicCompaction(4, file_map_[3].first);

  std::unique_ptr<Compaction> compaction(
      universal_compaction_picker.PickCompaction(
          cf_name_, mutable_cf_options_, mutable_db_options_, vstorage_.get(),
          &log_buffer_));

  ASSERT_TRUE(compaction);
  ASSERT_EQ(4, compaction->output_level());
  ASSERT_EQ(0, compaction->start_level());
  ASSERT_EQ(1U, compaction->num_input_files(0));
}

TEST_F(CompactionPickerTest, UniversalPeriodicCompaction2) {
  // The case where universal periodic compaction does not
  // pick up only level to compact if it doesn't cover
  // any file marked as periodic compaction.
  const uint64_t kFileSize = 100000;

  mutable_cf_options_.periodic_compaction_seconds = 1000;
  UniversalCompactionPicker universal_compaction_picker(ioptions_, &icmp_);

  NewVersionStorage(5, kCompactionStyleUniversal);

  Add(0, 1U, "150", "200", kFileSize, 0, 500, 550);
  Add(3, 5U, "010", "080", kFileSize, 0, 200, 251);
  Add(4, 3U, "301", "350", kFileSize, 0, 101, 150);
  Add(4, 6U, "501", "750", kFileSize, 0, 101, 150);

  file_map_[5].first->being_compacted = true;
  UpdateVersionStorageInfo();
  vstorage_->TEST_AddFileMarkedForPeriodicCompaction(0, file_map_[1].first);

  std::unique_ptr<Compaction> compaction(
      universal_compaction_picker.PickCompaction(
          cf_name_, mutable_cf_options_, mutable_db_options_, vstorage_.get(),
          &log_buffer_));

  ASSERT_FALSE(compaction);
}

TEST_F(CompactionPickerTest, UniversalPeriodicCompaction3) {
  // The case where universal periodic compaction does not
  // pick up only the last sorted run which is an L0 file if it isn't
  // marked as periodic compaction.
  const uint64_t kFileSize = 100000;

  mutable_cf_options_.periodic_compaction_seconds = 1000;
  UniversalCompactionPicker universal_compaction_picker(ioptions_, &icmp_);

  NewVersionStorage(5, kCompactionStyleUniversal);

  Add(0, 1U, "150", "200", kFileSize, 0, 500, 550);
  Add(0, 5U, "010", "080", kFileSize, 0, 200, 251);
  Add(0, 6U, "501", "750", kFileSize, 0, 101, 150);

  file_map_[5].first->being_compacted = true;
  UpdateVersionStorageInfo();
  vstorage_->TEST_AddFileMarkedForPeriodicCompaction(0, file_map_[1].first);

  std::unique_ptr<Compaction> compaction(
      universal_compaction_picker.PickCompaction(
          cf_name_, mutable_cf_options_, mutable_db_options_, vstorage_.get(),
          &log_buffer_));

  ASSERT_FALSE(compaction);
}

TEST_F(CompactionPickerTest, UniversalPeriodicCompaction4) {
  // The case where universal periodic compaction couldn't form
  // a compaction that includes any file marked for periodic compaction.
  // Right now we form the compaction anyway if it is more than one
  // sorted run. Just put the case here to validate that it doesn't
  // crash.
  const uint64_t kFileSize = 100000;

  mutable_cf_options_.periodic_compaction_seconds = 1000;
  UniversalCompactionPicker universal_compaction_picker(ioptions_, &icmp_);

  NewVersionStorage(5, kCompactionStyleUniversal);

  Add(0, 1U, "150", "200", kFileSize, 0, 500, 550);
  Add(2, 2U, "010", "080", kFileSize, 0, 200, 251);
  Add(3, 5U, "010", "080", kFileSize, 0, 200, 251);
  Add(4, 3U, "301", "350", kFileSize, 0, 101, 150);
  Add(4, 6U, "501", "750", kFileSize, 0, 101, 150);

  file_map_[2].first->being_compacted = true;
  UpdateVersionStorageInfo();
  vstorage_->TEST_AddFileMarkedForPeriodicCompaction(0, file_map_[2].first);

  std::unique_ptr<Compaction> compaction(
      universal_compaction_picker.PickCompaction(
          cf_name_, mutable_cf_options_, mutable_db_options_, vstorage_.get(),
          &log_buffer_));
  ASSERT_TRUE(!compaction ||
              compaction->start_level() != compaction->output_level());
}

TEST_F(CompactionPickerTest, UniversalPeriodicCompaction5) {
  // Test single L0 file periodic compaction triggering.
  const uint64_t kFileSize = 100000;

  mutable_cf_options_.periodic_compaction_seconds = 1000;
  UniversalCompactionPicker universal_compaction_picker(ioptions_, &icmp_);

  NewVersionStorage(5, kCompactionStyleUniversal);

  Add(0, 6U, "150", "200", kFileSize, 0, 500, 550);
  UpdateVersionStorageInfo();
  vstorage_->TEST_AddFileMarkedForPeriodicCompaction(0, file_map_[6].first);

  std::unique_ptr<Compaction> compaction(
      universal_compaction_picker.PickCompaction(
          cf_name_, mutable_cf_options_, mutable_db_options_, vstorage_.get(),
          &log_buffer_));
  ASSERT_TRUE(compaction);
  ASSERT_EQ(0, compaction->start_level());
  ASSERT_EQ(1U, compaction->num_input_files(0));
  ASSERT_EQ(6U, compaction->input(0, 0)->fd.GetNumber());
  ASSERT_EQ(4, compaction->output_level());
}

TEST_F(CompactionPickerTest, UniversalPeriodicCompaction6) {
  // Test single sorted run non-L0 periodic compaction
  const uint64_t kFileSize = 100000;

  mutable_cf_options_.periodic_compaction_seconds = 1000;
  UniversalCompactionPicker universal_compaction_picker(ioptions_, &icmp_);

  NewVersionStorage(5, kCompactionStyleUniversal);

  Add(4, 5U, "150", "200", kFileSize, 0, 500, 550);
  Add(4, 6U, "350", "400", kFileSize, 0, 500, 550);
  UpdateVersionStorageInfo();
  vstorage_->TEST_AddFileMarkedForPeriodicCompaction(4, file_map_[6].first);

  std::unique_ptr<Compaction> compaction(
      universal_compaction_picker.PickCompaction(
          cf_name_, mutable_cf_options_, mutable_db_options_, vstorage_.get(),
          &log_buffer_));
  ASSERT_TRUE(compaction);
  ASSERT_EQ(4, compaction->start_level());
  ASSERT_EQ(2U, compaction->num_input_files(0));
  ASSERT_EQ(5U, compaction->input(0, 0)->fd.GetNumber());
  ASSERT_EQ(6U, compaction->input(0, 1)->fd.GetNumber());
  ASSERT_EQ(4, compaction->output_level());
}

TEST_F(CompactionPickerTest, UniversalIncrementalSpace1) {
  const uint64_t kFileSize = 100000;

  mutable_cf_options_.max_compaction_bytes = 555555;
  mutable_cf_options_.compaction_options_universal.incremental = true;
  mutable_cf_options_.compaction_options_universal
      .max_size_amplification_percent = 30;
  UniversalCompactionPicker universal_compaction_picker(ioptions_, &icmp_);

  NewVersionStorage(5, kCompactionStyleUniversal);

  Add(0, 1U, "150", "200", kFileSize, 0, 500, 550);
  Add(2, 2U, "010", "080", kFileSize, 0, 200, 251);
  Add(3, 5U, "310", "380", kFileSize, 0, 200, 251);
  Add(3, 6U, "410", "880", kFileSize, 0, 200, 251);
  Add(3, 7U, "910", "980", 1, 0, 200, 251);
  Add(4, 10U, "201", "250", kFileSize, 0, 101, 150);
  Add(4, 11U, "301", "350", kFileSize, 0, 101, 150);
  Add(4, 12U, "401", "450", kFileSize, 0, 101, 150);
  Add(4, 13U, "501", "750", kFileSize, 0, 101, 150);
  Add(4, 14U, "801", "850", kFileSize, 0, 101, 150);
  Add(4, 15U, "901", "950", kFileSize, 0, 101, 150);
  //  Add(4, 15U, "960", "970", kFileSize, 0, 101, 150);

  UpdateVersionStorageInfo();

  std::unique_ptr<Compaction> compaction(
      universal_compaction_picker.PickCompaction(
          cf_name_, mutable_cf_options_, mutable_db_options_, vstorage_.get(),
          &log_buffer_));
  ASSERT_TRUE(compaction);
  ASSERT_EQ(4, compaction->output_level());
  ASSERT_EQ(3, compaction->start_level());
  ASSERT_EQ(2U, compaction->num_input_files(0));
  ASSERT_EQ(5U, compaction->input(0, 0)->fd.GetNumber());
  ASSERT_EQ(6U, compaction->input(0, 1)->fd.GetNumber());
  // ASSERT_EQ(4U, compaction->num_input_files(1));
  ASSERT_EQ(11U, compaction->input(1, 0)->fd.GetNumber());
  ASSERT_EQ(12U, compaction->input(1, 1)->fd.GetNumber());
  ASSERT_EQ(13U, compaction->input(1, 2)->fd.GetNumber());
  ASSERT_EQ(14U, compaction->input(1, 3)->fd.GetNumber());
}

TEST_F(CompactionPickerTest, UniversalIncrementalSpace2) {
  const uint64_t kFileSize = 100000;

  mutable_cf_options_.max_compaction_bytes = 400000;
  mutable_cf_options_.compaction_options_universal.incremental = true;
  mutable_cf_options_.compaction_options_universal
      .max_size_amplification_percent = 30;
  UniversalCompactionPicker universal_compaction_picker(ioptions_, &icmp_);

  NewVersionStorage(5, kCompactionStyleUniversal);

  Add(0, 1U, "150", "200", kFileSize, 0, 500, 550);
  Add(1, 2U, "010", "080", kFileSize, 0, 200, 251);
  Add(2, 5U, "310", "380", kFileSize, 0, 200, 251);
  Add(2, 6U, "410", "880", kFileSize, 0, 200, 251);
  Add(2, 7U, "910", "980", kFileSize, 0, 200, 251);
  Add(4, 10U, "201", "250", kFileSize, 0, 101, 150);
  Add(4, 11U, "301", "350", kFileSize, 0, 101, 150);
  Add(4, 12U, "401", "450", kFileSize, 0, 101, 150);
  Add(4, 13U, "501", "750", kFileSize, 0, 101, 150);
  Add(4, 14U, "801", "850", kFileSize, 0, 101, 150);
  Add(4, 15U, "901", "950", kFileSize, 0, 101, 150);

  UpdateVersionStorageInfo();

  std::unique_ptr<Compaction> compaction(
      universal_compaction_picker.PickCompaction(
          cf_name_, mutable_cf_options_, mutable_db_options_, vstorage_.get(),
          &log_buffer_));
  ASSERT_TRUE(compaction);
  ASSERT_EQ(4, compaction->output_level());
  ASSERT_EQ(2, compaction->start_level());
  ASSERT_EQ(1U, compaction->num_input_files(0));
  ASSERT_EQ(7U, compaction->input(0, 0)->fd.GetNumber());
  ASSERT_EQ(1U, compaction->num_input_files(1));
  ASSERT_EQ(15U, compaction->input(1, 0)->fd.GetNumber());
}

TEST_F(CompactionPickerTest, UniversalIncrementalSpace3) {
  // Test bottom level files falling between gaps between two upper level
  // files
  const uint64_t kFileSize = 100000;

  mutable_cf_options_.max_compaction_bytes = 300000;
  mutable_cf_options_.compaction_options_universal.incremental = true;
  mutable_cf_options_.compaction_options_universal
      .max_size_amplification_percent = 30;
  UniversalCompactionPicker universal_compaction_picker(ioptions_, &icmp_);

  NewVersionStorage(5, kCompactionStyleUniversal);

  Add(0, 1U, "150", "200", kFileSize, 0, 500, 550);
  Add(2, 2U, "010", "080", kFileSize, 0, 200, 251);
  Add(3, 5U, "000", "180", kFileSize, 0, 200, 251);
  Add(3, 6U, "181", "190", kFileSize, 0, 200, 251);
  Add(3, 7U, "710", "810", kFileSize, 0, 200, 251);
  Add(3, 8U, "820", "830", kFileSize, 0, 200, 251);
  Add(3, 9U, "900", "991", kFileSize, 0, 200, 251);
  Add(4, 10U, "201", "250", kFileSize, 0, 101, 150);
  Add(4, 11U, "301", "350", kFileSize, 0, 101, 150);
  Add(4, 12U, "401", "450", kFileSize, 0, 101, 150);
  Add(4, 13U, "501", "750", kFileSize, 0, 101, 150);
  Add(4, 14U, "801", "850", kFileSize, 0, 101, 150);
  Add(4, 15U, "901", "950", kFileSize, 0, 101, 150);

  UpdateVersionStorageInfo();

  std::unique_ptr<Compaction> compaction(
      universal_compaction_picker.PickCompaction(
          cf_name_, mutable_cf_options_, mutable_db_options_, vstorage_.get(),
          &log_buffer_));
  ASSERT_TRUE(compaction);
  ASSERT_EQ(4, compaction->output_level());
  ASSERT_EQ(2, compaction->start_level());
  ASSERT_EQ(1U, compaction->num_input_files(0));
  ASSERT_EQ(2U, compaction->input(0, 0)->fd.GetNumber());
  ASSERT_EQ(2U, compaction->num_input_files(1));
  ASSERT_EQ(5U, compaction->input(1, 0)->fd.GetNumber());
  ASSERT_EQ(6U, compaction->input(1, 1)->fd.GetNumber());
  ASSERT_EQ(0, compaction->num_input_files(2));
}

TEST_F(CompactionPickerTest, UniversalIncrementalSpace4) {
  // Test compaction candidates always cover many files.
  const uint64_t kFileSize = 100000;

  mutable_cf_options_.max_compaction_bytes = 3200000;
  mutable_cf_options_.compaction_options_universal.incremental = true;
  mutable_cf_options_.compaction_options_universal
      .max_size_amplification_percent = 30;
  UniversalCompactionPicker universal_compaction_picker(ioptions_, &icmp_);

  NewVersionStorage(5, kCompactionStyleUniversal);

  Add(0, 1U, "150", "200", kFileSize, 0, 500, 550);
  Add(2, 2U, "010", "080", kFileSize, 0, 200, 251);

  // Generate files like following:
  // L3: (1101, 1180) (1201, 1280) ... (7901, 7908)
  // L4: (1130, 1150) (1160, 1210) (1230, 1250) (1260 1310) ... (7960, 8010)
  for (int i = 11; i < 79; i++) {
    Add(3, 100 + i * 3, std::to_string(i * 100).c_str(),
        std::to_string(i * 100 + 80).c_str(), kFileSize, 0, 200, 251);
    // Add a tie breaker
    if (i == 66) {
      Add(3, 10000U, "6690", "6699", kFileSize, 0, 200, 251);
    }

    Add(4, 100 + i * 3 + 1, std::to_string(i * 100 + 30).c_str(),
        std::to_string(i * 100 + 50).c_str(), kFileSize, 0, 200, 251);
    Add(4, 100 + i * 3 + 2, std::to_string(i * 100 + 60).c_str(),
        std::to_string(i * 100 + 110).c_str(), kFileSize, 0, 200, 251);
  }
  UpdateVersionStorageInfo();

  std::unique_ptr<Compaction> compaction(
      universal_compaction_picker.PickCompaction(
          cf_name_, mutable_cf_options_, mutable_db_options_, vstorage_.get(),
          &log_buffer_));
  ASSERT_TRUE(compaction);
  ASSERT_EQ(4, compaction->output_level());
  ASSERT_EQ(3, compaction->start_level());
  ASSERT_EQ(6U, compaction->num_input_files(0));
  ASSERT_EQ(100 + 62U * 3, compaction->input(0, 0)->fd.GetNumber());
  ASSERT_EQ(10000U, compaction->input(0, 5)->fd.GetNumber());
  ASSERT_EQ(11, compaction->num_input_files(1));
}

TEST_F(CompactionPickerTest, UniversalIncrementalSpace5) {
  // Test compaction candidates always cover many files with some single
  // files larger than size threshold.
  const uint64_t kFileSize = 100000;

  mutable_cf_options_.max_compaction_bytes = 3200000;
  mutable_cf_options_.compaction_options_universal.incremental = true;
  mutable_cf_options_.compaction_options_universal
      .max_size_amplification_percent = 30;
  UniversalCompactionPicker universal_compaction_picker(ioptions_, &icmp_);

  NewVersionStorage(5, kCompactionStyleUniversal);

  Add(0, 1U, "150", "200", kFileSize, 0, 500, 550);
  Add(2, 2U, "010", "080", kFileSize, 0, 200, 251);

  // Generate files like following:
  // L3: (1101, 1180) (1201, 1280) ... (7901, 7908)
  // L4: (1130, 1150) (1160, 1210) (1230, 1250) (1260 1310) ... (7960, 8010)
  for (int i = 11; i < 70; i++) {
    Add(3, 100 + i * 3, std::to_string(i * 100).c_str(),
        std::to_string(i * 100 + 80).c_str(),
        i % 10 == 9 ? kFileSize * 100 : kFileSize, 0, 200, 251);

    Add(4, 100 + i * 3 + 1, std::to_string(i * 100 + 30).c_str(),
        std::to_string(i * 100 + 50).c_str(), kFileSize, 0, 200, 251);
    Add(4, 100 + i * 3 + 2, std::to_string(i * 100 + 60).c_str(),
        std::to_string(i * 100 + 110).c_str(), kFileSize, 0, 200, 251);
  }
  UpdateVersionStorageInfo();

  std::unique_ptr<Compaction> compaction(
      universal_compaction_picker.PickCompaction(
          cf_name_, mutable_cf_options_, mutable_db_options_, vstorage_.get(),
          &log_buffer_));
  ASSERT_TRUE(compaction);
  ASSERT_EQ(4, compaction->output_level());
  ASSERT_EQ(3, compaction->start_level());
  ASSERT_EQ(6U, compaction->num_input_files(0));
  ASSERT_EQ(100 + 14 * 3, compaction->input(0, 0)->fd.GetNumber());
  ASSERT_EQ(100 + 19 * 3, compaction->input(0, 5)->fd.GetNumber());
  ASSERT_EQ(13, compaction->num_input_files(1));
}

TEST_F(CompactionPickerTest,
       PartiallyExcludeL0ToReduceWriteStopForSizeAmpCompaction) {
  const uint64_t kFileSize = 100000;
  const uint64_t kL0FileCount = 30;
  const uint64_t kLastLevelFileCount = 1;
  const uint64_t kNumLevels = 5;

  for (const uint64_t test_no_exclusion : {false, true}) {
    const uint64_t kExpectedNumExcludedL0 =
        test_no_exclusion ? 0 : kL0FileCount * 1 / 10;

    mutable_cf_options_.level0_stop_writes_trigger = 36;
    mutable_cf_options_.compaction_options_universal
        .max_size_amplification_percent = 1;
    mutable_cf_options_.compaction_options_universal.max_merge_width =
        test_no_exclusion
            // In universal compaction, sorted runs from non L0 levels are
            // counted toward `level0_stop_writes_trigger`. Therefore we need to
            // subtract the total number of sorted runs picked originally for
            // this compaction (i.e, kL0FileCount + kLastLevelFileCount) from
            // `level0_stop_writes_trigger` to calculate `max_merge_width` that
            // results in no L0 exclusion for testing purpose.
            ? mutable_cf_options_.level0_stop_writes_trigger -
                  (kL0FileCount + kLastLevelFileCount)
            : UINT_MAX;

    UniversalCompactionPicker universal_compaction_picker(ioptions_, &icmp_);
    NewVersionStorage(kNumLevels, kCompactionStyleUniversal);

    for (uint64_t i = 1; i <= kL0FileCount + kLastLevelFileCount; ++i) {
      Add(i <= kL0FileCount ? 0 : kNumLevels - 1, static_cast<uint32_t>(i),
          std::to_string((i + 100) * 1000).c_str(),
          std::to_string((i + 100) * 1000 + 999).c_str(), kFileSize, 0, i * 100,
          i * 100 + 99);
    }

    UpdateVersionStorageInfo();

    ASSERT_TRUE(universal_compaction_picker.NeedsCompaction(vstorage_.get()));
    std::unique_ptr<Compaction> compaction(
        universal_compaction_picker.PickCompaction(
            cf_name_, mutable_cf_options_, mutable_db_options_, vstorage_.get(),
            &log_buffer_));
    ASSERT_TRUE(compaction.get() != nullptr);
    ASSERT_EQ(compaction->compaction_reason(),
              CompactionReason::kUniversalSizeAmplification);
    ASSERT_EQ(compaction->num_input_files(0),
              kL0FileCount - kExpectedNumExcludedL0);
    ASSERT_EQ(compaction->num_input_files(kNumLevels - 1), kLastLevelFileCount);
    for (uint64_t level = 1; level <= kNumLevels - 2; level++) {
      ASSERT_EQ(compaction->num_input_files(level), 0);
    }
  }
}

TEST_F(CompactionPickerTest, NeedsCompactionFIFO) {
  NewVersionStorage(1, kCompactionStyleFIFO);
  const int kFileCount =
      mutable_cf_options_.level0_file_num_compaction_trigger * 3;
  const uint64_t kFileSize = 100000;
  const uint64_t kMaxSize = kFileSize * kFileCount / 2;

  fifo_options_.max_table_files_size = kMaxSize;
  mutable_cf_options_.compaction_options_fifo = fifo_options_;
  FIFOCompactionPicker fifo_compaction_picker(ioptions_, &icmp_);
  UpdateVersionStorageInfo();
  // must return false when there's no files.
  ASSERT_EQ(fifo_compaction_picker.NeedsCompaction(vstorage_.get()), false);

  // verify whether compaction is needed based on the current
  // size of L0 files.
  for (int i = 1; i <= kFileCount; ++i) {
    NewVersionStorage(1, kCompactionStyleFIFO);
    Add(0, i, std::to_string((i + 100) * 1000).c_str(),
        std::to_string((i + 100) * 1000 + 999).c_str(), kFileSize, 0, i * 100,
        i * 100 + 99);
    UpdateVersionStorageInfo();
    ASSERT_EQ(fifo_compaction_picker.NeedsCompaction(vstorage_.get()),
              vstorage_->CompactionScore(0) >= 1);
  }
}

TEST_F(CompactionPickerTest, FIFOToCold1) {
  NewVersionStorage(1, kCompactionStyleFIFO);
  const uint64_t kFileSize = 100000;
  const uint64_t kMaxSize = kFileSize * 100000;
  uint64_t kColdThreshold = 2000;

  fifo_options_.max_table_files_size = kMaxSize;
  fifo_options_.file_temperature_age_thresholds = {
      {Temperature::kCold, kColdThreshold}};
  mutable_cf_options_.compaction_options_fifo = fifo_options_;
  mutable_cf_options_.level0_file_num_compaction_trigger = 100;
  mutable_cf_options_.max_compaction_bytes = kFileSize * 100;
  FIFOCompactionPicker fifo_compaction_picker(ioptions_, &icmp_);

  int64_t current_time = 0;
  ASSERT_OK(Env::Default()->GetCurrentTime(&current_time));
  uint64_t threshold_time =
      static_cast<uint64_t>(current_time) - kColdThreshold;
  Add(0 /* level */, 4U /* file_number */, "260", "300", 1 * kFileSize, 0, 2500,
      2600, 0, true, Temperature::kUnknown,
      threshold_time - 2000 /* oldest_ancestor_time */);
  // Qualifies for compaction to kCold.
  Add(0, 3U, "200", "300", 4 * kFileSize, 0, 2300, 2400, 0, true,
      Temperature::kUnknown, threshold_time - 3000);
  UpdateVersionStorageInfo();

  ASSERT_EQ(fifo_compaction_picker.NeedsCompaction(vstorage_.get()), true);
  std::unique_ptr<Compaction> compaction(fifo_compaction_picker.PickCompaction(
      cf_name_, mutable_cf_options_, mutable_db_options_, vstorage_.get(),
      &log_buffer_));
  ASSERT_TRUE(compaction.get() != nullptr);
  ASSERT_EQ(compaction->compaction_reason(),
            CompactionReason::kChangeTemperature);
  ASSERT_EQ(compaction->output_temperature(), Temperature::kCold);
  ASSERT_EQ(1U, compaction->num_input_files(0));
  ASSERT_EQ(3U, compaction->input(0, 0)->fd.GetNumber());
}

TEST_F(CompactionPickerTest, FIFOToCold2) {
  NewVersionStorage(1, kCompactionStyleFIFO);
  const uint64_t kFileSize = 100000;
  const uint64_t kMaxSize = kFileSize * 100000;
  uint64_t kColdThreshold = 2000;

  fifo_options_.max_table_files_size = kMaxSize;
  fifo_options_.file_temperature_age_thresholds = {
      {Temperature::kCold, kColdThreshold}};
  mutable_cf_options_.compaction_options_fifo = fifo_options_;
  mutable_cf_options_.level0_file_num_compaction_trigger = 100;
  mutable_cf_options_.max_compaction_bytes = kFileSize * 100;
  FIFOCompactionPicker fifo_compaction_picker(ioptions_, &icmp_);

  int64_t current_time = 0;
  ASSERT_OK(Env::Default()->GetCurrentTime(&current_time));
  uint64_t threshold_time =
      static_cast<uint64_t>(current_time) - kColdThreshold;
  Add(0, 6U, "240", "290", 2 * kFileSize, 0, 2900, 3000, 0, true,
      Temperature::kUnknown, static_cast<uint64_t>(current_time) - 100);
  Add(0, 4U, "260", "300", 1 * kFileSize, 0, 2500, 2600, 0, true,
      Temperature::kUnknown, threshold_time);
  // The following two files qualify for compaction to kCold.
  Add(0, 3U, "200", "300", 4 * kFileSize, 0, 2300, 2400, 0, true,
      Temperature::kUnknown, threshold_time - 3000);
  Add(0, 2U, "200", "300", 4 * kFileSize, 0, 2100, 2200, 0, true,
      Temperature::kUnknown, threshold_time - 4000);
  UpdateVersionStorageInfo();

  ASSERT_EQ(fifo_compaction_picker.NeedsCompaction(vstorage_.get()), true);
  std::unique_ptr<Compaction> compaction(fifo_compaction_picker.PickCompaction(
      cf_name_, mutable_cf_options_, mutable_db_options_, vstorage_.get(),
      &log_buffer_));
  ASSERT_TRUE(compaction.get() != nullptr);
  ASSERT_EQ(compaction->compaction_reason(),
            CompactionReason::kChangeTemperature);
  ASSERT_EQ(compaction->output_temperature(), Temperature::kCold);
  ASSERT_EQ(2U, compaction->num_input_files(0));
  ASSERT_EQ(2U, compaction->input(0, 0)->fd.GetNumber());
  ASSERT_EQ(3U, compaction->input(0, 1)->fd.GetNumber());
}

TEST_F(CompactionPickerTest, FIFOToColdMaxCompactionSize) {
  NewVersionStorage(1, kCompactionStyleFIFO);
  const uint64_t kFileSize = 100000;
  const uint64_t kMaxSize = kFileSize * 100000;
  uint64_t kColdThreshold = 2000;

  fifo_options_.max_table_files_size = kMaxSize;
  fifo_options_.file_temperature_age_thresholds = {
      {Temperature::kCold, kColdThreshold}};
  mutable_cf_options_.compaction_options_fifo = fifo_options_;
  mutable_cf_options_.level0_file_num_compaction_trigger = 100;
  mutable_cf_options_.max_compaction_bytes = kFileSize * 9;
  FIFOCompactionPicker fifo_compaction_picker(ioptions_, &icmp_);

  int64_t current_time = 0;
  ASSERT_OK(Env::Default()->GetCurrentTime(&current_time));
  uint64_t threshold_time =
      static_cast<uint64_t>(current_time) - kColdThreshold;
  Add(0, 6U, "240", "290", 2 * kFileSize, 0, 2900, 3000, 0, true,
      Temperature::kUnknown, static_cast<uint64_t>(current_time) - 100);
  Add(0, 5U, "240", "290", 2 * kFileSize, 0, 2700, 2800, 0, true,
      Temperature::kUnknown, threshold_time + 100);
  Add(0, 4U, "260", "300", 1 * kFileSize, 0, 2500, 2600, 0, true,
      Temperature::kUnknown, threshold_time - 2000);
  // The following two files qualify for compaction to kCold.
  // But only the last two should be included to respect `max_compaction_bytes`.
  Add(0, 3U, "200", "300", 4 * kFileSize, 0, 2300, 2400, 0, true,
      Temperature::kUnknown, threshold_time - 3000);
  Add(0, 2U, "200", "300", 4 * kFileSize, 0, 2100, 2200, 0, true,
      Temperature::kUnknown, threshold_time - 4000);
  Add(0, 1U, "200", "300", 4 * kFileSize, 0, 2000, 2100, 0, true,
      Temperature::kUnknown, threshold_time - 5000);
  UpdateVersionStorageInfo();

  ASSERT_EQ(fifo_compaction_picker.NeedsCompaction(vstorage_.get()), true);
  std::unique_ptr<Compaction> compaction(fifo_compaction_picker.PickCompaction(
      cf_name_, mutable_cf_options_, mutable_db_options_, vstorage_.get(),
      &log_buffer_));
  ASSERT_TRUE(compaction.get() != nullptr);
  ASSERT_EQ(compaction->compaction_reason(),
            CompactionReason::kChangeTemperature);
  ASSERT_EQ(compaction->output_temperature(), Temperature::kCold);
  ASSERT_EQ(2U, compaction->num_input_files(0));
  ASSERT_EQ(1U, compaction->input(0, 0)->fd.GetNumber());
  ASSERT_EQ(2U, compaction->input(0, 1)->fd.GetNumber());
}

TEST_F(CompactionPickerTest, FIFOToColdWithExistingCold) {
  NewVersionStorage(1, kCompactionStyleFIFO);
  const uint64_t kFileSize = 100000;
  const uint64_t kMaxSize = kFileSize * 100000;
  uint64_t kColdThreshold = 2000;

  fifo_options_.max_table_files_size = kMaxSize;
  fifo_options_.file_temperature_age_thresholds = {
      {Temperature::kCold, kColdThreshold}};
  mutable_cf_options_.compaction_options_fifo = fifo_options_;
  mutable_cf_options_.level0_file_num_compaction_trigger = 100;
  mutable_cf_options_.max_compaction_bytes = kFileSize * 100;
  FIFOCompactionPicker fifo_compaction_picker(ioptions_, &icmp_);

  int64_t current_time = 0;
  ASSERT_OK(Env::Default()->GetCurrentTime(&current_time));
  uint64_t threshold_time =
      static_cast<uint64_t>(current_time) - kColdThreshold;
  Add(0, 6U, "240", "290", 2 * kFileSize, 0, 2900, 3000, 0, true,
      Temperature::kUnknown, static_cast<uint64_t>(current_time) - 100);
  Add(0, 5U, "240", "290", 2 * kFileSize, 0, 2700, 2800, 0, true,
      Temperature::kUnknown, threshold_time + 100);
  Add(0, 4U, "260", "300", 1 * kFileSize, 0, 2500, 2600, 0, true,
      Temperature::kUnknown, threshold_time - 2000);
  // The following two files qualify for compaction to kCold.
  Add(0, 3U, "200", "300", 4 * kFileSize, 0, 2300, 2400, 0, true,
      Temperature::kUnknown, threshold_time - 3000);
  Add(0, 2U, "200", "300", 4 * kFileSize, 0, 2100, 2200, 0, true,
      Temperature::kUnknown, threshold_time - 4000);
  Add(0, 1U, "200", "300", 4 * kFileSize, 0, 2000, 2100, 0, true,
      Temperature::kCold, threshold_time - 5000);
  UpdateVersionStorageInfo();

  ASSERT_EQ(fifo_compaction_picker.NeedsCompaction(vstorage_.get()), true);
  std::unique_ptr<Compaction> compaction(fifo_compaction_picker.PickCompaction(
      cf_name_, mutable_cf_options_, mutable_db_options_, vstorage_.get(),
      &log_buffer_));
  ASSERT_TRUE(compaction.get() != nullptr);
  ASSERT_EQ(compaction->compaction_reason(),
            CompactionReason::kChangeTemperature);
  ASSERT_EQ(compaction->output_temperature(), Temperature::kCold);
  ASSERT_EQ(2U, compaction->input(0, 0)->fd.GetNumber());
  ASSERT_EQ(2U, compaction->num_input_files(0));
  ASSERT_EQ(3U, compaction->input(0, 1)->fd.GetNumber());
}

TEST_F(CompactionPickerTest, FIFOToColdWithHotBetweenCold) {
  NewVersionStorage(1, kCompactionStyleFIFO);
  const uint64_t kFileSize = 100000;
  const uint64_t kMaxSize = kFileSize * 100000;
  uint64_t kColdThreshold = 2000;

  fifo_options_.max_table_files_size = kMaxSize;
  fifo_options_.file_temperature_age_thresholds = {
      {Temperature::kCold, kColdThreshold}};
  mutable_cf_options_.compaction_options_fifo = fifo_options_;
  mutable_cf_options_.level0_file_num_compaction_trigger = 100;
  mutable_cf_options_.max_compaction_bytes = kFileSize * 100;
  FIFOCompactionPicker fifo_compaction_picker(ioptions_, &icmp_);

  int64_t current_time = 0;
  ASSERT_OK(Env::Default()->GetCurrentTime(&current_time));
  uint64_t threshold_time =
      static_cast<uint64_t>(current_time) - kColdThreshold;
  Add(0, 6U, "240", "290", 2 * kFileSize, 0, 2900, 3000, 0, true,
      Temperature::kUnknown, static_cast<uint64_t>(current_time) - 100);
  Add(0, 5U, "240", "290", 2 * kFileSize, 0, 2700, 2800, 0, true,
      Temperature::kUnknown, threshold_time + 100);
  Add(0, 4U, "260", "300", 1 * kFileSize, 0, 2500, 2600, 0, true,
      Temperature::kUnknown, threshold_time - 2000);
  Add(0, 3U, "200", "300", 4 * kFileSize, 0, 2300, 2400, 0, true,
      Temperature::kCold, threshold_time - 3000);
  // Qualifies for compaction to kCold.
  Add(0, 2U, "200", "300", 4 * kFileSize, 0, 2100, 2200, 0, true,
      Temperature::kUnknown, threshold_time - 4000);
  Add(0, 1U, "200", "300", 4 * kFileSize, 0, 2000, 2100, 0, true,
      Temperature::kCold, threshold_time - 5000);
  UpdateVersionStorageInfo();

  ASSERT_EQ(fifo_compaction_picker.NeedsCompaction(vstorage_.get()), true);
  std::unique_ptr<Compaction> compaction(fifo_compaction_picker.PickCompaction(
      cf_name_, mutable_cf_options_, mutable_db_options_, vstorage_.get(),
      &log_buffer_));
  ASSERT_TRUE(compaction.get() != nullptr);
  ASSERT_EQ(compaction->compaction_reason(),
            CompactionReason::kChangeTemperature);
  ASSERT_EQ(compaction->output_temperature(), Temperature::kCold);
  ASSERT_EQ(1U, compaction->num_input_files(0));
  ASSERT_EQ(2U, compaction->input(0, 0)->fd.GetNumber());
}

TEST_F(CompactionPickerTest, FIFOToColdAndWarm) {
  NewVersionStorage(1, kCompactionStyleFIFO);
  const uint64_t kFileSize = 100000;
  const uint64_t kMaxSize = kFileSize * 100000;
  uint64_t kWarmThreshold = 10000;
  uint64_t kHotThreshold = 2000;

  fifo_options_.max_table_files_size = kMaxSize;
  // Test that multiple threshold works.
  fifo_options_.file_temperature_age_thresholds = {
      {Temperature::kHot, kHotThreshold}, {Temperature::kWarm, kWarmThreshold}};
  mutable_cf_options_.compaction_options_fifo = fifo_options_;
  mutable_cf_options_.level0_file_num_compaction_trigger = 100;
  mutable_cf_options_.max_compaction_bytes = kFileSize * 100;
  FIFOCompactionPicker fifo_compaction_picker(ioptions_, &icmp_);

  int64_t current_time = 0;
  ASSERT_OK(Env::Default()->GetCurrentTime(&current_time));
  uint64_t hot_threshold_time =
      static_cast<uint64_t>(current_time) - kHotThreshold;
  uint64_t warm_threshold_time =
      static_cast<uint64_t>(current_time) - kWarmThreshold;
  Add(0, 6U, "240", "290", 2 * kFileSize, 0, 2900, 3000, 0, true,
      Temperature::kUnknown, static_cast<uint64_t>(current_time) - 100);
  Add(0, 5U, "240", "290", 2 * kFileSize, 0, 2700, 2800, 0, true,
      Temperature::kUnknown, hot_threshold_time + 100);
  Add(0, 4U, "260", "300", 1 * kFileSize, 0, 2500, 2600, 0, true,
      Temperature::kUnknown, hot_threshold_time - 200);
  // Qualifies for Hot
  Add(0, 3U, "200", "300", 4 * kFileSize, 0, 2300, 2400, 0, true,
      Temperature::kUnknown, warm_threshold_time - 100);
  // Qualifies for Warm
  Add(0, 2U, "200", "300", 4 * kFileSize, 0, 2100, 2200, 0, true,
      Temperature::kUnknown, warm_threshold_time - 4000);
  Add(0, 1U, "200", "300", 4 * kFileSize, 0, 2000, 2100, 0, true,
      Temperature::kUnknown, warm_threshold_time - 5000);
  UpdateVersionStorageInfo();

  ASSERT_EQ(fifo_compaction_picker.NeedsCompaction(vstorage_.get()), true);
  std::unique_ptr<Compaction> compaction(fifo_compaction_picker.PickCompaction(
      cf_name_, mutable_cf_options_, mutable_db_options_, vstorage_.get(),
      &log_buffer_));
  ASSERT_TRUE(compaction.get() != nullptr);
  ASSERT_EQ(compaction->compaction_reason(),
            CompactionReason::kChangeTemperature);
  // Assumes compaction picker picks older files first.
  ASSERT_EQ(compaction->output_temperature(), Temperature::kWarm);
  ASSERT_EQ(2U, compaction->num_input_files(0));
  ASSERT_EQ(1U, compaction->input(0, 0)->fd.GetNumber());
  ASSERT_EQ(2U, compaction->input(0, 1)->fd.GetNumber());
}

TEST_F(CompactionPickerTest, CompactionPriMinOverlapping1) {
  NewVersionStorage(6, kCompactionStyleLevel);
  ioptions_.compaction_pri = kMinOverlappingRatio;
  mutable_cf_options_.target_file_size_base = 100000000000;
  mutable_cf_options_.target_file_size_multiplier = 10;
  mutable_cf_options_.max_bytes_for_level_base = 10 * 1024 * 1024;
  mutable_cf_options_.RefreshDerivedOptions(ioptions_);

  Add(2, 6U, "150", "179", 50000000U);
  Add(2, 7U, "180", "220", 50000000U);
  Add(2, 8U, "321", "400", 50000000U);  // File not overlapping
  Add(2, 9U, "721", "800", 50000000U);

  Add(3, 26U, "150", "170", 260000000U);
  Add(3, 27U, "171", "179", 260000000U);
  Add(3, 28U, "191", "220", 260000000U);
  Add(3, 29U, "221", "300", 260000000U);
  Add(3, 30U, "750", "900", 260000000U);
  UpdateVersionStorageInfo();

  std::unique_ptr<Compaction> compaction(level_compaction_picker.PickCompaction(
      cf_name_, mutable_cf_options_, mutable_db_options_, vstorage_.get(),
      &log_buffer_));
  ASSERT_TRUE(compaction.get() != nullptr);
  ASSERT_EQ(1U, compaction->num_input_files(0));
  // Pick file 8 because it overlaps with 0 files on level 3.
  ASSERT_EQ(8U, compaction->input(0, 0)->fd.GetNumber());
  // Compaction input size * 1.1
  ASSERT_GE(uint64_t{55000000}, compaction->OutputFilePreallocationSize());
}

TEST_F(CompactionPickerTest, CompactionPriMinOverlapping2) {
  NewVersionStorage(6, kCompactionStyleLevel);
  ioptions_.compaction_pri = kMinOverlappingRatio;
  mutable_cf_options_.target_file_size_base = 10000000;
  mutable_cf_options_.target_file_size_multiplier = 10;
  mutable_cf_options_.max_bytes_for_level_base = 10 * 1024 * 1024;

  Add(2, 6U, "150", "175",
      60000000U);  // Overlaps with file 26, 27, total size 521M
  Add(2, 7U, "176", "200", 60000000U);  // Overlaps with file 27, 28, total size
                                        // 520M, the smallest overlapping
  Add(2, 8U, "201", "300",
      60000000U);  // Overlaps with file 28, 29, total size 521M

  Add(3, 25U, "100", "110", 261000000U);
  Add(3, 26U, "150", "170", 261000000U);
  Add(3, 27U, "171", "179", 260000000U);
  Add(3, 28U, "191", "220", 260000000U);
  Add(3, 29U, "221", "300", 261000000U);
  Add(3, 30U, "321", "400", 261000000U);
  UpdateVersionStorageInfo();

  std::unique_ptr<Compaction> compaction(level_compaction_picker.PickCompaction(
      cf_name_, mutable_cf_options_, mutable_db_options_, vstorage_.get(),
      &log_buffer_));
  ASSERT_TRUE(compaction.get() != nullptr);
  ASSERT_EQ(1U, compaction->num_input_files(0));
  // Picking file 7 because overlapping ratio is the biggest.
  ASSERT_EQ(7U, compaction->input(0, 0)->fd.GetNumber());
}

TEST_F(CompactionPickerTest, CompactionPriMinOverlapping3) {
  NewVersionStorage(6, kCompactionStyleLevel);
  ioptions_.compaction_pri = kMinOverlappingRatio;
  mutable_cf_options_.max_bytes_for_level_base = 10000000;
  mutable_cf_options_.max_bytes_for_level_multiplier = 10;

  // file 7 and 8 over lap with the same file, but file 8 is smaller so
  // it will be picked.
  Add(2, 6U, "150", "167", 60000000U);  // Overlaps with file 26, 27
  Add(2, 7U, "168", "169", 60000000U);  // Overlaps with file 27
  Add(2, 8U, "201", "300", 61000000U);  // Overlaps with file 28, but the file
                                        // itself is larger. Should be picked.

  Add(3, 26U, "160", "165", 260000000U);
  Add(3, 27U, "166", "170", 260000000U);
  Add(3, 28U, "180", "400", 260000000U);
  Add(3, 29U, "401", "500", 260000000U);
  UpdateVersionStorageInfo();

  std::unique_ptr<Compaction> compaction(level_compaction_picker.PickCompaction(
      cf_name_, mutable_cf_options_, mutable_db_options_, vstorage_.get(),
      &log_buffer_));
  ASSERT_TRUE(compaction.get() != nullptr);
  ASSERT_EQ(1U, compaction->num_input_files(0));
  // Picking file 8 because overlapping ratio is the biggest.
  ASSERT_EQ(8U, compaction->input(0, 0)->fd.GetNumber());
}

TEST_F(CompactionPickerTest, CompactionPriMinOverlapping4) {
  NewVersionStorage(6, kCompactionStyleLevel);
  ioptions_.compaction_pri = kMinOverlappingRatio;
  mutable_cf_options_.max_bytes_for_level_base = 10000000;
  mutable_cf_options_.max_bytes_for_level_multiplier = 10;
  mutable_cf_options_.ignore_max_compaction_bytes_for_input = false;

  // file 7 and 8 over lap with the same file, but file 8 is smaller so
  // it will be picked.
  // Overlaps with file 26, 27. And the file is compensated so will be
  // picked up.
  Add(2, 6U, "150", "167", 60000000U, 0, 100, 100, 180000000U);
  Add(2, 7U, "168", "169", 60000000U);  // Overlaps with file 27
  Add(2, 8U, "201", "300", 61000000U);  // Overlaps with file 28

  Add(3, 26U, "160", "165", 60000000U);
  // Boosted file size in output level is not considered.
  Add(3, 27U, "166", "170", 60000000U, 0, 100, 100, 260000000U);
  Add(3, 28U, "180", "400", 60000000U);
  Add(3, 29U, "401", "500", 60000000U);
  UpdateVersionStorageInfo();

  std::unique_ptr<Compaction> compaction(level_compaction_picker.PickCompaction(
      cf_name_, mutable_cf_options_, mutable_db_options_, vstorage_.get(),
      &log_buffer_));
  ASSERT_TRUE(compaction.get() != nullptr);
  ASSERT_EQ(1U, compaction->num_input_files(0));
  // Picking file 8 because overlapping ratio is the biggest.
  ASSERT_EQ(6U, compaction->input(0, 0)->fd.GetNumber());
}

TEST_F(CompactionPickerTest, CompactionPriRoundRobin) {
  std::vector<InternalKey> test_cursors = {InternalKey("249", 100, kTypeValue),
                                           InternalKey("600", 100, kTypeValue),
                                           InternalKey()};
  std::vector<uint32_t> selected_files = {8U, 6U, 6U};

  ioptions_.compaction_pri = kRoundRobin;
  mutable_cf_options_.max_bytes_for_level_base = 12000000;
  mutable_cf_options_.max_bytes_for_level_multiplier = 10;
  for (size_t i = 0; i < test_cursors.size(); i++) {
    // start a brand new version in each test.
    NewVersionStorage(6, kCompactionStyleLevel);
    vstorage_->ResizeCompactCursors(6);
    // Set the cursor
    vstorage_->AddCursorForOneLevel(2, test_cursors[i]);
    Add(2, 6U, "150", "199", 50000000U);  // Overlap with 26U, 27U
    Add(2, 7U, "200", "249", 50000000U);  // File not overlapping
    Add(2, 8U, "300", "600", 50000000U);  // Overlap with 28U, 29U

    Add(3, 26U, "130", "165", 60000000U);
    Add(3, 27U, "166", "170", 60000000U);
    Add(3, 28U, "270", "340", 60000000U);
    Add(3, 29U, "401", "500", 60000000U);
    UpdateVersionStorageInfo();
    LevelCompactionPicker local_level_compaction_picker =
        LevelCompactionPicker(ioptions_, &icmp_);
    std::unique_ptr<Compaction> compaction(
        local_level_compaction_picker.PickCompaction(
            cf_name_, mutable_cf_options_, mutable_db_options_, vstorage_.get(),
            &log_buffer_));
    ASSERT_TRUE(compaction.get() != nullptr);
    // Since the max bytes for level 2 is 120M, picking one file to compact
    // makes the post-compaction level size less than 120M, there is exactly one
    // file picked for round-robin compaction
    ASSERT_EQ(1U, compaction->num_input_files(0));
    ASSERT_EQ(selected_files[i], compaction->input(0, 0)->fd.GetNumber());
    // release the version storage
    DeleteVersionStorage();
  }
}

TEST_F(CompactionPickerTest, CompactionPriMultipleFilesRoundRobin1) {
  ioptions_.compaction_pri = kRoundRobin;
  mutable_cf_options_.max_compaction_bytes = 100000000u;
  mutable_cf_options_.max_bytes_for_level_base = 120;
  mutable_cf_options_.max_bytes_for_level_multiplier = 10;
  // start a brand new version in each test.
  NewVersionStorage(6, kCompactionStyleLevel);
  vstorage_->ResizeCompactCursors(6);
  // Set the cursor (file picking should start with 7U)
  vstorage_->AddCursorForOneLevel(2, InternalKey("199", 100, kTypeValue));
  Add(2, 6U, "150", "199", 500U);
  Add(2, 7U, "200", "249", 500U);
  Add(2, 8U, "300", "600", 500U);
  Add(2, 9U, "700", "800", 500U);
  Add(2, 10U, "850", "950", 500U);

  Add(3, 26U, "130", "165", 600U);
  Add(3, 27U, "166", "170", 600U);
  Add(3, 28U, "270", "340", 600U);
  Add(3, 29U, "401", "500", 600U);
  Add(3, 30U, "601", "800", 600U);
  Add(3, 31U, "830", "890", 600U);
  UpdateVersionStorageInfo();
  LevelCompactionPicker local_level_compaction_picker =
      LevelCompactionPicker(ioptions_, &icmp_);
  std::unique_ptr<Compaction> compaction(
      local_level_compaction_picker.PickCompaction(
          cf_name_, mutable_cf_options_, mutable_db_options_, vstorage_.get(),
          &log_buffer_));
  ASSERT_TRUE(compaction.get() != nullptr);

  // The maximum compaction bytes is very large in this case so we can igore its
  // constraint in this test case. The maximum bytes for level 2 is 1200
  // bytes, and thus at least 3 files should be picked so that the bytes in
  // level 2 is less than the maximum
  ASSERT_EQ(3U, compaction->num_input_files(0));
  ASSERT_EQ(7U, compaction->input(0, 0)->fd.GetNumber());
  ASSERT_EQ(8U, compaction->input(0, 1)->fd.GetNumber());
  ASSERT_EQ(9U, compaction->input(0, 2)->fd.GetNumber());
  // release the version storage
  DeleteVersionStorage();
}

TEST_F(CompactionPickerTest, CompactionPriMultipleFilesRoundRobin2) {
  ioptions_.compaction_pri = kRoundRobin;
  mutable_cf_options_.max_compaction_bytes = 2500u;
  mutable_cf_options_.max_bytes_for_level_base = 120;
  mutable_cf_options_.max_bytes_for_level_multiplier = 10;
  // start a brand new version in each test.
  NewVersionStorage(6, kCompactionStyleLevel);
  vstorage_->ResizeCompactCursors(6);
  // Set the cursor (file picking should start with 6U)
  vstorage_->AddCursorForOneLevel(2, InternalKey("1000", 100, kTypeValue));
  Add(2, 6U, "150", "199", 500U);  // Overlap with 26U, 27U
  Add(2, 7U, "200", "249", 500U);  // Overlap with 27U
  Add(2, 8U, "300", "600", 500U);  // Overlap with 28U, 29U
  Add(2, 9U, "700", "800", 500U);
  Add(2, 10U, "850", "950", 500U);

  Add(3, 26U, "130", "165", 600U);
  Add(3, 27U, "166", "230", 600U);
  Add(3, 28U, "270", "340", 600U);
  Add(3, 29U, "401", "500", 600U);
  Add(3, 30U, "601", "800", 600U);
  Add(3, 31U, "830", "890", 600U);
  UpdateVersionStorageInfo();
  LevelCompactionPicker local_level_compaction_picker =
      LevelCompactionPicker(ioptions_, &icmp_);
  std::unique_ptr<Compaction> compaction(
      local_level_compaction_picker.PickCompaction(
          cf_name_, mutable_cf_options_, mutable_db_options_, vstorage_.get(),
          &log_buffer_));
  ASSERT_TRUE(compaction.get() != nullptr);

  // The maximum compaction bytes is only 2500 bytes now. Even though we are
  // required to choose 3 files so that the post-compaction level size is less
  // than 1200 bytes. We cannot pick 3 files to compact since the maximum
  // compaction size is 2500. After picking files 6U and 7U, the number of
  // compaction bytes has reached 2200, and thus no more space to add another
  // input file with 50M bytes.
  ASSERT_EQ(2U, compaction->num_input_files(0));
  ASSERT_EQ(6U, compaction->input(0, 0)->fd.GetNumber());
  ASSERT_EQ(7U, compaction->input(0, 1)->fd.GetNumber());
  // release the version storage
  DeleteVersionStorage();
}

TEST_F(CompactionPickerTest, CompactionPriMultipleFilesRoundRobin3) {
  ioptions_.compaction_pri = kRoundRobin;
  mutable_cf_options_.max_compaction_bytes = 1000000u;
  mutable_cf_options_.max_bytes_for_level_base = 120;
  mutable_cf_options_.max_bytes_for_level_multiplier = 10;
  // start a brand new version in each test.
  NewVersionStorage(6, kCompactionStyleLevel);
  vstorage_->ResizeCompactCursors(6);
  // Set the cursor (file picking should start with 9U)
  vstorage_->AddCursorForOneLevel(2, InternalKey("700", 100, kTypeValue));
  Add(2, 6U, "150", "199", 500U);
  Add(2, 7U, "200", "249", 500U);
  Add(2, 8U, "300", "600", 500U);
  Add(2, 9U, "700", "800", 500U);
  Add(2, 10U, "850", "950", 500U);

  Add(3, 26U, "130", "165", 600U);
  Add(3, 27U, "166", "170", 600U);
  Add(3, 28U, "270", "340", 600U);
  Add(3, 29U, "401", "500", 600U);
  Add(3, 30U, "601", "800", 600U);
  Add(3, 31U, "830", "890", 600U);
  UpdateVersionStorageInfo();
  LevelCompactionPicker local_level_compaction_picker =
      LevelCompactionPicker(ioptions_, &icmp_);
  std::unique_ptr<Compaction> compaction(
      local_level_compaction_picker.PickCompaction(
          cf_name_, mutable_cf_options_, mutable_db_options_, vstorage_.get(),
          &log_buffer_));
  ASSERT_TRUE(compaction.get() != nullptr);

  // Cannot pick more files since we reach the last file in level 2
  ASSERT_EQ(2U, compaction->num_input_files(0));
  ASSERT_EQ(9U, compaction->input(0, 0)->fd.GetNumber());
  ASSERT_EQ(10U, compaction->input(0, 1)->fd.GetNumber());
  // release the version storage
  DeleteVersionStorage();
}

TEST_F(CompactionPickerTest, CompactionPriMinOverlappingManyFiles) {
  NewVersionStorage(6, kCompactionStyleLevel);
  ioptions_.compaction_pri = kMinOverlappingRatio;
  mutable_cf_options_.max_bytes_for_level_base = 15000000;
  mutable_cf_options_.max_bytes_for_level_multiplier = 10;

  // file 7 and 8 over lap with the same file, but file 8 is smaller so
  // it will be picked.
  Add(2, 13U, "010", "011",
      6100U);  // Overlaps with a large file. Not picked
  Add(2, 14U, "020", "021",
      6100U);  // Overlaps with a large file. Not picked
  Add(2, 15U, "030", "031",
      6100U);  // Overlaps with a large file. Not picked
  Add(2, 16U, "040", "041",
      6100U);  // Overlaps with a large file. Not picked
  Add(2, 17U, "050", "051",
      6100U);  // Overlaps with a large file. Not picked
  Add(2, 18U, "060", "061",
      6100U);  // Overlaps with a large file. Not picked
  Add(2, 19U, "070", "071",
      6100U);  // Overlaps with a large file. Not picked
  Add(2, 20U, "080", "081",
      6100U);  // Overlaps with a large file. Not picked

  Add(2, 6U, "150", "167", 60000000U);  // Overlaps with file 26, 27
  Add(2, 7U, "168", "169", 60000000U);  // Overlaps with file 27
  Add(2, 8U, "201", "300", 61000000U);  // Overlaps with file 28, but the file
                                        // itself is larger. Should be picked.
  Add(2, 9U, "610", "611",
      6100U);  // Overlaps with a large file. Not picked
  Add(2, 10U, "620", "621",
      6100U);  // Overlaps with a large file. Not picked
  Add(2, 11U, "630", "631",
      6100U);  // Overlaps with a large file. Not picked
  Add(2, 12U, "640", "641",
      6100U);  // Overlaps with a large file. Not picked

  Add(3, 31U, "001", "100", 260000000U);
  Add(3, 26U, "160", "165", 260000000U);
  Add(3, 27U, "166", "170", 260000000U);
  Add(3, 28U, "180", "400", 260000000U);
  Add(3, 29U, "401", "500", 260000000U);
  Add(3, 30U, "601", "700", 260000000U);
  UpdateVersionStorageInfo();

  std::unique_ptr<Compaction> compaction(level_compaction_picker.PickCompaction(
      cf_name_, mutable_cf_options_, mutable_db_options_, vstorage_.get(),
      &log_buffer_));
  ASSERT_TRUE(compaction.get() != nullptr);
  ASSERT_EQ(1U, compaction->num_input_files(0));
  // Picking file 8 because overlapping ratio is the biggest.
  ASSERT_EQ(8U, compaction->input(0, 0)->fd.GetNumber());
}

// This test exhibits the bug where we don't properly reset parent_index in
// PickCompaction()
TEST_F(CompactionPickerTest, ParentIndexResetBug) {
  int num_levels = ioptions_.num_levels;
  mutable_cf_options_.level0_file_num_compaction_trigger = 2;
  mutable_cf_options_.max_bytes_for_level_base = 200;
  NewVersionStorage(num_levels, kCompactionStyleLevel);
  Add(0, 1U, "150", "200");       // <- marked for compaction
  Add(1, 3U, "400", "500", 600);  // <- this one needs compacting
  Add(2, 4U, "150", "200");
  Add(2, 5U, "201", "210");
  Add(2, 6U, "300", "310");
  Add(2, 7U, "400", "500");  // <- being compacted

  vstorage_->LevelFiles(2)[3]->being_compacted = true;
  vstorage_->LevelFiles(0)[0]->marked_for_compaction = true;

  UpdateVersionStorageInfo();

  std::unique_ptr<Compaction> compaction(level_compaction_picker.PickCompaction(
      cf_name_, mutable_cf_options_, mutable_db_options_, vstorage_.get(),
      &log_buffer_));
}

// This test checks ExpandWhileOverlapping() by having overlapping user keys
// ranges (with different sequence numbers) in the input files.
TEST_F(CompactionPickerTest, OverlappingUserKeys) {
  NewVersionStorage(6, kCompactionStyleLevel);
  ioptions_.compaction_pri = kByCompensatedSize;

  Add(1, 1U, "100", "150", 1U);
  // Overlapping user keys
  Add(1, 2U, "200", "400", 1U);
  Add(1, 3U, "400", "500", 1000000000U, 0, 0);
  Add(2, 4U, "600", "700", 1U);
  UpdateVersionStorageInfo();

  std::unique_ptr<Compaction> compaction(level_compaction_picker.PickCompaction(
      cf_name_, mutable_cf_options_, mutable_db_options_, vstorage_.get(),
      &log_buffer_));
  ASSERT_TRUE(compaction.get() != nullptr);
  ASSERT_EQ(1U, compaction->num_input_levels());
  ASSERT_EQ(2U, compaction->num_input_files(0));
  ASSERT_EQ(2U, compaction->input(0, 0)->fd.GetNumber());
  ASSERT_EQ(3U, compaction->input(0, 1)->fd.GetNumber());
}

TEST_F(CompactionPickerTest, OverlappingUserKeys2) {
  NewVersionStorage(6, kCompactionStyleLevel);
  // Overlapping user keys on same level and output level
  Add(1, 1U, "200", "400", 1000000000U);
  Add(1, 2U, "400", "500", 1U, 0, 0);
  Add(2, 3U, "000", "100", 1U);
  Add(2, 4U, "100", "600", 1U, 0, 0);
  Add(2, 5U, "600", "700", 1U, 0, 0);
  UpdateVersionStorageInfo();

  std::unique_ptr<Compaction> compaction(level_compaction_picker.PickCompaction(
      cf_name_, mutable_cf_options_, mutable_db_options_, vstorage_.get(),
      &log_buffer_));
  ASSERT_TRUE(compaction.get() != nullptr);
  ASSERT_EQ(2U, compaction->num_input_levels());
  ASSERT_EQ(2U, compaction->num_input_files(0));
  ASSERT_EQ(3U, compaction->num_input_files(1));
  ASSERT_EQ(1U, compaction->input(0, 0)->fd.GetNumber());
  ASSERT_EQ(2U, compaction->input(0, 1)->fd.GetNumber());
  ASSERT_EQ(3U, compaction->input(1, 0)->fd.GetNumber());
  ASSERT_EQ(4U, compaction->input(1, 1)->fd.GetNumber());
  ASSERT_EQ(5U, compaction->input(1, 2)->fd.GetNumber());
}

TEST_F(CompactionPickerTest, OverlappingUserKeys3) {
  NewVersionStorage(6, kCompactionStyleLevel);
  // Chain of overlapping user key ranges (forces ExpandWhileOverlapping() to
  // expand multiple times)
  Add(1, 1U, "100", "150", 1U);
  Add(1, 2U, "150", "200", 1U, 0, 0);
  Add(1, 3U, "200", "250", 1000000000U, 0, 0);
  Add(1, 4U, "250", "300", 1U, 0, 0);
  Add(1, 5U, "300", "350", 1U, 0, 0);
  // Output level overlaps with the beginning and the end of the chain
  Add(2, 6U, "050", "100", 1U);
  Add(2, 7U, "350", "400", 1U);
  UpdateVersionStorageInfo();

  std::unique_ptr<Compaction> compaction(level_compaction_picker.PickCompaction(
      cf_name_, mutable_cf_options_, mutable_db_options_, vstorage_.get(),
      &log_buffer_));
  ASSERT_TRUE(compaction.get() != nullptr);
  ASSERT_EQ(2U, compaction->num_input_levels());
  ASSERT_EQ(5U, compaction->num_input_files(0));
  ASSERT_EQ(2U, compaction->num_input_files(1));
  ASSERT_EQ(1U, compaction->input(0, 0)->fd.GetNumber());
  ASSERT_EQ(2U, compaction->input(0, 1)->fd.GetNumber());
  ASSERT_EQ(3U, compaction->input(0, 2)->fd.GetNumber());
  ASSERT_EQ(4U, compaction->input(0, 3)->fd.GetNumber());
  ASSERT_EQ(5U, compaction->input(0, 4)->fd.GetNumber());
  ASSERT_EQ(6U, compaction->input(1, 0)->fd.GetNumber());
  ASSERT_EQ(7U, compaction->input(1, 1)->fd.GetNumber());
}

TEST_F(CompactionPickerTest, OverlappingUserKeys4) {
  NewVersionStorage(6, kCompactionStyleLevel);
  mutable_cf_options_.max_bytes_for_level_base = 1000000;

  Add(1, 1U, "100", "150", 1U);
  Add(1, 2U, "150", "199", 1U, 0, 0);
  Add(1, 3U, "200", "250", 1100000U, 0, 0);
  Add(1, 4U, "251", "300", 1U, 0, 0);
  Add(1, 5U, "300", "350", 1U, 0, 0);

  Add(2, 6U, "100", "115", 1U);
  Add(2, 7U, "125", "325", 1U);
  Add(2, 8U, "350", "400", 1U);
  UpdateVersionStorageInfo();

  std::unique_ptr<Compaction> compaction(level_compaction_picker.PickCompaction(
      cf_name_, mutable_cf_options_, mutable_db_options_, vstorage_.get(),
      &log_buffer_));
  ASSERT_TRUE(compaction.get() != nullptr);
  ASSERT_EQ(2U, compaction->num_input_levels());
  ASSERT_EQ(1U, compaction->num_input_files(0));
  ASSERT_EQ(1U, compaction->num_input_files(1));
  ASSERT_EQ(3U, compaction->input(0, 0)->fd.GetNumber());
  ASSERT_EQ(7U, compaction->input(1, 0)->fd.GetNumber());
}

TEST_F(CompactionPickerTest, OverlappingUserKeys5) {
  NewVersionStorage(6, kCompactionStyleLevel);
  // Overlapping user keys on same level and output level
  Add(1, 1U, "200", "400", 1000000000U);
  Add(1, 2U, "400", "500", 1U, 0, 0);
  Add(2, 3U, "000", "100", 1U);
  Add(2, 4U, "100", "600", 1U, 0, 0);
  Add(2, 5U, "600", "700", 1U, 0, 0);

  vstorage_->LevelFiles(2)[2]->being_compacted = true;

  UpdateVersionStorageInfo();

  std::unique_ptr<Compaction> compaction(level_compaction_picker.PickCompaction(
      cf_name_, mutable_cf_options_, mutable_db_options_, vstorage_.get(),
      &log_buffer_));
  ASSERT_TRUE(compaction.get() == nullptr);
}

TEST_F(CompactionPickerTest, OverlappingUserKeys6) {
  NewVersionStorage(6, kCompactionStyleLevel);
  // Overlapping user keys on same level and output level
  Add(1, 1U, "200", "400", 1U, 0, 0);
  Add(1, 2U, "401", "500", 1U, 0, 0);
  Add(2, 3U, "000", "100", 1U);
  Add(2, 4U, "100", "300", 1U, 0, 0);
  Add(2, 5U, "305", "450", 1U, 0, 0);
  Add(2, 6U, "460", "600", 1U, 0, 0);
  Add(2, 7U, "600", "700", 1U, 0, 0);

  vstorage_->LevelFiles(1)[0]->marked_for_compaction = true;
  vstorage_->LevelFiles(1)[1]->marked_for_compaction = true;

  UpdateVersionStorageInfo();

  std::unique_ptr<Compaction> compaction(level_compaction_picker.PickCompaction(
      cf_name_, mutable_cf_options_, mutable_db_options_, vstorage_.get(),
      &log_buffer_));
  ASSERT_TRUE(compaction.get() != nullptr);
  ASSERT_EQ(2U, compaction->num_input_levels());
  ASSERT_EQ(1U, compaction->num_input_files(0));
  ASSERT_EQ(3U, compaction->num_input_files(1));
}

TEST_F(CompactionPickerTest, OverlappingUserKeys7) {
  NewVersionStorage(6, kCompactionStyleLevel);
  mutable_cf_options_.max_compaction_bytes = 100000000000u;
  // Overlapping user keys on same level and output level
  Add(1, 1U, "200", "400", 1U, 0, 0);
  Add(1, 2U, "401", "500", 1000000000U, 0, 0);
  Add(2, 3U, "100", "250", 1U);
  Add(2, 4U, "300", "600", 1U, 0, 0);
  Add(2, 5U, "600", "800", 1U, 0, 0);

  UpdateVersionStorageInfo();

  std::unique_ptr<Compaction> compaction(level_compaction_picker.PickCompaction(
      cf_name_, mutable_cf_options_, mutable_db_options_, vstorage_.get(),
      &log_buffer_));
  ASSERT_TRUE(compaction.get() != nullptr);
  ASSERT_EQ(2U, compaction->num_input_levels());
  ASSERT_GE(1U, compaction->num_input_files(0));
  ASSERT_GE(2U, compaction->num_input_files(1));
  // File 5 has to be included in the compaction
  ASSERT_EQ(5U, compaction->inputs(1)->back()->fd.GetNumber());
}

TEST_F(CompactionPickerTest, OverlappingUserKeys8) {
  NewVersionStorage(6, kCompactionStyleLevel);
  mutable_cf_options_.max_compaction_bytes = 100000000000u;
  // grow the number of inputs in "level" without
  // changing the number of "level+1" files we pick up
  // Expand input level as much as possible
  // no overlapping case
  Add(1, 1U, "101", "150", 1U);
  Add(1, 2U, "151", "200", 1U);
  Add(1, 3U, "201", "300", 1000000000U);
  Add(1, 4U, "301", "400", 1U);
  Add(1, 5U, "401", "500", 1U);
  Add(2, 6U, "150", "200", 1U);
  Add(2, 7U, "200", "450", 1U, 0, 0);
  Add(2, 8U, "500", "600", 1U);

  UpdateVersionStorageInfo();

  std::unique_ptr<Compaction> compaction(level_compaction_picker.PickCompaction(
      cf_name_, mutable_cf_options_, mutable_db_options_, vstorage_.get(),
      &log_buffer_));
  ASSERT_TRUE(compaction.get() != nullptr);
  ASSERT_EQ(2U, compaction->num_input_levels());
  ASSERT_EQ(3U, compaction->num_input_files(0));
  ASSERT_EQ(2U, compaction->num_input_files(1));
  ASSERT_EQ(2U, compaction->input(0, 0)->fd.GetNumber());
  ASSERT_EQ(3U, compaction->input(0, 1)->fd.GetNumber());
  ASSERT_EQ(4U, compaction->input(0, 2)->fd.GetNumber());
  ASSERT_EQ(6U, compaction->input(1, 0)->fd.GetNumber());
  ASSERT_EQ(7U, compaction->input(1, 1)->fd.GetNumber());
}

TEST_F(CompactionPickerTest, OverlappingUserKeys9) {
  NewVersionStorage(6, kCompactionStyleLevel);
  mutable_cf_options_.max_compaction_bytes = 100000000000u;
  // grow the number of inputs in "level" without
  // changing the number of "level+1" files we pick up
  // Expand input level as much as possible
  // overlapping case
  Add(1, 1U, "121", "150", 1U);
  Add(1, 2U, "151", "200", 1U);
  Add(1, 3U, "201", "300", 1000000000U);
  Add(1, 4U, "301", "400", 1U);
  Add(1, 5U, "401", "500", 1U);
  Add(2, 6U, "100", "120", 1U);
  Add(2, 7U, "150", "200", 1U);
  Add(2, 8U, "200", "450", 1U, 0, 0);
  Add(2, 9U, "501", "600", 1U);

  UpdateVersionStorageInfo();

  std::unique_ptr<Compaction> compaction(level_compaction_picker.PickCompaction(
      cf_name_, mutable_cf_options_, mutable_db_options_, vstorage_.get(),
      &log_buffer_));
  ASSERT_TRUE(compaction.get() != nullptr);
  ASSERT_EQ(2U, compaction->num_input_levels());
  ASSERT_EQ(5U, compaction->num_input_files(0));
  ASSERT_EQ(2U, compaction->num_input_files(1));
  ASSERT_EQ(1U, compaction->input(0, 0)->fd.GetNumber());
  ASSERT_EQ(2U, compaction->input(0, 1)->fd.GetNumber());
  ASSERT_EQ(3U, compaction->input(0, 2)->fd.GetNumber());
  ASSERT_EQ(4U, compaction->input(0, 3)->fd.GetNumber());
  ASSERT_EQ(7U, compaction->input(1, 0)->fd.GetNumber());
  ASSERT_EQ(8U, compaction->input(1, 1)->fd.GetNumber());
}

TEST_F(CompactionPickerTest, OverlappingUserKeys10) {
  // Locked file encountered when pulling in extra input-level files with same
  // user keys. Verify we pick the next-best file from the same input level.
  NewVersionStorage(6, kCompactionStyleLevel);
  mutable_cf_options_.max_compaction_bytes = 100000000000u;

  // file_number 2U is largest and thus first choice. But it overlaps with
  // file_number 1U which is being compacted. So instead we pick the next-
  // biggest file, 3U, which is eligible for compaction.
  Add(1 /* level */, 1U /* file_number */, "100" /* smallest */,
      "150" /* largest */, 1U /* file_size */);
  file_map_[1U].first->being_compacted = true;
  Add(1 /* level */, 2U /* file_number */, "150" /* smallest */,
      "200" /* largest */, 1000000000U /* file_size */, 0 /* smallest_seq */,
      0 /* largest_seq */);
  Add(1 /* level */, 3U /* file_number */, "201" /* smallest */,
      "250" /* largest */, 900000000U /* file_size */);
  Add(2 /* level */, 4U /* file_number */, "100" /* smallest */,
      "150" /* largest */, 1U /* file_size */);
  Add(2 /* level */, 5U /* file_number */, "151" /* smallest */,
      "200" /* largest */, 1U /* file_size */);
  Add(2 /* level */, 6U /* file_number */, "201" /* smallest */,
      "250" /* largest */, 1U /* file_size */);

  UpdateVersionStorageInfo();

  std::unique_ptr<Compaction> compaction(level_compaction_picker.PickCompaction(
      cf_name_, mutable_cf_options_, mutable_db_options_, vstorage_.get(),
      &log_buffer_));
  ASSERT_TRUE(compaction.get() != nullptr);
  ASSERT_EQ(2U, compaction->num_input_levels());
  ASSERT_EQ(1U, compaction->num_input_files(0));
  ASSERT_EQ(1U, compaction->num_input_files(1));
  ASSERT_EQ(3U, compaction->input(0, 0)->fd.GetNumber());
  ASSERT_EQ(6U, compaction->input(1, 0)->fd.GetNumber());
}

TEST_F(CompactionPickerTest, OverlappingUserKeys11) {
  // Locked file encountered when pulling in extra output-level files with same
  // user keys. Expected to skip that compaction and pick the next-best choice.
  NewVersionStorage(6, kCompactionStyleLevel);
  mutable_cf_options_.max_compaction_bytes = 100000000000u;

  // score(L1) = 3.7
  // score(L2) = 1.85
  // There is no eligible file in L1 to compact since both candidates pull in
  // file_number 5U, which overlaps with a file pending compaction (6U). The
  // first eligible compaction is from L2->L3.
  Add(1 /* level */, 2U /* file_number */, "151" /* smallest */,
      "200" /* largest */, 1000000000U /* file_size */);
  Add(1 /* level */, 3U /* file_number */, "201" /* smallest */,
      "250" /* largest */, 1U /* file_size */);
  Add(2 /* level */, 4U /* file_number */, "100" /* smallest */,
      "149" /* largest */, 5000000000U /* file_size */);
  Add(2 /* level */, 5U /* file_number */, "150" /* smallest */,
      "201" /* largest */, 1U /* file_size */);
  Add(2 /* level */, 6U /* file_number */, "201" /* smallest */,
      "249" /* largest */, 1U /* file_size */, 0 /* smallest_seq */,
      0 /* largest_seq */);
  file_map_[6U].first->being_compacted = true;
  Add(3 /* level */, 7U /* file_number */, "100" /* smallest */,
      "149" /* largest */, 1U /* file_size */);

  UpdateVersionStorageInfo();

  std::unique_ptr<Compaction> compaction(level_compaction_picker.PickCompaction(
      cf_name_, mutable_cf_options_, mutable_db_options_, vstorage_.get(),
      &log_buffer_));
  ASSERT_TRUE(compaction.get() != nullptr);
  ASSERT_EQ(2U, compaction->num_input_levels());
  ASSERT_EQ(1U, compaction->num_input_files(0));
  ASSERT_EQ(1U, compaction->num_input_files(1));
  ASSERT_EQ(4U, compaction->input(0, 0)->fd.GetNumber());
  ASSERT_EQ(7U, compaction->input(1, 0)->fd.GetNumber());
}

TEST_F(CompactionPickerTest, FileTtlBoosterLargeNumLevels) {
  const uint64_t kCurrentTime = 1000000;
  FileTtlBooster booster(kCurrentTime, /*ttl=*/2048,
                         /*num_non_empty_levels=*/100, /*level=*/1);
  FileMetaData meta;
  meta.oldest_ancester_time = kCurrentTime - 1023;
  ASSERT_EQ(1, booster.GetBoostScore(&meta));
}

TEST_F(CompactionPickerTest, FileTtlBooster) {
  // Set TTL to 2048
  // TTL boosting for all levels starts at 1024,
  // Whole TTL range is 2048 * 31 / 32 - 1024 = 1984 - 1024 = 960.
  // From second last level (L5), range starts at
  // 1024 + 480, 1024 + 240, 1024 + 120 (which is L3).
  // Boosting step 124 / 16 = 7.75 -> 7
  //
  const uint64_t kCurrentTime = 1000000;
  FileMetaData meta;

  {
    FileTtlBooster booster(kCurrentTime, 2048, 7, 3);

    // Not triggering if the file is younger than ttl/2
    meta.oldest_ancester_time = kCurrentTime - 1023;
    ASSERT_EQ(1, booster.GetBoostScore(&meta));
    meta.oldest_ancester_time = kCurrentTime - 1024;
    ASSERT_EQ(1, booster.GetBoostScore(&meta));
    meta.oldest_ancester_time = kCurrentTime + 10;
    ASSERT_EQ(1, booster.GetBoostScore(&meta));

    // Within one boosting step
    meta.oldest_ancester_time = kCurrentTime - (1024 + 120 + 6);
    ASSERT_EQ(1, booster.GetBoostScore(&meta));

    // One boosting step
    meta.oldest_ancester_time = kCurrentTime - (1024 + 120 + 7);
    ASSERT_EQ(2, booster.GetBoostScore(&meta));
    meta.oldest_ancester_time = kCurrentTime - (1024 + 120 + 8);
    ASSERT_EQ(2, booster.GetBoostScore(&meta));

    // Multiple boosting steps
    meta.oldest_ancester_time = kCurrentTime - (1024 + 120 + 30);
    ASSERT_EQ(5, booster.GetBoostScore(&meta));

    // Very high boosting steps
    meta.oldest_ancester_time = kCurrentTime - (1024 + 120 + 700);
    ASSERT_EQ(101, booster.GetBoostScore(&meta));
  }
  {
    // Test second last level
    FileTtlBooster booster(kCurrentTime, 2048, 7, 5);
    meta.oldest_ancester_time = kCurrentTime - (1024 + 480);
    ASSERT_EQ(1, booster.GetBoostScore(&meta));
    meta.oldest_ancester_time = kCurrentTime - (1024 + 480 + 60);
    ASSERT_EQ(3, booster.GetBoostScore(&meta));
  }
  {
    // Test last level
    FileTtlBooster booster(kCurrentTime, 2048, 7, 6);
    meta.oldest_ancester_time = kCurrentTime - (1024 + 480);
    ASSERT_EQ(1, booster.GetBoostScore(&meta));
    meta.oldest_ancester_time = kCurrentTime - (1024 + 480 + 60);
    ASSERT_EQ(1, booster.GetBoostScore(&meta));
    meta.oldest_ancester_time = kCurrentTime - 3000;
    ASSERT_EQ(1, booster.GetBoostScore(&meta));
  }
}

TEST_F(CompactionPickerTest, NotScheduleL1IfL0WithHigherPri1) {
  NewVersionStorage(6, kCompactionStyleLevel);
  mutable_cf_options_.level0_file_num_compaction_trigger = 2;
  mutable_cf_options_.max_bytes_for_level_base = 900000000U;

  // 6 L0 files, score 3.
  Add(0, 1U, "000", "400", 1U);
  Add(0, 2U, "001", "400", 1U, 0, 0);
  Add(0, 3U, "001", "400", 1000000000U, 0, 0);
  Add(0, 31U, "001", "400", 1000000000U, 0, 0);
  Add(0, 32U, "001", "400", 1000000000U, 0, 0);
  Add(0, 33U, "001", "400", 1000000000U, 0, 0);

  // L1 total size 2GB, score 2.2. If one file being compacted, score 1.1.
  Add(1, 4U, "050", "300", 1000000000U, 0, 0);
  file_map_[4u].first->being_compacted = true;
  Add(1, 5U, "301", "350", 1000000000U, 0, 0);

  // Output level overlaps with the beginning and the end of the chain
  Add(2, 6U, "050", "100", 1U);
  Add(2, 7U, "300", "400", 1U);

  // No compaction should be scheduled, if L0 has higher priority than L1
  // but L0->L1 compaction is blocked by a file in L1 being compacted.
  UpdateVersionStorageInfo();
  ASSERT_EQ(0, vstorage_->CompactionScoreLevel(0));
  ASSERT_EQ(1, vstorage_->CompactionScoreLevel(1));
  std::unique_ptr<Compaction> compaction(level_compaction_picker.PickCompaction(
      cf_name_, mutable_cf_options_, mutable_db_options_, vstorage_.get(),
      &log_buffer_));
  ASSERT_TRUE(compaction.get() == nullptr);
}

TEST_F(CompactionPickerTest, NotScheduleL1IfL0WithHigherPri2) {
  NewVersionStorage(6, kCompactionStyleLevel);
  mutable_cf_options_.level0_file_num_compaction_trigger = 2;
  mutable_cf_options_.max_bytes_for_level_base = 900000000U;

  // 6 L0 files, score 3.
  Add(0, 1U, "000", "400", 1U);
  Add(0, 2U, "001", "400", 1U, 0, 0);
  Add(0, 3U, "001", "400", 1000000000U, 0, 0);
  Add(0, 31U, "001", "400", 1000000000U, 0, 0);
  Add(0, 32U, "001", "400", 1000000000U, 0, 0);
  Add(0, 33U, "001", "400", 1000000000U, 0, 0);

  // L1 total size 2GB, score 2.2. If one file being compacted, score 1.1.
  Add(1, 4U, "050", "300", 1000000000U, 0, 0);
  Add(1, 5U, "301", "350", 1000000000U, 0, 0);

  // Output level overlaps with the beginning and the end of the chain
  Add(2, 6U, "050", "100", 1U);
  Add(2, 7U, "300", "400", 1U);

  // If no file in L1 being compacted, L0->L1 compaction will be scheduled.
  UpdateVersionStorageInfo();  // being_compacted flag is cleared here.
  ASSERT_EQ(0, vstorage_->CompactionScoreLevel(0));
  ASSERT_EQ(1, vstorage_->CompactionScoreLevel(1));
  std::unique_ptr<Compaction> compaction(level_compaction_picker.PickCompaction(
      cf_name_, mutable_cf_options_, mutable_db_options_, vstorage_.get(),
      &log_buffer_));
  ASSERT_TRUE(compaction.get() != nullptr);
}

TEST_F(CompactionPickerTest, NotScheduleL1IfL0WithHigherPri3) {
  NewVersionStorage(6, kCompactionStyleLevel);
  mutable_cf_options_.level0_file_num_compaction_trigger = 2;
  mutable_cf_options_.max_bytes_for_level_base = 900000000U;

  // 6 L0 files, score 3.
  Add(0, 1U, "000", "400", 1U);
  Add(0, 2U, "001", "400", 1U, 0, 0);
  Add(0, 3U, "001", "400", 1000000000U, 0, 0);
  Add(0, 31U, "001", "400", 1000000000U, 0, 0);
  Add(0, 32U, "001", "400", 1000000000U, 0, 0);
  Add(0, 33U, "001", "400", 1000000000U, 0, 0);

  // L1 score more than 6.
  Add(1, 4U, "050", "300", 1000000000U, 0, 0);
  file_map_[4u].first->being_compacted = true;
  Add(1, 5U, "301", "350", 1000000000U, 0, 0);
  Add(1, 51U, "351", "400", 6000000000U, 0, 0);

  // Output level overlaps with the beginning and the end of the chain
  Add(2, 6U, "050", "100", 1U);
  Add(2, 7U, "300", "400", 1U);

  // If score in L1 is larger than L0, L1 compaction goes through despite
  // there is pending L0 compaction.
  UpdateVersionStorageInfo();
  ASSERT_EQ(1, vstorage_->CompactionScoreLevel(0));
  ASSERT_EQ(0, vstorage_->CompactionScoreLevel(1));
  std::unique_ptr<Compaction> compaction(level_compaction_picker.PickCompaction(
      cf_name_, mutable_cf_options_, mutable_db_options_, vstorage_.get(),
      &log_buffer_));
  ASSERT_TRUE(compaction.get() != nullptr);
}

TEST_F(CompactionPickerTest, EstimateCompactionBytesNeeded1) {
  int num_levels = ioptions_.num_levels;
  ioptions_.level_compaction_dynamic_level_bytes = false;
  mutable_cf_options_.level0_file_num_compaction_trigger = 4;
  mutable_cf_options_.max_bytes_for_level_base = 1000;
  mutable_cf_options_.max_bytes_for_level_multiplier = 10;
  NewVersionStorage(num_levels, kCompactionStyleLevel);
  Add(0, 1U, "150", "200", 200);
  Add(0, 2U, "150", "200", 200);
  Add(0, 3U, "150", "200", 200);
  // Level 1 is over target by 200
  Add(1, 4U, "400", "500", 600);
  Add(1, 5U, "600", "700", 600);
  // Level 2 is less than target 10000 even added size of level 1
  // Size ratio of L2/L1 is 9600 / 1200 = 8
  Add(2, 6U, "150", "200", 2500);
  Add(2, 7U, "201", "210", 2000);
  Add(2, 8U, "300", "310", 2600);
  Add(2, 9U, "400", "500", 2500);
  // Level 3 exceeds target 100,000 of 1000
  Add(3, 10U, "400", "500", 101000);
  // Level 4 exceeds target 1,000,000 by 900 after adding size from level 3
  // Size ratio L4/L3 is 9.9
  // After merge from L3, L4 size is 1000900
  Add(4, 11U, "400", "500", 999900);
  Add(5, 12U, "400", "500", 8007200);

  UpdateVersionStorageInfo();

  ASSERT_EQ(200u * 9u + 10900u + 900u * 9,
            vstorage_->estimated_compaction_needed_bytes());
}

TEST_F(CompactionPickerTest, EstimateCompactionBytesNeeded2) {
  int num_levels = ioptions_.num_levels;
  ioptions_.level_compaction_dynamic_level_bytes = false;
  mutable_cf_options_.level0_file_num_compaction_trigger = 3;
  mutable_cf_options_.max_bytes_for_level_base = 1000;
  mutable_cf_options_.max_bytes_for_level_multiplier = 10;
  NewVersionStorage(num_levels, kCompactionStyleLevel);
  Add(0, 1U, "150", "200", 200);
  Add(0, 2U, "150", "200", 200);
  Add(0, 4U, "150", "200", 200);
  Add(0, 5U, "150", "200", 200);
  Add(0, 6U, "150", "200", 200);
  // Level 1 size will be 1400 after merging with L0
  Add(1, 7U, "400", "500", 200);
  Add(1, 8U, "600", "700", 200);
  // Level 2 is less than target 10000 even added size of level 1
  Add(2, 9U, "150", "200", 9100);
  // Level 3 over the target, but since level 4 is empty, we assume it will be
  // a trivial move.
  Add(3, 10U, "400", "500", 101000);

  UpdateVersionStorageInfo();

  // estimated L1->L2 merge: 400 * (9100.0 / 1400.0 + 1.0)
  ASSERT_EQ(1400u + 3000u, vstorage_->estimated_compaction_needed_bytes());
}

TEST_F(CompactionPickerTest, EstimateCompactionBytesNeeded3) {
  int num_levels = ioptions_.num_levels;
  ioptions_.level_compaction_dynamic_level_bytes = false;
  mutable_cf_options_.level0_file_num_compaction_trigger = 3;
  mutable_cf_options_.max_bytes_for_level_base = 1000;
  mutable_cf_options_.max_bytes_for_level_multiplier = 10;
  NewVersionStorage(num_levels, kCompactionStyleLevel);
  Add(0, 1U, "150", "200", 2000);
  Add(0, 2U, "150", "200", 2000);
  Add(0, 4U, "150", "200", 2000);
  Add(0, 5U, "150", "200", 2000);
  Add(0, 6U, "150", "200", 1000);
  // Level 1 size will be 10000 after merging with L0
  Add(1, 7U, "400", "500", 500);
  Add(1, 8U, "600", "700", 500);

  Add(2, 9U, "150", "200", 10000);

  UpdateVersionStorageInfo();

  ASSERT_EQ(10000u + 18000u, vstorage_->estimated_compaction_needed_bytes());
}

TEST_F(CompactionPickerTest, EstimateCompactionBytesNeededDynamicLevel) {
  int num_levels = ioptions_.num_levels;
  ioptions_.level_compaction_dynamic_level_bytes = true;
  mutable_cf_options_.level0_file_num_compaction_trigger = 3;
  mutable_cf_options_.max_bytes_for_level_base = 1000;
  mutable_cf_options_.max_bytes_for_level_multiplier = 10;
  NewVersionStorage(num_levels, kCompactionStyleLevel);

  // Set Last level size 50000
  // num_levels - 1 target 5000
  // num_levels - 2 is base level with target 1000 (rounded up to
  // max_bytes_for_level_base).
  Add(num_levels - 1, 10U, "400", "500", 50000);

  Add(0, 1U, "150", "200", 200);
  Add(0, 2U, "150", "200", 200);
  Add(0, 4U, "150", "200", 200);
  Add(0, 5U, "150", "200", 200);
  Add(0, 6U, "150", "200", 200);
  // num_levels - 3 is over target by 100 + 1000
  Add(num_levels - 3, 7U, "400", "500", 550);
  Add(num_levels - 3, 8U, "600", "700", 550);
  // num_levels - 2 is over target by 1100 + 200
  Add(num_levels - 2, 9U, "150", "200", 5200);

  UpdateVersionStorageInfo();

  // Merging to the second last level: (5200 / 2100 + 1) * 1100
  // Merging to the last level: (50000 / 6300 + 1) * 1300
  ASSERT_EQ(2100u + 3823u + 11617u,
            vstorage_->estimated_compaction_needed_bytes());
}

TEST_F(CompactionPickerTest, IsBottommostLevelTest) {
  // case 1: Higher levels are empty
  NewVersionStorage(6, kCompactionStyleLevel);
  Add(0, 1U, "a", "m");
  Add(0, 2U, "c", "z");
  Add(1, 3U, "d", "e");
  Add(1, 4U, "l", "p");
  Add(2, 5U, "g", "i");
  Add(2, 6U, "x", "z");
  UpdateVersionStorageInfo();
  SetCompactionInputFilesLevels(2, 1);
  AddToCompactionFiles(3U);
  AddToCompactionFiles(5U);
  bool result =
      Compaction::TEST_IsBottommostLevel(2, vstorage_.get(), input_files_);
  ASSERT_TRUE(result);

  // case 2: Higher levels have no overlap
  NewVersionStorage(6, kCompactionStyleLevel);
  Add(0, 1U, "a", "m");
  Add(0, 2U, "c", "z");
  Add(1, 3U, "d", "e");
  Add(1, 4U, "l", "p");
  Add(2, 5U, "g", "i");
  Add(2, 6U, "x", "z");
  Add(3, 7U, "k", "p");
  Add(3, 8U, "t", "w");
  Add(4, 9U, "a", "b");
  Add(5, 10U, "c", "cc");
  UpdateVersionStorageInfo();
  SetCompactionInputFilesLevels(2, 1);
  AddToCompactionFiles(3U);
  AddToCompactionFiles(5U);
  result = Compaction::TEST_IsBottommostLevel(2, vstorage_.get(), input_files_);
  ASSERT_TRUE(result);

  // case 3.1: Higher levels (level 3) have overlap
  NewVersionStorage(6, kCompactionStyleLevel);
  Add(0, 1U, "a", "m");
  Add(0, 2U, "c", "z");
  Add(1, 3U, "d", "e");
  Add(1, 4U, "l", "p");
  Add(2, 5U, "g", "i");
  Add(2, 6U, "x", "z");
  Add(3, 7U, "e", "g");
  Add(3, 8U, "h", "k");
  Add(4, 9U, "a", "b");
  Add(5, 10U, "c", "cc");
  UpdateVersionStorageInfo();
  SetCompactionInputFilesLevels(2, 1);
  AddToCompactionFiles(3U);
  AddToCompactionFiles(5U);
  result = Compaction::TEST_IsBottommostLevel(2, vstorage_.get(), input_files_);
  ASSERT_FALSE(result);

  // case 3.2: Higher levels (level 5) have overlap
  DeleteVersionStorage();
  NewVersionStorage(6, kCompactionStyleLevel);
  Add(0, 1U, "a", "m");
  Add(0, 2U, "c", "z");
  Add(1, 3U, "d", "e");
  Add(1, 4U, "l", "p");
  Add(2, 5U, "g", "i");
  Add(2, 6U, "x", "z");
  Add(3, 7U, "j", "k");
  Add(3, 8U, "l", "m");
  Add(4, 9U, "a", "b");
  Add(5, 10U, "c", "cc");
  Add(5, 11U, "h", "k");
  Add(5, 12U, "y", "yy");
  Add(5, 13U, "z", "zz");
  UpdateVersionStorageInfo();
  SetCompactionInputFilesLevels(2, 1);
  AddToCompactionFiles(3U);
  AddToCompactionFiles(5U);
  result = Compaction::TEST_IsBottommostLevel(2, vstorage_.get(), input_files_);
  ASSERT_FALSE(result);

  // case 3.3: Higher levels (level 5) have overlap, but it's only overlapping
  // one key ("d")
  NewVersionStorage(6, kCompactionStyleLevel);
  Add(0, 1U, "a", "m");
  Add(0, 2U, "c", "z");
  Add(1, 3U, "d", "e");
  Add(1, 4U, "l", "p");
  Add(2, 5U, "g", "i");
  Add(2, 6U, "x", "z");
  Add(3, 7U, "j", "k");
  Add(3, 8U, "l", "m");
  Add(4, 9U, "a", "b");
  Add(5, 10U, "c", "cc");
  Add(5, 11U, "ccc", "d");
  Add(5, 12U, "y", "yy");
  Add(5, 13U, "z", "zz");
  UpdateVersionStorageInfo();
  SetCompactionInputFilesLevels(2, 1);
  AddToCompactionFiles(3U);
  AddToCompactionFiles(5U);
  result = Compaction::TEST_IsBottommostLevel(2, vstorage_.get(), input_files_);
  ASSERT_FALSE(result);

  // Level 0 files overlap
  NewVersionStorage(6, kCompactionStyleLevel);
  Add(0, 1U, "s", "t");
  Add(0, 2U, "a", "m");
  Add(0, 3U, "b", "z");
  Add(0, 4U, "e", "f");
  Add(5, 10U, "y", "z");
  UpdateVersionStorageInfo();
  SetCompactionInputFilesLevels(1, 0);
  AddToCompactionFiles(1U);
  AddToCompactionFiles(2U);
  AddToCompactionFiles(3U);
  AddToCompactionFiles(4U);
  result = Compaction::TEST_IsBottommostLevel(2, vstorage_.get(), input_files_);
  ASSERT_FALSE(result);

  // Level 0 files don't overlap
  NewVersionStorage(6, kCompactionStyleLevel);
  Add(0, 1U, "s", "t");
  Add(0, 2U, "a", "m");
  Add(0, 3U, "b", "k");
  Add(0, 4U, "e", "f");
  Add(5, 10U, "y", "z");
  UpdateVersionStorageInfo();
  SetCompactionInputFilesLevels(1, 0);
  AddToCompactionFiles(1U);
  AddToCompactionFiles(2U);
  AddToCompactionFiles(3U);
  AddToCompactionFiles(4U);
  result = Compaction::TEST_IsBottommostLevel(2, vstorage_.get(), input_files_);
  ASSERT_TRUE(result);

  // Level 1 files overlap
  NewVersionStorage(6, kCompactionStyleLevel);
  Add(0, 1U, "s", "t");
  Add(0, 2U, "a", "m");
  Add(0, 3U, "b", "k");
  Add(0, 4U, "e", "f");
  Add(1, 5U, "a", "m");
  Add(1, 6U, "n", "o");
  Add(1, 7U, "w", "y");
  Add(5, 10U, "y", "z");
  UpdateVersionStorageInfo();
  SetCompactionInputFilesLevels(2, 0);
  AddToCompactionFiles(1U);
  AddToCompactionFiles(2U);
  AddToCompactionFiles(3U);
  AddToCompactionFiles(4U);
  AddToCompactionFiles(5U);
  AddToCompactionFiles(6U);
  AddToCompactionFiles(7U);
  result = Compaction::TEST_IsBottommostLevel(2, vstorage_.get(), input_files_);
  ASSERT_FALSE(result);

  DeleteVersionStorage();
}

TEST_F(CompactionPickerTest, MaxCompactionBytesHit) {
  mutable_cf_options_.max_bytes_for_level_base = 1000000u;
  mutable_cf_options_.max_compaction_bytes = 800000u;
  mutable_cf_options_.ignore_max_compaction_bytes_for_input = false;
  ioptions_.level_compaction_dynamic_level_bytes = false;
  NewVersionStorage(6, kCompactionStyleLevel);
  // A compaction should be triggered and pick file 2 and 5.
  // It can expand because adding file 1 and 3, the compaction size will
  // exceed mutable_cf_options_.max_bytes_for_level_base.
  Add(1, 1U, "100", "150", 300000U);
  Add(1, 2U, "151", "200", 300001U, 0, 0);
  Add(1, 3U, "201", "250", 300000U, 0, 0);
  Add(1, 4U, "251", "300", 300000U, 0, 0);
  Add(2, 5U, "100", "256", 1U);
  UpdateVersionStorageInfo();

  std::unique_ptr<Compaction> compaction(level_compaction_picker.PickCompaction(
      cf_name_, mutable_cf_options_, mutable_db_options_, vstorage_.get(),
      &log_buffer_));
  ASSERT_TRUE(compaction.get() != nullptr);
  ASSERT_EQ(2U, compaction->num_input_levels());
  ASSERT_EQ(1U, compaction->num_input_files(0));
  ASSERT_EQ(1U, compaction->num_input_files(1));
  ASSERT_EQ(2U, compaction->input(0, 0)->fd.GetNumber());
  ASSERT_EQ(5U, compaction->input(1, 0)->fd.GetNumber());
}

TEST_F(CompactionPickerTest, MaxCompactionBytesNotHit) {
  mutable_cf_options_.max_bytes_for_level_base = 800000u;
  mutable_cf_options_.max_compaction_bytes = 1000000u;
  mutable_cf_options_.ignore_max_compaction_bytes_for_input = false;
  ioptions_.level_compaction_dynamic_level_bytes = false;
  NewVersionStorage(6, kCompactionStyleLevel);
  // A compaction should be triggered and pick file 2 and 5.
  // and it expands to file 1 and 3 too.
  Add(1, 1U, "100", "150", 300000U);
  Add(1, 2U, "151", "200", 300001U, 0, 0);
  Add(1, 3U, "201", "250", 300000U, 0, 0);
  Add(1, 4U, "251", "300", 300000U, 0, 0);
  Add(2, 5U, "000", "251", 1U);
  UpdateVersionStorageInfo();

  std::unique_ptr<Compaction> compaction(level_compaction_picker.PickCompaction(
      cf_name_, mutable_cf_options_, mutable_db_options_, vstorage_.get(),
      &log_buffer_));
  ASSERT_TRUE(compaction.get() != nullptr);
  ASSERT_EQ(2U, compaction->num_input_levels());
  ASSERT_EQ(3U, compaction->num_input_files(0));
  ASSERT_EQ(1U, compaction->num_input_files(1));
  ASSERT_EQ(1U, compaction->input(0, 0)->fd.GetNumber());
  ASSERT_EQ(2U, compaction->input(0, 1)->fd.GetNumber());
  ASSERT_EQ(3U, compaction->input(0, 2)->fd.GetNumber());
  ASSERT_EQ(5U, compaction->input(1, 0)->fd.GetNumber());
}

TEST_F(CompactionPickerTest, IsTrivialMoveOn) {
  mutable_cf_options_.max_bytes_for_level_base = 10000u;
  mutable_cf_options_.max_compaction_bytes = 10001u;
  ioptions_.level_compaction_dynamic_level_bytes = false;
  NewVersionStorage(6, kCompactionStyleLevel);
  // A compaction should be triggered and pick file 2
  Add(1, 1U, "100", "150", 3000U);
  Add(1, 2U, "151", "200", 3001U);
  Add(1, 3U, "201", "250", 3000U);
  Add(1, 4U, "251", "300", 3000U);

  Add(3, 5U, "120", "130", 7000U);
  Add(3, 6U, "170", "180", 7000U);
  Add(3, 7U, "220", "230", 7000U);
  Add(3, 8U, "270", "280", 7000U);
  UpdateVersionStorageInfo();

  std::unique_ptr<Compaction> compaction(level_compaction_picker.PickCompaction(
      cf_name_, mutable_cf_options_, mutable_db_options_, vstorage_.get(),
      &log_buffer_));
  ASSERT_TRUE(compaction.get() != nullptr);
  ASSERT_TRUE(compaction->IsTrivialMove());
}

TEST_F(CompactionPickerTest, L0TrivialMove1) {
  mutable_cf_options_.max_bytes_for_level_base = 10000000u;
  mutable_cf_options_.level0_file_num_compaction_trigger = 4;
  mutable_cf_options_.max_compaction_bytes = 10000000u;
  ioptions_.level_compaction_dynamic_level_bytes = false;
  NewVersionStorage(6, kCompactionStyleLevel);

  Add(0, 1U, "100", "150", 3000U, 0, 710, 800);
  Add(0, 2U, "151", "200", 3001U, 0, 610, 700);
  Add(0, 3U, "301", "350", 3000U, 0, 510, 600);
  Add(0, 4U, "451", "400", 3000U, 0, 410, 500);

  Add(1, 5U, "120", "130", 7000U);
  Add(1, 6U, "170", "180", 7000U);
  Add(1, 7U, "220", "230", 7000U);
  Add(1, 8U, "270", "280", 7000U);
  UpdateVersionStorageInfo();

  std::unique_ptr<Compaction> compaction(level_compaction_picker.PickCompaction(
      cf_name_, mutable_cf_options_, mutable_db_options_, vstorage_.get(),
      &log_buffer_));
  ASSERT_TRUE(compaction.get() != nullptr);
  ASSERT_EQ(1, compaction->num_input_levels());
  ASSERT_EQ(2, compaction->num_input_files(0));
  ASSERT_EQ(3, compaction->input(0, 0)->fd.GetNumber());
  ASSERT_EQ(4, compaction->input(0, 1)->fd.GetNumber());
  ASSERT_TRUE(compaction->IsTrivialMove());
}

TEST_F(CompactionPickerTest, L0TrivialMoveOneFile) {
  mutable_cf_options_.max_bytes_for_level_base = 10000000u;
  mutable_cf_options_.level0_file_num_compaction_trigger = 4;
  mutable_cf_options_.max_compaction_bytes = 10000000u;
  ioptions_.level_compaction_dynamic_level_bytes = false;
  NewVersionStorage(6, kCompactionStyleLevel);

  Add(0, 1U, "100", "150", 3000U, 0, 710, 800);
  Add(0, 2U, "551", "600", 3001U, 0, 610, 700);
  Add(0, 3U, "101", "150", 3000U, 0, 510, 600);
  Add(0, 4U, "451", "400", 3000U, 0, 410, 500);

  Add(1, 5U, "120", "130", 7000U);
  Add(1, 6U, "170", "180", 7000U);
  Add(1, 7U, "220", "230", 7000U);
  Add(1, 8U, "270", "280", 7000U);
  UpdateVersionStorageInfo();

  std::unique_ptr<Compaction> compaction(level_compaction_picker.PickCompaction(
      cf_name_, mutable_cf_options_, mutable_db_options_, vstorage_.get(),
      &log_buffer_));
  ASSERT_TRUE(compaction.get() != nullptr);
  ASSERT_EQ(1, compaction->num_input_levels());
  ASSERT_EQ(1, compaction->num_input_files(0));
  ASSERT_EQ(4, compaction->input(0, 0)->fd.GetNumber());
  ASSERT_TRUE(compaction->IsTrivialMove());
}

TEST_F(CompactionPickerTest, L0TrivialMoveWholeL0) {
  mutable_cf_options_.max_bytes_for_level_base = 10000000u;
  mutable_cf_options_.level0_file_num_compaction_trigger = 4;
  mutable_cf_options_.max_compaction_bytes = 10000000u;
  ioptions_.level_compaction_dynamic_level_bytes = false;
  NewVersionStorage(6, kCompactionStyleLevel);

  Add(0, 1U, "300", "350", 3000U, 0, 710, 800);
  Add(0, 2U, "651", "600", 3001U, 0, 610, 700);
  Add(0, 3U, "501", "550", 3000U, 0, 510, 600);
  Add(0, 4U, "451", "400", 3000U, 0, 410, 500);

  Add(1, 5U, "120", "130", 7000U);
  Add(1, 6U, "970", "980", 7000U);
  UpdateVersionStorageInfo();

  std::unique_ptr<Compaction> compaction(level_compaction_picker.PickCompaction(
      cf_name_, mutable_cf_options_, mutable_db_options_, vstorage_.get(),
      &log_buffer_));
  ASSERT_TRUE(compaction.get() != nullptr);
  ASSERT_EQ(1, compaction->num_input_levels());
  ASSERT_EQ(4, compaction->num_input_files(0));
  ASSERT_EQ(1, compaction->input(0, 0)->fd.GetNumber());
  ASSERT_EQ(4, compaction->input(0, 1)->fd.GetNumber());
  ASSERT_EQ(3, compaction->input(0, 2)->fd.GetNumber());
  ASSERT_EQ(2, compaction->input(0, 3)->fd.GetNumber());
  ASSERT_TRUE(compaction->IsTrivialMove());
}

TEST_F(CompactionPickerTest, NonL0TrivialMoveExtendBothDirection) {
  mutable_cf_options_.max_bytes_for_level_base = 5000;
  mutable_cf_options_.level0_file_num_compaction_trigger = 4;
  mutable_cf_options_.max_compaction_bytes = 10000000u;
  ioptions_.level_compaction_dynamic_level_bytes = false;
  NewVersionStorage(6, kCompactionStyleLevel);

  Add(1, 1U, "300", "350", 3000U, 0, 710, 800, 3000U);
  Add(1, 2U, "600", "651", 3001U, 0, 610, 700, 3001U);
  Add(1, 3U, "700", "750", 3000U, 0, 500, 550, 3000U);
  Add(2, 4U, "800", "850", 4000U, 0, 150, 200, 4000U);

  UpdateVersionStorageInfo();
  // File #2 should be picked first, and expand both directions to include
  // files #1 and #3.
  std::unique_ptr<Compaction> compaction(level_compaction_picker.PickCompaction(
      cf_name_, mutable_cf_options_, mutable_db_options_, vstorage_.get(),
      &log_buffer_));
  ASSERT_TRUE(compaction.get() != nullptr);
  ASSERT_EQ(1, compaction->num_input_levels());
  ASSERT_EQ(3, compaction->num_input_files(0));
  ASSERT_EQ(1, compaction->input(0, 0)->fd.GetNumber());
  ASSERT_EQ(2, compaction->input(0, 1)->fd.GetNumber());
  ASSERT_EQ(3, compaction->input(0, 2)->fd.GetNumber());
  ASSERT_TRUE(compaction->IsTrivialMove());
}

TEST_F(CompactionPickerTest, L0TrivialMoveToEmptyLevel) {
  mutable_cf_options_.max_bytes_for_level_base = 5000;
  mutable_cf_options_.level0_file_num_compaction_trigger = 4;
  mutable_cf_options_.max_compaction_bytes = 10000000u;
  ioptions_.level_compaction_dynamic_level_bytes = false;
  NewVersionStorage(6, kCompactionStyleLevel);

  // File 2 will be picked first, which by itself is trivial movable.
  // There was a bug before where compaction also picks file 3 and 4,
  // (and then file 1 since it overlaps with the key range),
  // which makes the compaction not trivial movable.
  Add(0, 1U, "450", "599", 3000U, 0, 710, 800, 3000U);
  Add(0, 2U, "600", "651", 3001U, 0, 610, 700, 3001U);
  Add(0, 3U, "300", "350", 3000U, 0, 500, 550, 3000U);
  Add(0, 4U, "500", "550", 2999U, 0, 300, 350, 2999U);

  UpdateVersionStorageInfo();

  std::unique_ptr<Compaction> compaction(level_compaction_picker.PickCompaction(
      cf_name_, mutable_cf_options_, mutable_db_options_, vstorage_.get(),
      &log_buffer_));
  ASSERT_TRUE(compaction.get() != nullptr);
  ASSERT_EQ(1, compaction->num_input_levels());
  ASSERT_EQ(1, compaction->num_input_files(0));
  ASSERT_EQ(2, compaction->input(0, 0)->fd.GetNumber());
  ASSERT_TRUE(compaction->IsTrivialMove());
}

TEST_F(CompactionPickerTest, IsTrivialMoveOffSstPartitioned) {
  mutable_cf_options_.max_bytes_for_level_base = 10000u;
  mutable_cf_options_.max_compaction_bytes = 10001u;
  ioptions_.level_compaction_dynamic_level_bytes = false;
  ioptions_.sst_partitioner_factory = NewSstPartitionerFixedPrefixFactory(1);
  NewVersionStorage(6, kCompactionStyleLevel);
  // A compaction should be triggered and pick file 2
  Add(1, 1U, "100", "150", 3000U);
  Add(1, 2U, "151", "200", 3001U);
  Add(1, 3U, "201", "250", 3000U);
  Add(1, 4U, "251", "300", 3000U);

  Add(3, 5U, "120", "130", 7000U);
  Add(3, 6U, "170", "180", 7000U);
  Add(3, 7U, "220", "230", 7000U);
  Add(3, 8U, "270", "280", 7000U);
  UpdateVersionStorageInfo();

  std::unique_ptr<Compaction> compaction(level_compaction_picker.PickCompaction(
      cf_name_, mutable_cf_options_, mutable_db_options_, vstorage_.get(),
      &log_buffer_));
  ASSERT_TRUE(compaction.get() != nullptr);
  // No trivial move, because partitioning is applied
  ASSERT_TRUE(!compaction->IsTrivialMove());
}

TEST_F(CompactionPickerTest, IsTrivialMoveOff) {
  mutable_cf_options_.max_bytes_for_level_base = 1000000u;
  mutable_cf_options_.max_compaction_bytes = 10000u;
  ioptions_.level_compaction_dynamic_level_bytes = false;
  NewVersionStorage(6, kCompactionStyleLevel);
  // A compaction should be triggered and pick all files from level 1
  Add(1, 1U, "100", "150", 300000U, 0, 0);
  Add(1, 2U, "150", "200", 300000U, 0, 0);
  Add(1, 3U, "200", "250", 300000U, 0, 0);
  Add(1, 4U, "250", "300", 300000U, 0, 0);

  Add(3, 5U, "120", "130", 6000U);
  Add(3, 6U, "140", "150", 6000U);
  UpdateVersionStorageInfo();

  std::unique_ptr<Compaction> compaction(level_compaction_picker.PickCompaction(
      cf_name_, mutable_cf_options_, mutable_db_options_, vstorage_.get(),
      &log_buffer_));
  ASSERT_TRUE(compaction.get() != nullptr);
  ASSERT_FALSE(compaction->IsTrivialMove());
}

TEST_F(CompactionPickerTest, TrivialMoveMultipleFiles1) {
  mutable_cf_options_.max_bytes_for_level_base = 1000u;
  mutable_cf_options_.max_compaction_bytes = 10000001u;
  ioptions_.level_compaction_dynamic_level_bytes = false;
  ioptions_.compaction_pri = kMinOverlappingRatio;
  NewVersionStorage(6, kCompactionStyleLevel);

  Add(2, 1U, "100", "150", 3000U);
  Add(2, 2U, "151", "200", 3001U);
  Add(2, 3U, "301", "350", 3000U);
  Add(2, 4U, "451", "400", 3000U);
  Add(2, 5U, "551", "500", 3000U);
  Add(2, 6U, "651", "600", 3000U);
  Add(2, 7U, "751", "700", 3000U);
  Add(2, 8U, "851", "900", 3000U);

  Add(3, 15U, "120", "130", 700U);
  Add(3, 16U, "170", "180", 700U);
  Add(3, 17U, "220", "230", 700U);
  Add(3, 18U, "870", "880", 700U);
  UpdateVersionStorageInfo();

  std::unique_ptr<Compaction> compaction(level_compaction_picker.PickCompaction(
      cf_name_, mutable_cf_options_, mutable_db_options_, vstorage_.get(),
      &log_buffer_));
  ASSERT_TRUE(compaction.get() != nullptr);
  ASSERT_TRUE(compaction->IsTrivialMove());
  ASSERT_EQ(1, compaction->num_input_levels());
  ASSERT_EQ(4, compaction->num_input_files(0));
  ASSERT_EQ(3, compaction->input(0, 0)->fd.GetNumber());
  ASSERT_EQ(4, compaction->input(0, 1)->fd.GetNumber());
  ASSERT_EQ(5, compaction->input(0, 2)->fd.GetNumber());
  ASSERT_EQ(6, compaction->input(0, 3)->fd.GetNumber());
}

TEST_F(CompactionPickerTest, TrivialMoveMultipleFiles2) {
  mutable_cf_options_.max_bytes_for_level_base = 1000u;
  mutable_cf_options_.max_compaction_bytes = 10000001u;
  ioptions_.level_compaction_dynamic_level_bytes = false;
  ioptions_.compaction_pri = kMinOverlappingRatio;
  NewVersionStorage(6, kCompactionStyleLevel);

  Add(2, 1U, "100", "150", 3000U);
  Add(2, 2U, "151", "160", 3001U);
  Add(2, 3U, "161", "179", 3000U);
  Add(2, 4U, "220", "400", 3000U);
  Add(2, 5U, "551", "500", 3000U);
  Add(2, 6U, "651", "600", 3000U);
  Add(2, 7U, "751", "700", 3000U);
  Add(2, 8U, "851", "900", 3000U);

  Add(3, 15U, "120", "130", 700U);
  Add(3, 17U, "220", "230", 700U);
  Add(3, 18U, "870", "880", 700U);
  UpdateVersionStorageInfo();

  std::unique_ptr<Compaction> compaction(level_compaction_picker.PickCompaction(
      cf_name_, mutable_cf_options_, mutable_db_options_, vstorage_.get(),
      &log_buffer_));
  ASSERT_TRUE(compaction.get() != nullptr);
  ASSERT_TRUE(compaction->IsTrivialMove());
  ASSERT_EQ(1, compaction->num_input_levels());
  ASSERT_EQ(2, compaction->num_input_files(0));
  ASSERT_EQ(2, compaction->input(0, 0)->fd.GetNumber());
  ASSERT_EQ(3, compaction->input(0, 1)->fd.GetNumber());
}

TEST_F(CompactionPickerTest, TrivialMoveMultipleFiles3) {
  mutable_cf_options_.max_bytes_for_level_base = 1000u;
  mutable_cf_options_.max_compaction_bytes = 10000001u;
  ioptions_.level_compaction_dynamic_level_bytes = false;
  ioptions_.compaction_pri = kMinOverlappingRatio;
  NewVersionStorage(6, kCompactionStyleLevel);

  // Even if consecutive files can be trivial moved, we don't pick them
  // since in case trivial move can't be issued for a reason, we cannot
  // fall back to normal compactions.
  Add(2, 1U, "100", "150", 3000U);
  Add(2, 2U, "151", "160", 3001U);
  Add(2, 5U, "551", "500", 3000U);
  Add(2, 6U, "651", "600", 3000U);
  Add(2, 7U, "751", "700", 3000U);
  Add(2, 8U, "851", "900", 3000U);

  Add(3, 15U, "120", "130", 700U);
  Add(3, 17U, "220", "230", 700U);
  Add(3, 18U, "870", "880", 700U);
  UpdateVersionStorageInfo();

  std::unique_ptr<Compaction> compaction(level_compaction_picker.PickCompaction(
      cf_name_, mutable_cf_options_, mutable_db_options_, vstorage_.get(),
      &log_buffer_));
  ASSERT_TRUE(compaction.get() != nullptr);
  ASSERT_TRUE(compaction->IsTrivialMove());
  ASSERT_EQ(1, compaction->num_input_levels());
  ASSERT_EQ(1, compaction->num_input_files(0));
  ASSERT_EQ(2, compaction->input(0, 0)->fd.GetNumber());
}

TEST_F(CompactionPickerTest, TrivialMoveMultipleFiles4) {
  mutable_cf_options_.max_bytes_for_level_base = 1000u;
  mutable_cf_options_.max_compaction_bytes = 10000001u;
  ioptions_.level_compaction_dynamic_level_bytes = false;
  ioptions_.compaction_pri = kMinOverlappingRatio;
  NewVersionStorage(6, kCompactionStyleLevel);

  Add(2, 1U, "100", "150", 4000U);
  Add(2, 2U, "151", "160", 4001U);
  Add(2, 3U, "161", "179", 4000U);

  Add(3, 15U, "120", "130", 700U);
  Add(3, 17U, "220", "230", 700U);
  Add(3, 18U, "870", "880", 700U);
  UpdateVersionStorageInfo();

  std::unique_ptr<Compaction> compaction(level_compaction_picker.PickCompaction(
      cf_name_, mutable_cf_options_, mutable_db_options_, vstorage_.get(),
      &log_buffer_));
  ASSERT_TRUE(compaction.get() != nullptr);
  ASSERT_TRUE(compaction->IsTrivialMove());
  ASSERT_EQ(1, compaction->num_input_levels());
  ASSERT_EQ(2, compaction->num_input_files(0));
  ASSERT_EQ(2, compaction->input(0, 0)->fd.GetNumber());
  ASSERT_EQ(3, compaction->input(0, 1)->fd.GetNumber());
}

TEST_F(CompactionPickerTest, TrivialMoveMultipleFiles5) {
  mutable_cf_options_.max_bytes_for_level_base = 1000u;
  mutable_cf_options_.max_compaction_bytes = 10000001u;
  ioptions_.level_compaction_dynamic_level_bytes = false;
  ioptions_.compaction_pri = kMinOverlappingRatio;
  NewVersionStorage(6, kCompactionStyleLevel);

  // File 4 and 5 aren't clean cut, so only 2 and 3 are picked.
  Add(2, 1U, "100", "150", 4000U);
  Add(2, 2U, "151", "160", 4001U);
  Add(2, 3U, "161", "179", 4000U);
  Add(2, 4U, "180", "185", 4000U);
  Add(2, 5U, "185", "190", 4000U);

  Add(3, 15U, "120", "130", 700U);
  Add(3, 17U, "220", "230", 700U);
  Add(3, 18U, "870", "880", 700U);
  UpdateVersionStorageInfo();

  std::unique_ptr<Compaction> compaction(level_compaction_picker.PickCompaction(
      cf_name_, mutable_cf_options_, mutable_db_options_, vstorage_.get(),
      &log_buffer_));
  ASSERT_TRUE(compaction.get() != nullptr);
  ASSERT_TRUE(compaction->IsTrivialMove());
  ASSERT_EQ(1, compaction->num_input_levels());
  ASSERT_EQ(2, compaction->num_input_files(0));
  ASSERT_EQ(2, compaction->input(0, 0)->fd.GetNumber());
  ASSERT_EQ(3, compaction->input(0, 1)->fd.GetNumber());
}

TEST_F(CompactionPickerTest, TrivialMoveMultipleFiles6) {
  mutable_cf_options_.max_bytes_for_level_base = 1000u;
  mutable_cf_options_.max_compaction_bytes = 10000001u;
  ioptions_.level_compaction_dynamic_level_bytes = false;
  ioptions_.compaction_pri = kMinOverlappingRatio;
  NewVersionStorage(6, kCompactionStyleLevel);

  Add(2, 1U, "100", "150", 3000U);
  Add(2, 2U, "151", "200", 3001U);
  Add(2, 3U, "301", "350", 3000U);
  Add(2, 4U, "451", "400", 3000U);
  Add(2, 5U, "551", "500", 3000U);
  file_map_[5U].first->being_compacted = true;
  Add(2, 6U, "651", "600", 3000U);
  Add(2, 7U, "751", "700", 3000U);
  Add(2, 8U, "851", "900", 3000U);

  Add(3, 15U, "120", "130", 700U);
  Add(3, 16U, "170", "180", 700U);
  Add(3, 17U, "220", "230", 700U);
  Add(3, 18U, "870", "880", 700U);
  UpdateVersionStorageInfo();

  std::unique_ptr<Compaction> compaction(level_compaction_picker.PickCompaction(
      cf_name_, mutable_cf_options_, mutable_db_options_, vstorage_.get(),
      &log_buffer_));
  ASSERT_TRUE(compaction.get() != nullptr);
  ASSERT_TRUE(compaction->IsTrivialMove());
  ASSERT_EQ(1, compaction->num_input_levels());
  // Since the next file is being compacted. Stopping at 3 and 4.
  ASSERT_EQ(2, compaction->num_input_files(0));
  ASSERT_EQ(3, compaction->input(0, 0)->fd.GetNumber());
  ASSERT_EQ(4, compaction->input(0, 1)->fd.GetNumber());
}

TEST_F(CompactionPickerTest, CacheNextCompactionIndex) {
  NewVersionStorage(6, kCompactionStyleLevel);
  mutable_cf_options_.max_compaction_bytes = 100000000000u;

  Add(1 /* level */, 1U /* file_number */, "100" /* smallest */,
      "149" /* largest */, 1000000000U /* file_size */);
  file_map_[1U].first->being_compacted = true;
  Add(1 /* level */, 2U /* file_number */, "150" /* smallest */,
      "199" /* largest */, 900000000U /* file_size */);
  Add(1 /* level */, 3U /* file_number */, "200" /* smallest */,
      "249" /* largest */, 800000000U /* file_size */);
  Add(1 /* level */, 4U /* file_number */, "250" /* smallest */,
      "299" /* largest */, 700000000U /* file_size */);
  Add(2 /* level */, 5U /* file_number */, "150" /* smallest */,
      "199" /* largest */, 100U /* file_size */);
  Add(2 /* level */, 6U /* file_number */, "200" /* smallest */,
      "240" /* largest */, 1U /* file_size */);
  Add(2 /* level */, 7U /* file_number */, "260" /* smallest */,
      "270" /* largest */, 1U /* file_size */);
  file_map_[5U].first->being_compacted = true;

  UpdateVersionStorageInfo();

  std::unique_ptr<Compaction> compaction(level_compaction_picker.PickCompaction(
      cf_name_, mutable_cf_options_, mutable_db_options_, vstorage_.get(),
      &log_buffer_));
  ASSERT_TRUE(compaction.get() != nullptr);
  ASSERT_EQ(2U, compaction->num_input_levels());
  ASSERT_EQ(1U, compaction->num_input_files(0));
  ASSERT_EQ(1U, compaction->num_input_files(1));
  ASSERT_EQ(3U, compaction->input(0, 0)->fd.GetNumber());
  ASSERT_EQ(2, vstorage_->NextCompactionIndex(1 /* level */));

  compaction.reset(level_compaction_picker.PickCompaction(
      cf_name_, mutable_cf_options_, mutable_db_options_, vstorage_.get(),
      &log_buffer_));
  ASSERT_TRUE(compaction.get() != nullptr);
  ASSERT_EQ(2U, compaction->num_input_levels());
  ASSERT_EQ(1U, compaction->num_input_files(0));
  ASSERT_EQ(1U, compaction->num_input_files(1));
  ASSERT_EQ(4U, compaction->input(0, 0)->fd.GetNumber());
  ASSERT_EQ(3, vstorage_->NextCompactionIndex(1 /* level */));

  compaction.reset(level_compaction_picker.PickCompaction(
      cf_name_, mutable_cf_options_, mutable_db_options_, vstorage_.get(),
      &log_buffer_));
  ASSERT_TRUE(compaction.get() == nullptr);
  ASSERT_EQ(4, vstorage_->NextCompactionIndex(1 /* level */));
}

TEST_F(CompactionPickerTest, IntraL0MaxCompactionBytesNotHit) {
  // Intra L0 compaction triggers only if there are at least
  // level0_file_num_compaction_trigger + 2 L0 files.
  mutable_cf_options_.level0_file_num_compaction_trigger = 3;
  mutable_cf_options_.max_compaction_bytes = 1000000u;
  NewVersionStorage(6, kCompactionStyleLevel);

  // All 5 L0 files will be picked for intra L0 compaction. The one L1 file
  // spans entire L0 key range and is marked as being compacted to avoid
  // L0->L1 compaction.
  Add(0, 1U, "100", "150", 200000U, 0, 100, 101);
  Add(0, 2U, "151", "200", 200000U, 0, 102, 103);
  Add(0, 3U, "201", "250", 200000U, 0, 104, 105);
  Add(0, 4U, "251", "300", 200000U, 0, 106, 107);
  Add(0, 5U, "301", "350", 200000U, 0, 108, 109);
  Add(1, 6U, "100", "350", 200000U, 0, 110, 111);
  vstorage_->LevelFiles(1)[0]->being_compacted = true;
  UpdateVersionStorageInfo();

  std::unique_ptr<Compaction> compaction(level_compaction_picker.PickCompaction(
      cf_name_, mutable_cf_options_, mutable_db_options_, vstorage_.get(),
      &log_buffer_));
  ASSERT_TRUE(compaction.get() != nullptr);
  ASSERT_EQ(1U, compaction->num_input_levels());
  ASSERT_EQ(5U, compaction->num_input_files(0));
  ASSERT_EQ(CompactionReason::kLevelL0FilesNum,
            compaction->compaction_reason());
  ASSERT_EQ(0, compaction->output_level());
}

TEST_F(CompactionPickerTest, IntraL0MaxCompactionBytesHit) {
  // Intra L0 compaction triggers only if there are at least
  // level0_file_num_compaction_trigger + 2 L0 files.
  mutable_cf_options_.level0_file_num_compaction_trigger = 3;
  mutable_cf_options_.max_compaction_bytes = 999999u;
  NewVersionStorage(6, kCompactionStyleLevel);

  // 4 out of 5 L0 files will be picked for intra L0 compaction due to
  // max_compaction_bytes limit (the minimum number of files for triggering
  // intra L0 compaction is 4). The one L1 file spans entire L0 key range and
  // is marked as being compacted to avoid L0->L1 compaction.
  Add(0, 1U, "100", "150", 200000U, 0, 100, 101);
  Add(0, 2U, "151", "200", 200000U, 0, 102, 103);
  Add(0, 3U, "201", "250", 200000U, 0, 104, 105);
  Add(0, 4U, "251", "300", 200000U, 0, 106, 107);
  Add(0, 5U, "301", "350", 200000U, 0, 108, 109);
  Add(1, 6U, "100", "350", 200000U, 0, 109, 110);
  vstorage_->LevelFiles(1)[0]->being_compacted = true;
  UpdateVersionStorageInfo();

  std::unique_ptr<Compaction> compaction(level_compaction_picker.PickCompaction(
      cf_name_, mutable_cf_options_, mutable_db_options_, vstorage_.get(),
      &log_buffer_));
  ASSERT_TRUE(compaction.get() != nullptr);
  ASSERT_EQ(1U, compaction->num_input_levels());
  ASSERT_EQ(4U, compaction->num_input_files(0));
  ASSERT_EQ(CompactionReason::kLevelL0FilesNum,
            compaction->compaction_reason());
  ASSERT_EQ(0, compaction->output_level());
}

<<<<<<< HEAD
#ifndef ROCKSDB_LITE
=======
>>>>>>> 49ce8a10
TEST_F(CompactionPickerTest, UniversalMarkedCompactionFullOverlap) {
  const uint64_t kFileSize = 100000;

  ioptions_.compaction_style = kCompactionStyleUniversal;
  UniversalCompactionPicker universal_compaction_picker(ioptions_, &icmp_);

  // This test covers the case where a "regular" universal compaction is
  // scheduled first, followed by a delete triggered compaction. The latter
  // should fail
  NewVersionStorage(5, kCompactionStyleUniversal);

  Add(0, 1U, "150", "200", kFileSize, 0, 500, 550, /*compensated_file_size*/ 0,
      /*marked_for_compact*/ false, /* temperature*/ Temperature::kUnknown,
      /*oldest_ancestor_time*/ kUnknownOldestAncesterTime,
      /*ts_of_smallest*/ Slice(), /*ts_of_largest*/ Slice(),
      /*epoch_number*/ 3);
  Add(0, 2U, "201", "250", 2 * kFileSize, 0, 401, 450,
      /*compensated_file_size*/ 0, /*marked_for_compact*/ false,
      /* temperature*/ Temperature::kUnknown,
      /*oldest_ancestor_time*/ kUnknownOldestAncesterTime,
      /*ts_of_smallest*/ Slice(), /*ts_of_largest*/ Slice(),
      /*epoch_number*/ 2);
  Add(0, 4U, "260", "300", 4 * kFileSize, 0, 260, 300,
      /*compensated_file_size*/ 0, /*marked_for_compact*/ false,
      /* temperature*/ Temperature::kUnknown,
      /*oldest_ancestor_time*/ kUnknownOldestAncesterTime,
      /*ts_of_smallest*/ Slice(), /*ts_of_largest*/ Slice(),
      /*epoch_number*/ 1);
  Add(3, 5U, "010", "080", 8 * kFileSize, 0, 200, 251);
  Add(4, 3U, "301", "350", 8 * kFileSize, 0, 101, 150);
  Add(4, 6U, "501", "750", 8 * kFileSize, 0, 101, 150);

  UpdateVersionStorageInfo();

  std::unique_ptr<Compaction> compaction(
      universal_compaction_picker.PickCompaction(
          cf_name_, mutable_cf_options_, mutable_db_options_, vstorage_.get(),
          &log_buffer_));

  ASSERT_TRUE(compaction);
  // Validate that its a compaction to reduce sorted runs
  ASSERT_EQ(CompactionReason::kUniversalSortedRunNum,
            compaction->compaction_reason());
  ASSERT_EQ(0, compaction->output_level());
  ASSERT_EQ(0, compaction->start_level());
  ASSERT_EQ(2U, compaction->num_input_files(0));

  AddVersionStorage();
  // Simulate a flush and mark the file for compaction
  Add(0, 7U, "150", "200", kFileSize, 0, 551, 600, 0, true,
      /* temperature*/ Temperature::kUnknown,
      /*oldest_ancestor_time*/ kUnknownOldestAncesterTime,
      /*ts_of_smallest*/ Slice(), /*ts_of_largest*/ Slice(),
      /*epoch_number*/ 4);
  UpdateVersionStorageInfo();

  std::unique_ptr<Compaction> compaction2(
      universal_compaction_picker.PickCompaction(
          cf_name_, mutable_cf_options_, mutable_db_options_, vstorage_.get(),
          &log_buffer_));
  ASSERT_FALSE(compaction2);
}

TEST_F(CompactionPickerTest, UniversalMarkedCompactionFullOverlap2) {
  const uint64_t kFileSize = 100000;

  ioptions_.compaction_style = kCompactionStyleUniversal;
  UniversalCompactionPicker universal_compaction_picker(ioptions_, &icmp_);

  // This test covers the case where a delete triggered compaction is
  // scheduled first, followed by a "regular" compaction. The latter
  // should fail
  NewVersionStorage(5, kCompactionStyleUniversal);

  // Mark file number 4 for compaction
  Add(0, 4U, "260", "300", 4 * kFileSize, 0, 260, 300, 0, true,
      /* temperature*/ Temperature::kUnknown,
      /*oldest_ancestor_time*/ kUnknownOldestAncesterTime,
      /*ts_of_smallest*/ Slice(), /*ts_of_largest*/ Slice(),
      /*epoch_number*/ 1);
  Add(3, 5U, "240", "290", 8 * kFileSize, 0, 201, 250);
  Add(4, 3U, "301", "350", 8 * kFileSize, 0, 101, 150);
  Add(4, 6U, "501", "750", 8 * kFileSize, 0, 101, 150);
  UpdateVersionStorageInfo();

  std::unique_ptr<Compaction> compaction(
      universal_compaction_picker.PickCompaction(
          cf_name_, mutable_cf_options_, mutable_db_options_, vstorage_.get(),
          &log_buffer_));

  ASSERT_TRUE(compaction);
  // Validate that its a delete triggered compaction
  ASSERT_EQ(CompactionReason::kFilesMarkedForCompaction,
            compaction->compaction_reason());
  ASSERT_EQ(3, compaction->output_level());
  ASSERT_EQ(0, compaction->start_level());
  ASSERT_EQ(1U, compaction->num_input_files(0));
  ASSERT_EQ(1U, compaction->num_input_files(1));

  AddVersionStorage();
  Add(0, 1U, "150", "200", kFileSize, 0, 500, 550, /*compensated_file_size*/ 0,
      /*marked_for_compact*/ false, /* temperature*/ Temperature::kUnknown,
      /*oldest_ancestor_time*/ kUnknownOldestAncesterTime,
      /*ts_of_smallest*/ Slice(), /*ts_of_largest*/ Slice(),
      /*epoch_number*/ 3);
  Add(0, 2U, "201", "250", 2 * kFileSize, 0, 401, 450,
      /*compensated_file_size*/ 0, /*marked_for_compact*/ false,
      /* temperature*/ Temperature::kUnknown,
      /*oldest_ancestor_time*/ kUnknownOldestAncesterTime,
      /*ts_of_smallest*/ Slice(), /*ts_of_largest*/ Slice(),
      /*epoch_number*/ 2);
  UpdateVersionStorageInfo();

  std::unique_ptr<Compaction> compaction2(
      universal_compaction_picker.PickCompaction(
          cf_name_, mutable_cf_options_, mutable_db_options_, vstorage_.get(),
          &log_buffer_));
  ASSERT_FALSE(compaction2);
}

TEST_F(CompactionPickerTest, UniversalMarkedCompactionStartOutputOverlap) {
  // The case where universal periodic compaction can be picked
  // with some newer files being compacted.
  const uint64_t kFileSize = 100000;

  ioptions_.compaction_style = kCompactionStyleUniversal;

  bool input_level_overlap = false;
  bool output_level_overlap = false;
  // Let's mark 2 files in 2 different levels for compaction. The
  // compaction picker will randomly pick one, so use the sync point to
  // ensure a deterministic order. Loop until both cases are covered
  size_t random_index = 0;
  SyncPoint::GetInstance()->SetCallBack(
      "CompactionPicker::PickFilesMarkedForCompaction", [&](void* arg) {
        size_t* index = static_cast<size_t*>(arg);
        *index = random_index;
      });
  SyncPoint::GetInstance()->EnableProcessing();
  while (!input_level_overlap || !output_level_overlap) {
    // Ensure that the L0 file gets picked first
    random_index = !input_level_overlap ? 0 : 1;
    UniversalCompactionPicker universal_compaction_picker(ioptions_, &icmp_);
    NewVersionStorage(5, kCompactionStyleUniversal);

    Add(0, 1U, "260", "300", 4 * kFileSize, 0, 260, 300, 0, true);
    Add(3, 2U, "010", "020", 2 * kFileSize, 0, 201, 248);
    Add(3, 3U, "250", "270", 2 * kFileSize, 0, 202, 249);
    Add(3, 4U, "290", "310", 2 * kFileSize, 0, 203, 250);
    Add(3, 5U, "310", "320", 2 * kFileSize, 0, 204, 251, 0, true);
    Add(4, 6U, "301", "350", 8 * kFileSize, 0, 101, 150);
    Add(4, 7U, "501", "750", 8 * kFileSize, 0, 101, 150);
    UpdateVersionStorageInfo();

    std::unique_ptr<Compaction> compaction(
        universal_compaction_picker.PickCompaction(
            cf_name_, mutable_cf_options_, mutable_db_options_, vstorage_.get(),
            &log_buffer_));

    ASSERT_TRUE(compaction);
    // Validate that its a delete triggered compaction
    ASSERT_EQ(CompactionReason::kFilesMarkedForCompaction,
              compaction->compaction_reason());
    ASSERT_TRUE(compaction->start_level() == 0 ||
                compaction->start_level() == 3);
    if (compaction->start_level() == 0) {
      // The L0 file was picked. The next compaction will detect an
      // overlap on its input level
      input_level_overlap = true;
      ASSERT_EQ(3, compaction->output_level());
      ASSERT_EQ(1U, compaction->num_input_files(0));
      ASSERT_EQ(3U, compaction->num_input_files(1));
    } else {
      // The level 3 file was picked. The next compaction will pick
      // the L0 file and will detect overlap when adding output
      // level inputs
      output_level_overlap = true;
      ASSERT_EQ(4, compaction->output_level());
      ASSERT_EQ(2U, compaction->num_input_files(0));
      ASSERT_EQ(1U, compaction->num_input_files(1));
    }

    vstorage_->ComputeCompactionScore(ioptions_, mutable_cf_options_);
    // After recomputing the compaction score, only one marked file will remain
    random_index = 0;
    std::unique_ptr<Compaction> compaction2(
        universal_compaction_picker.PickCompaction(
            cf_name_, mutable_cf_options_, mutable_db_options_, vstorage_.get(),
            &log_buffer_));
    ASSERT_FALSE(compaction2);
    DeleteVersionStorage();
  }
}

TEST_F(CompactionPickerTest, UniversalMarkedL0NoOverlap) {
  const uint64_t kFileSize = 100000;

  ioptions_.compaction_style = kCompactionStyleUniversal;
  UniversalCompactionPicker universal_compaction_picker(ioptions_, &icmp_);

  // This test covers the case where a delete triggered compaction is
  // scheduled and should result in a full compaction
  NewVersionStorage(1, kCompactionStyleUniversal);

  // Mark file number 4 for compaction
  Add(0, 4U, "260", "300", 1 * kFileSize, 0, 260, 300, 0, true);
  Add(0, 5U, "240", "290", 2 * kFileSize, 0, 201, 250);
  Add(0, 3U, "301", "350", 4 * kFileSize, 0, 101, 150);
  Add(0, 6U, "501", "750", 8 * kFileSize, 0, 50, 100);
  UpdateVersionStorageInfo();

  std::unique_ptr<Compaction> compaction(
      universal_compaction_picker.PickCompaction(
          cf_name_, mutable_cf_options_, mutable_db_options_, vstorage_.get(),
          &log_buffer_));

  ASSERT_TRUE(compaction);
  // Validate that its a delete triggered compaction
  ASSERT_EQ(CompactionReason::kFilesMarkedForCompaction,
            compaction->compaction_reason());
  ASSERT_EQ(0, compaction->output_level());
  ASSERT_EQ(0, compaction->start_level());
  ASSERT_EQ(4U, compaction->num_input_files(0));
  ASSERT_TRUE(file_map_[4].first->being_compacted);
  ASSERT_TRUE(file_map_[5].first->being_compacted);
  ASSERT_TRUE(file_map_[3].first->being_compacted);
  ASSERT_TRUE(file_map_[6].first->being_compacted);
}

TEST_F(CompactionPickerTest, UniversalMarkedL0WithOverlap) {
  const uint64_t kFileSize = 100000;

  ioptions_.compaction_style = kCompactionStyleUniversal;
  UniversalCompactionPicker universal_compaction_picker(ioptions_, &icmp_);

  // This test covers the case where a file is being compacted, and a
  // delete triggered compaction is then scheduled. The latter should stop
  // at the first file being compacted
  NewVersionStorage(1, kCompactionStyleUniversal);

  // Mark file number 4 for compaction
  Add(0, 4U, "260", "300", 1 * kFileSize, 0, 260, 300, 0, true);
  Add(0, 5U, "240", "290", 2 * kFileSize, 0, 201, 250);
  Add(0, 3U, "301", "350", 4 * kFileSize, 0, 101, 150);
  Add(0, 6U, "501", "750", 8 * kFileSize, 0, 50, 100);
  UpdateVersionStorageInfo();
  file_map_[3].first->being_compacted = true;

  std::unique_ptr<Compaction> compaction(
      universal_compaction_picker.PickCompaction(
          cf_name_, mutable_cf_options_, mutable_db_options_, vstorage_.get(),
          &log_buffer_));

  ASSERT_TRUE(compaction);
  // Validate that its a delete triggered compaction
  ASSERT_EQ(CompactionReason::kFilesMarkedForCompaction,
            compaction->compaction_reason());
  ASSERT_EQ(0, compaction->output_level());
  ASSERT_EQ(0, compaction->start_level());
  ASSERT_EQ(2U, compaction->num_input_files(0));
  ASSERT_TRUE(file_map_[4].first->being_compacted);
  ASSERT_TRUE(file_map_[5].first->being_compacted);
}

TEST_F(CompactionPickerTest, UniversalMarkedL0Overlap2) {
  const uint64_t kFileSize = 100000;

  ioptions_.compaction_style = kCompactionStyleUniversal;
  UniversalCompactionPicker universal_compaction_picker(ioptions_, &icmp_);

  // This test covers the case where a delete triggered compaction is
  // scheduled first, followed by a "regular" compaction. The latter
  // should fail
  NewVersionStorage(1, kCompactionStyleUniversal);

  // Mark file number 5 for compaction
  Add(0, 4U, "260", "300", 1 * kFileSize, 0, 260, 300,
      /*compensated_file_size*/ 0, /*marked_for_compact*/ false,
      /* temperature*/ Temperature::kUnknown,
      /*oldest_ancestor_time*/ kUnknownOldestAncesterTime,
      /*ts_of_smallest*/ Slice(), /*ts_of_largest*/ Slice(),
      /*epoch_number*/ 4);
  Add(0, 5U, "240", "290", 2 * kFileSize, 0, 201, 250, 0, true,
      /* temperature*/ Temperature::kUnknown,
      /*oldest_ancestor_time*/ kUnknownOldestAncesterTime,
      /*ts_of_smallest*/ Slice(), /*ts_of_largest*/ Slice(),
      /*epoch_number*/ 3);
  Add(0, 3U, "301", "350", 4 * kFileSize, 0, 101, 150,
      /*compensated_file_size*/ 0, /*marked_for_compact*/ false,
      /* temperature*/ Temperature::kUnknown,
      /*oldest_ancestor_time*/ kUnknownOldestAncesterTime,
      /*ts_of_smallest*/ Slice(), /*ts_of_largest*/ Slice(),
      /*epoch_number*/ 2);
  Add(0, 6U, "501", "750", 8 * kFileSize, 0, 50, 100,
      /*compensated_file_size*/ 0, /*marked_for_compact*/ false,
      /* temperature*/ Temperature::kUnknown,
      /*oldest_ancestor_time*/ kUnknownOldestAncesterTime,
      /*ts_of_smallest*/ Slice(), /*ts_of_largest*/ Slice(),
      /*epoch_number*/ 1);
  UpdateVersionStorageInfo();

  std::unique_ptr<Compaction> compaction(
      universal_compaction_picker.PickCompaction(
          cf_name_, mutable_cf_options_, mutable_db_options_, vstorage_.get(),
          &log_buffer_));

  ASSERT_TRUE(compaction);
  // Validate that its a delete triggered compaction
  ASSERT_EQ(CompactionReason::kFilesMarkedForCompaction,
            compaction->compaction_reason());
  ASSERT_EQ(0, compaction->output_level());
  ASSERT_EQ(0, compaction->start_level());
  ASSERT_EQ(3U, compaction->num_input_files(0));
  ASSERT_TRUE(file_map_[5].first->being_compacted);
  ASSERT_TRUE(file_map_[3].first->being_compacted);
  ASSERT_TRUE(file_map_[6].first->being_compacted);

  AddVersionStorage();
  Add(0, 1U, "150", "200", kFileSize, 0, 500, 550, /*compensated_file_size*/ 0,
      /*marked_for_compact*/ false,
      /* temperature*/ Temperature::kUnknown,
      /*oldest_ancestor_time*/ kUnknownOldestAncesterTime,
      /*ts_of_smallest*/ Slice(), /*ts_of_largest*/ Slice(),
      /*epoch_number*/ 6);
  Add(0, 2U, "201", "250", kFileSize, 0, 401, 450, /*compensated_file_size*/ 0,
      /*marked_for_compact*/ false,
      /* temperature*/ Temperature::kUnknown,
      /*oldest_ancestor_time*/ kUnknownOldestAncesterTime,
      /*ts_of_smallest*/ Slice(), /*ts_of_largest*/ Slice(),
      /*epoch_number*/ 5);
  UpdateVersionStorageInfo();

  std::unique_ptr<Compaction> compaction2(
      universal_compaction_picker.PickCompaction(
          cf_name_, mutable_cf_options_, mutable_db_options_, vstorage_.get(),
          &log_buffer_));
  ASSERT_TRUE(compaction2);
  ASSERT_EQ(3U, compaction->num_input_files(0));
  ASSERT_TRUE(file_map_[1].first->being_compacted);
  ASSERT_TRUE(file_map_[2].first->being_compacted);
  ASSERT_TRUE(file_map_[4].first->being_compacted);
}

TEST_F(CompactionPickerTest, UniversalMarkedManualCompaction) {
  const uint64_t kFileSize = 100000;
  const int kNumLevels = 7;

  // This test makes sure the `files_marked_for_compaction_` is updated after
  // creating manual compaction.
  ioptions_.compaction_style = kCompactionStyleUniversal;
  UniversalCompactionPicker universal_compaction_picker(ioptions_, &icmp_);

  NewVersionStorage(kNumLevels, kCompactionStyleUniversal);

  // Add 3 files marked for compaction
  Add(0, 3U, "301", "350", 4 * kFileSize, 0, 101, 150, 0, true);
  Add(0, 4U, "260", "300", 1 * kFileSize, 0, 260, 300, 0, true);
  Add(0, 5U, "240", "290", 2 * kFileSize, 0, 201, 250, 0, true);
  UpdateVersionStorageInfo();

  // All 3 files are marked for compaction
  ASSERT_EQ(3U, vstorage_->FilesMarkedForCompaction().size());

  bool manual_conflict = false;
  InternalKey* manual_end = nullptr;
  std::unique_ptr<Compaction> compaction(
      universal_compaction_picker.CompactRange(
          cf_name_, mutable_cf_options_, mutable_db_options_, vstorage_.get(),
          ColumnFamilyData::kCompactAllLevels, 6, CompactRangeOptions(),
          nullptr, nullptr, &manual_end, &manual_conflict,
          std::numeric_limits<uint64_t>::max(), ""));

  ASSERT_TRUE(compaction);

  ASSERT_EQ(CompactionReason::kManualCompaction,
            compaction->compaction_reason());
  ASSERT_EQ(kNumLevels - 1, compaction->output_level());
  ASSERT_EQ(0, compaction->start_level());
  ASSERT_EQ(3U, compaction->num_input_files(0));
  ASSERT_TRUE(file_map_[3].first->being_compacted);
  ASSERT_TRUE(file_map_[4].first->being_compacted);
  ASSERT_TRUE(file_map_[5].first->being_compacted);

  // After creating the manual compaction, all files should be cleared from
  // `FilesMarkedForCompaction`. So they won't be picked by others.
  ASSERT_EQ(0U, vstorage_->FilesMarkedForCompaction().size());
}

TEST_F(CompactionPickerTest, UniversalSizeAmpTierCompactionNonLastLevel) {
  // This test make sure size amplification compaction could still be triggered
  // if the last sorted run is not the last level.
  const uint64_t kFileSize = 100000;
  const int kNumLevels = 7;
  const int kLastLevel = kNumLevels - 1;

  ioptions_.compaction_style = kCompactionStyleUniversal;
  ioptions_.preclude_last_level_data_seconds = 1000;
  mutable_cf_options_.compaction_options_universal
      .max_size_amplification_percent = 200;
  // To avoid any L0 file exclusion in size amp compaction intended for reducing
  // write stop
  mutable_cf_options_.compaction_options_universal.max_merge_width = 2;
  UniversalCompactionPicker universal_compaction_picker(ioptions_, &icmp_);

  NewVersionStorage(kNumLevels, kCompactionStyleUniversal);
  Add(0, 100U, "100", "300", 1 * kFileSize);
  Add(0, 101U, "200", "400", 1 * kFileSize);
  Add(4, 90U, "100", "600", 4 * kFileSize);
  Add(5, 80U, "200", "300", 2 * kFileSize);
  UpdateVersionStorageInfo();

  std::unique_ptr<Compaction> compaction(
      universal_compaction_picker.PickCompaction(
          cf_name_, mutable_cf_options_, mutable_db_options_, vstorage_.get(),
          &log_buffer_));

  // Make sure it's a size amp compaction and includes all files
  ASSERT_EQ(compaction->compaction_reason(),
            CompactionReason::kUniversalSizeAmplification);
  ASSERT_EQ(compaction->output_level(), kLastLevel);
  ASSERT_EQ(compaction->input_levels(0)->num_files, 2);
  ASSERT_EQ(compaction->input_levels(4)->num_files, 1);
  ASSERT_EQ(compaction->input_levels(5)->num_files, 1);
}

TEST_F(CompactionPickerTest, UniversalSizeRatioTierCompactionLastLevel) {
  // This test makes sure the size amp calculation skips the last level (L6), so
  // size amp compaction is not triggered, instead a size ratio compaction is
  // triggered.
  const uint64_t kFileSize = 100000;
  const int kNumLevels = 7;
  const int kLastLevel = kNumLevels - 1;
  const int kPenultimateLevel = kLastLevel - 1;

  ioptions_.compaction_style = kCompactionStyleUniversal;
  ioptions_.preclude_last_level_data_seconds = 1000;
  mutable_cf_options_.compaction_options_universal
      .max_size_amplification_percent = 200;
  UniversalCompactionPicker universal_compaction_picker(ioptions_, &icmp_);

  NewVersionStorage(kNumLevels, kCompactionStyleUniversal);
  Add(0, 100U, "100", "300", 1 * kFileSize);
  Add(0, 101U, "200", "400", 1 * kFileSize);
  Add(5, 90U, "100", "600", 4 * kFileSize);
  Add(6, 80U, "200", "300", 2 * kFileSize);
  UpdateVersionStorageInfo();

  std::unique_ptr<Compaction> compaction(
      universal_compaction_picker.PickCompaction(
          cf_name_, mutable_cf_options_, mutable_db_options_, vstorage_.get(),
          &log_buffer_));

  // Internally, size amp compaction is evaluated before size ratio compaction.
  // Here to make sure it's size ratio compaction instead of size amp
  ASSERT_EQ(compaction->compaction_reason(),
            CompactionReason::kUniversalSizeRatio);
  ASSERT_EQ(compaction->output_level(), kPenultimateLevel - 1);
  ASSERT_EQ(compaction->input_levels(0)->num_files, 2);
  ASSERT_EQ(compaction->input_levels(5)->num_files, 0);
  ASSERT_EQ(compaction->input_levels(6)->num_files, 0);
}

TEST_F(CompactionPickerTest, UniversalSizeAmpTierCompactionNotSuport) {
  // Tiered compaction only support level_num > 2 (otherwise the penultimate
  // level is going to be level 0, which may make thing more complicated), so
  // when there's only 2 level, still treating level 1 as the last level for
  // size amp compaction
  const uint64_t kFileSize = 100000;
  const int kNumLevels = 2;
  const int kLastLevel = kNumLevels - 1;

  ioptions_.compaction_style = kCompactionStyleUniversal;
  ioptions_.preclude_last_level_data_seconds = 1000;
  mutable_cf_options_.compaction_options_universal
      .max_size_amplification_percent = 200;
  // To avoid any L0 file exclusion in size amp compaction intended for reducing
  // write stop
  mutable_cf_options_.compaction_options_universal.max_merge_width = 2;
  UniversalCompactionPicker universal_compaction_picker(ioptions_, &icmp_);

  NewVersionStorage(kNumLevels, kCompactionStyleUniversal);
  Add(0, 100U, "100", "300", 1 * kFileSize);
  Add(0, 101U, "200", "400", 1 * kFileSize);
  Add(0, 90U, "100", "600", 4 * kFileSize);
  Add(1, 80U, "200", "300", 2 * kFileSize);
  UpdateVersionStorageInfo();

  std::unique_ptr<Compaction> compaction(
      universal_compaction_picker.PickCompaction(
          cf_name_, mutable_cf_options_, mutable_db_options_, vstorage_.get(),
          &log_buffer_));

  // size amp compaction is still triggered even preclude_last_level is set
  ASSERT_EQ(compaction->compaction_reason(),
            CompactionReason::kUniversalSizeAmplification);
  ASSERT_EQ(compaction->output_level(), kLastLevel);
  ASSERT_EQ(compaction->input_levels(0)->num_files, 3);
  ASSERT_EQ(compaction->input_levels(1)->num_files, 1);
}

TEST_F(CompactionPickerTest, UniversalSizeAmpTierCompactionLastLevel) {
  // This test makes sure the size amp compaction for tiered storage could still
  // be triggered, but only for non-last-level files
  const uint64_t kFileSize = 100000;
  const int kNumLevels = 7;
  const int kLastLevel = kNumLevels - 1;
  const int kPenultimateLevel = kLastLevel - 1;

  ioptions_.compaction_style = kCompactionStyleUniversal;
  ioptions_.preclude_last_level_data_seconds = 1000;
  mutable_cf_options_.compaction_options_universal
      .max_size_amplification_percent = 200;
  UniversalCompactionPicker universal_compaction_picker(ioptions_, &icmp_);

  NewVersionStorage(kNumLevels, kCompactionStyleUniversal);
  Add(0, 100U, "100", "300", 3 * kFileSize);
  Add(0, 101U, "200", "400", 2 * kFileSize);
  Add(5, 90U, "100", "600", 2 * kFileSize);
  Add(6, 80U, "200", "300", 2 * kFileSize);
  UpdateVersionStorageInfo();

  std::unique_ptr<Compaction> compaction(
      universal_compaction_picker.PickCompaction(
          cf_name_, mutable_cf_options_, mutable_db_options_, vstorage_.get(),
          &log_buffer_));

  // It's a Size Amp compaction, but doesn't include the last level file and
  // output to the penultimate level.
  ASSERT_EQ(compaction->compaction_reason(),
            CompactionReason::kUniversalSizeAmplification);
  ASSERT_EQ(compaction->output_level(), kPenultimateLevel);
  ASSERT_EQ(compaction->input_levels(0)->num_files, 2);
  ASSERT_EQ(compaction->input_levels(5)->num_files, 1);
  ASSERT_EQ(compaction->input_levels(6)->num_files, 0);
}

TEST_F(CompactionPickerU64TsTest, Overlap) {
  int num_levels = ioptions_.num_levels;
  NewVersionStorage(num_levels, kCompactionStyleLevel);

  constexpr int level = 0;
  constexpr uint64_t file_number = 20ULL;
  constexpr char smallest[4] = "500";
  constexpr char largest[4] = "600";
  constexpr uint64_t ts_of_smallest = 12345ULL;
  constexpr uint64_t ts_of_largest = 56789ULL;

  {
    std::string ts1;
    PutFixed64(&ts1, ts_of_smallest);
    std::string ts2;
    PutFixed64(&ts2, ts_of_largest);
    Add(level, file_number, smallest, largest,
        /*file_size=*/1U, /*path_id=*/0,
        /*smallest_seq=*/100, /*largest_seq=*/100, /*compensated_file_size=*/0,
        /*marked_for_compact=*/false, /*temperature=*/Temperature::kUnknown,
        /*oldest_ancestor_time=*/kUnknownOldestAncesterTime, ts1, ts2);
    UpdateVersionStorageInfo();
  }

  std::unordered_set<uint64_t> input{file_number};

  std::vector<CompactionInputFiles> input_files;
  ASSERT_OK(level_compaction_picker.GetCompactionInputsFromFileNumbers(
      &input_files, &input, vstorage_.get(), CompactionOptions()));
  std::unique_ptr<Compaction> comp1(level_compaction_picker.CompactFiles(
      CompactionOptions(), input_files, level, vstorage_.get(),
      mutable_cf_options_, mutable_db_options_, /*output_path_id=*/0));

  {
    // [600, ts=50000] to [600, ts=50000] is the range to check.
    // ucmp->Compare(smallest_user_key, c->GetLargestUserKey()) > 0, but
    // ucmp->CompareWithoutTimestamp(smallest_user_key,
    //                               c->GetLargestUserKey()) == 0.
    // Should still be considered overlapping.
    std::string user_key_with_ts1(largest);
    PutFixed64(&user_key_with_ts1, ts_of_largest - 1);
    std::string user_key_with_ts2(largest);
    PutFixed64(&user_key_with_ts2, ts_of_largest - 1);
    ASSERT_TRUE(level_compaction_picker.RangeOverlapWithCompaction(
        user_key_with_ts1, user_key_with_ts2, level));
  }
  {
    // [500, ts=60000] to [500, ts=60000] is the range to check.
    // ucmp->Compare(largest_user_key, c->GetSmallestUserKey()) < 0, but
    // ucmp->CompareWithoutTimestamp(largest_user_key,
    //                               c->GetSmallestUserKey()) == 0.
    // Should still be considered overlapping.
    std::string user_key_with_ts1(smallest);
    PutFixed64(&user_key_with_ts1, ts_of_smallest + 1);
    std::string user_key_with_ts2(smallest);
    PutFixed64(&user_key_with_ts2, ts_of_smallest + 1);
    ASSERT_TRUE(level_compaction_picker.RangeOverlapWithCompaction(
        user_key_with_ts1, user_key_with_ts2, level));
  }
}

TEST_F(CompactionPickerU64TsTest, CannotTrivialMoveUniversal) {
  constexpr uint64_t kFileSize = 100000;

  mutable_cf_options_.level0_file_num_compaction_trigger = 2;
  mutable_cf_options_.compaction_options_universal.allow_trivial_move = true;
  NewVersionStorage(1, kCompactionStyleUniversal);
  UniversalCompactionPicker universal_compaction_picker(ioptions_, &icmp_);
  UpdateVersionStorageInfo();
  // must return false when there's no files.
  ASSERT_FALSE(universal_compaction_picker.NeedsCompaction(vstorage_.get()));

  std::string ts1;
  PutFixed64(&ts1, 9000);
  std::string ts2;
  PutFixed64(&ts2, 8000);
  std::string ts3;
  PutFixed64(&ts3, 7000);
  std::string ts4;
  PutFixed64(&ts4, 6000);

  NewVersionStorage(3, kCompactionStyleUniversal);
  // A compaction should be triggered and pick file 2
  Add(1, 1U, "150", "150", kFileSize, /*path_id=*/0, /*smallest_seq=*/100,
      /*largest_seq=*/100, /*compensated_file_size=*/kFileSize,
      /*marked_for_compact=*/false, Temperature::kUnknown,
      kUnknownOldestAncesterTime, ts1, ts2);
  Add(2, 2U, "150", "150", kFileSize, /*path_id=*/0, /*smallest_seq=*/100,
      /*largest_seq=*/100, /*compensated_file_size=*/kFileSize,
      /*marked_for_compact=*/false, Temperature::kUnknown,
      kUnknownOldestAncesterTime, ts3, ts4);
  UpdateVersionStorageInfo();

  std::unique_ptr<Compaction> compaction(
      universal_compaction_picker.PickCompaction(
          cf_name_, mutable_cf_options_, mutable_db_options_, vstorage_.get(),
          &log_buffer_));
  assert(compaction);
  ASSERT_TRUE(!compaction->is_trivial_move());
}

class PerKeyPlacementCompactionPickerTest
    : public CompactionPickerTest,
      public testing::WithParamInterface<bool> {
 public:
  PerKeyPlacementCompactionPickerTest() : CompactionPickerTest() {}

  void SetUp() override { enable_per_key_placement_ = GetParam(); }

 protected:
  bool enable_per_key_placement_ = false;
};

TEST_P(PerKeyPlacementCompactionPickerTest, OverlapWithNormalCompaction) {
  SyncPoint::GetInstance()->SetCallBack(
      "Compaction::SupportsPerKeyPlacement:Enabled", [&](void* arg) {
        auto supports_per_key_placement = static_cast<bool*>(arg);
        *supports_per_key_placement = enable_per_key_placement_;
      });
  SyncPoint::GetInstance()->EnableProcessing();

  int num_levels = ioptions_.num_levels;
  NewVersionStorage(num_levels, kCompactionStyleLevel);

  Add(0, 21U, "100", "150", 60000000U);
  Add(0, 22U, "300", "350", 60000000U);
  Add(5, 40U, "200", "250", 60000000U);
  Add(6, 50U, "101", "351", 60000000U);
  UpdateVersionStorageInfo();

  CompactionOptions comp_options;
  std::unordered_set<uint64_t> input_set;
  input_set.insert(40);
  std::vector<CompactionInputFiles> input_files;
  ASSERT_OK(level_compaction_picker.GetCompactionInputsFromFileNumbers(
      &input_files, &input_set, vstorage_.get(), comp_options));

  std::unique_ptr<Compaction> comp1(level_compaction_picker.CompactFiles(
      comp_options, input_files, 5, vstorage_.get(), mutable_cf_options_,
      mutable_db_options_, 0));

  input_set.clear();
  input_files.clear();
  input_set.insert(21);
  input_set.insert(22);
  input_set.insert(50);
  ASSERT_OK(level_compaction_picker.GetCompactionInputsFromFileNumbers(
      &input_files, &input_set, vstorage_.get(), comp_options));

  ASSERT_EQ(enable_per_key_placement_,
            level_compaction_picker.FilesRangeOverlapWithCompaction(
                input_files, 6,
                Compaction::EvaluatePenultimateLevel(vstorage_.get(), ioptions_,
                                                     0, 6)));
}

TEST_P(PerKeyPlacementCompactionPickerTest, NormalCompactionOverlap) {
  SyncPoint::GetInstance()->SetCallBack(
      "Compaction::SupportsPerKeyPlacement:Enabled", [&](void* arg) {
        auto supports_per_key_placement = static_cast<bool*>(arg);
        *supports_per_key_placement = enable_per_key_placement_;
      });
  SyncPoint::GetInstance()->EnableProcessing();

  int num_levels = ioptions_.num_levels;
  NewVersionStorage(num_levels, kCompactionStyleLevel);

  Add(0, 21U, "100", "150", 60000000U);
  Add(0, 22U, "300", "350", 60000000U);
  Add(4, 40U, "200", "220", 60000000U);
  Add(4, 41U, "230", "250", 60000000U);
  Add(6, 50U, "101", "351", 60000000U);
  UpdateVersionStorageInfo();

  CompactionOptions comp_options;
  std::unordered_set<uint64_t> input_set;
  input_set.insert(21);
  input_set.insert(22);
  input_set.insert(50);
  std::vector<CompactionInputFiles> input_files;
  ASSERT_OK(level_compaction_picker.GetCompactionInputsFromFileNumbers(
      &input_files, &input_set, vstorage_.get(), comp_options));

  std::unique_ptr<Compaction> comp1(level_compaction_picker.CompactFiles(
      comp_options, input_files, 6, vstorage_.get(), mutable_cf_options_,
      mutable_db_options_, 0));

  input_set.clear();
  input_files.clear();
  input_set.insert(40);
  input_set.insert(41);
  ASSERT_OK(level_compaction_picker.GetCompactionInputsFromFileNumbers(
      &input_files, &input_set, vstorage_.get(), comp_options));

  ASSERT_EQ(enable_per_key_placement_,
            level_compaction_picker.FilesRangeOverlapWithCompaction(
                input_files, 5, Compaction::kInvalidLevel));
}

TEST_P(PerKeyPlacementCompactionPickerTest,
       OverlapWithNormalCompactionUniveral) {
  SyncPoint::GetInstance()->SetCallBack(
      "Compaction::SupportsPerKeyPlacement:Enabled", [&](void* arg) {
        auto supports_per_key_placement = static_cast<bool*>(arg);
        *supports_per_key_placement = enable_per_key_placement_;
      });
  SyncPoint::GetInstance()->EnableProcessing();

  int num_levels = ioptions_.num_levels;
  UniversalCompactionPicker universal_compaction_picker(ioptions_, &icmp_);
  NewVersionStorage(num_levels, kCompactionStyleUniversal);

  Add(0, 21U, "100", "150", 60000000U);
  Add(0, 22U, "300", "350", 60000000U);
  Add(5, 40U, "200", "250", 60000000U);
  Add(6, 50U, "101", "351", 60000000U);
  UpdateVersionStorageInfo();

  CompactionOptions comp_options;
  std::unordered_set<uint64_t> input_set;
  input_set.insert(40);
  std::vector<CompactionInputFiles> input_files;
  ASSERT_OK(universal_compaction_picker.GetCompactionInputsFromFileNumbers(
      &input_files, &input_set, vstorage_.get(), comp_options));

  std::unique_ptr<Compaction> comp1(universal_compaction_picker.CompactFiles(
      comp_options, input_files, 5, vstorage_.get(), mutable_cf_options_,
      mutable_db_options_, 0));

  input_set.clear();
  input_files.clear();
  input_set.insert(21);
  input_set.insert(22);
  input_set.insert(50);
  ASSERT_OK(universal_compaction_picker.GetCompactionInputsFromFileNumbers(
      &input_files, &input_set, vstorage_.get(), comp_options));

  ASSERT_EQ(enable_per_key_placement_,
            universal_compaction_picker.FilesRangeOverlapWithCompaction(
                input_files, 6,
                Compaction::EvaluatePenultimateLevel(vstorage_.get(), ioptions_,
                                                     0, 6)));
}

TEST_P(PerKeyPlacementCompactionPickerTest, NormalCompactionOverlapUniversal) {
  SyncPoint::GetInstance()->SetCallBack(
      "Compaction::SupportsPerKeyPlacement:Enabled", [&](void* arg) {
        auto supports_per_key_placement = static_cast<bool*>(arg);
        *supports_per_key_placement = enable_per_key_placement_;
      });
  SyncPoint::GetInstance()->EnableProcessing();

  int num_levels = ioptions_.num_levels;
  UniversalCompactionPicker universal_compaction_picker(ioptions_, &icmp_);
  NewVersionStorage(num_levels, kCompactionStyleUniversal);

  Add(0, 21U, "100", "150", 60000000U);
  Add(0, 22U, "300", "350", 60000000U);
  Add(4, 40U, "200", "220", 60000000U);
  Add(4, 41U, "230", "250", 60000000U);
  Add(6, 50U, "101", "351", 60000000U);
  UpdateVersionStorageInfo();

  CompactionOptions comp_options;
  std::unordered_set<uint64_t> input_set;
  input_set.insert(21);
  input_set.insert(22);
  input_set.insert(50);
  std::vector<CompactionInputFiles> input_files;
  ASSERT_OK(universal_compaction_picker.GetCompactionInputsFromFileNumbers(
      &input_files, &input_set, vstorage_.get(), comp_options));

  std::unique_ptr<Compaction> comp1(universal_compaction_picker.CompactFiles(
      comp_options, input_files, 6, vstorage_.get(), mutable_cf_options_,
      mutable_db_options_, 0));

  input_set.clear();
  input_files.clear();
  input_set.insert(40);
  input_set.insert(41);
  ASSERT_OK(universal_compaction_picker.GetCompactionInputsFromFileNumbers(
      &input_files, &input_set, vstorage_.get(), comp_options));

  ASSERT_EQ(enable_per_key_placement_,
            universal_compaction_picker.FilesRangeOverlapWithCompaction(
                input_files, 5, Compaction::kInvalidLevel));
}

TEST_P(PerKeyPlacementCompactionPickerTest, PenultimateOverlapUniversal) {
  // This test is make sure the Tiered compaction would lock whole range of
  // both output level and penultimate level
  if (enable_per_key_placement_) {
    ioptions_.preclude_last_level_data_seconds = 10000;
  }

  int num_levels = ioptions_.num_levels;
  ioptions_.compaction_style = kCompactionStyleUniversal;
  UniversalCompactionPicker universal_compaction_picker(ioptions_, &icmp_);
  NewVersionStorage(num_levels, kCompactionStyleUniversal);

  // L4:   [200, 220]  [230, 250]       [360, 380]
  // L5:
  // L6: [101,                    351]
  Add(4, 40U, "200", "220", 60000000U);
  Add(4, 41U, "230", "250", 60000000U);
  Add(4, 42U, "360", "380", 60000000U);
  Add(6, 60U, "101", "351", 60000000U);
  UpdateVersionStorageInfo();

  // the existing compaction is the 1st L4 file + L6 file
  // then compaction of the 2nd L4 file to L5 (penultimate level) is overlapped
  // when the tiered compaction feature is on.
  CompactionOptions comp_options;
  std::unordered_set<uint64_t> input_set;
  input_set.insert(40);
  input_set.insert(60);
  std::vector<CompactionInputFiles> input_files;
  ASSERT_OK(universal_compaction_picker.GetCompactionInputsFromFileNumbers(
      &input_files, &input_set, vstorage_.get(), comp_options));

  std::unique_ptr<Compaction> comp1(universal_compaction_picker.CompactFiles(
      comp_options, input_files, 6, vstorage_.get(), mutable_cf_options_,
      mutable_db_options_, 0));

  input_set.clear();
  input_files.clear();
  input_set.insert(41);
  ASSERT_OK(universal_compaction_picker.GetCompactionInputsFromFileNumbers(
      &input_files, &input_set, vstorage_.get(), comp_options));

  ASSERT_EQ(enable_per_key_placement_,
            universal_compaction_picker.FilesRangeOverlapWithCompaction(
                input_files, 5, Compaction::kInvalidLevel));

  // compacting the 3rd L4 file is always safe:
  input_set.clear();
  input_files.clear();
  input_set.insert(42);
  ASSERT_OK(universal_compaction_picker.GetCompactionInputsFromFileNumbers(
      &input_files, &input_set, vstorage_.get(), comp_options));

  ASSERT_FALSE(universal_compaction_picker.FilesRangeOverlapWithCompaction(
      input_files, 5, Compaction::kInvalidLevel));
}

TEST_P(PerKeyPlacementCompactionPickerTest, LastLevelOnlyOverlapUniversal) {
  if (enable_per_key_placement_) {
    ioptions_.preclude_last_level_data_seconds = 10000;
  }

  int num_levels = ioptions_.num_levels;
  ioptions_.compaction_style = kCompactionStyleUniversal;
  UniversalCompactionPicker universal_compaction_picker(ioptions_, &icmp_);
  NewVersionStorage(num_levels, kCompactionStyleUniversal);

  // L4:   [200, 220]  [230, 250]       [360, 380]
  // L5:
  // L6: [101,                    351]
  Add(4, 40U, "200", "220", 60000000U);
  Add(4, 41U, "230", "250", 60000000U);
  Add(4, 42U, "360", "380", 60000000U);
  Add(6, 60U, "101", "351", 60000000U);
  UpdateVersionStorageInfo();

  CompactionOptions comp_options;
  std::unordered_set<uint64_t> input_set;
  input_set.insert(60);
  std::vector<CompactionInputFiles> input_files;
  ASSERT_OK(universal_compaction_picker.GetCompactionInputsFromFileNumbers(
      &input_files, &input_set, vstorage_.get(), comp_options));

  std::unique_ptr<Compaction> comp1(universal_compaction_picker.CompactFiles(
      comp_options, input_files, 6, vstorage_.get(), mutable_cf_options_,
      mutable_db_options_, 0));

  // cannot compact file 41 if the preclude_last_level feature is on, otherwise
  // compact file 41 is okay.
  input_set.clear();
  input_files.clear();
  input_set.insert(41);
  ASSERT_OK(universal_compaction_picker.GetCompactionInputsFromFileNumbers(
      &input_files, &input_set, vstorage_.get(), comp_options));

  ASSERT_EQ(enable_per_key_placement_,
            universal_compaction_picker.FilesRangeOverlapWithCompaction(
                input_files, 5, Compaction::kInvalidLevel));

  // compacting the 3rd L4 file is always safe:
  input_set.clear();
  input_files.clear();
  input_set.insert(42);
  ASSERT_OK(universal_compaction_picker.GetCompactionInputsFromFileNumbers(
      &input_files, &input_set, vstorage_.get(), comp_options));

  ASSERT_FALSE(universal_compaction_picker.FilesRangeOverlapWithCompaction(
      input_files, 5, Compaction::kInvalidLevel));
}

TEST_P(PerKeyPlacementCompactionPickerTest,
       LastLevelOnlyFailPenultimateUniversal) {
  // This is to test last_level only compaction still unable to do the
  // penultimate level compaction if there's already a file in the penultimate
  // level.
  // This should rarely happen in universal compaction, as the non-empty L5
  // should be included in the compaction.
  if (enable_per_key_placement_) {
    ioptions_.preclude_last_level_data_seconds = 10000;
  }

  int num_levels = ioptions_.num_levels;
  ioptions_.compaction_style = kCompactionStyleUniversal;
  UniversalCompactionPicker universal_compaction_picker(ioptions_, &icmp_);
  NewVersionStorage(num_levels, kCompactionStyleUniversal);

  // L4:   [200, 220]
  // L5:              [230, 250]
  // L6: [101,                    351]
  Add(4, 40U, "200", "220", 60000000U);
  Add(5, 50U, "230", "250", 60000000U);
  Add(6, 60U, "101", "351", 60000000U);
  UpdateVersionStorageInfo();

  CompactionOptions comp_options;
  std::unordered_set<uint64_t> input_set;
  input_set.insert(60);
  std::vector<CompactionInputFiles> input_files;
  ASSERT_OK(universal_compaction_picker.GetCompactionInputsFromFileNumbers(
      &input_files, &input_set, vstorage_.get(), comp_options));

  std::unique_ptr<Compaction> comp1(universal_compaction_picker.CompactFiles(
      comp_options, input_files, 6, vstorage_.get(), mutable_cf_options_,
      mutable_db_options_, 0));

  ASSERT_TRUE(comp1);
  ASSERT_EQ(comp1->GetPenultimateLevel(), Compaction::kInvalidLevel);

  // As comp1 cannot be output to the penultimate level, compacting file 40 to
  // L5 is always safe.
  input_set.clear();
  input_files.clear();
  input_set.insert(40);
  ASSERT_OK(universal_compaction_picker.GetCompactionInputsFromFileNumbers(
      &input_files, &input_set, vstorage_.get(), comp_options));

  ASSERT_FALSE(universal_compaction_picker.FilesRangeOverlapWithCompaction(
      input_files, 5, Compaction::kInvalidLevel));

  std::unique_ptr<Compaction> comp2(universal_compaction_picker.CompactFiles(
      comp_options, input_files, 5, vstorage_.get(), mutable_cf_options_,
      mutable_db_options_, 0));
  ASSERT_TRUE(comp2);
  ASSERT_EQ(Compaction::kInvalidLevel, comp2->GetPenultimateLevel());
}

TEST_P(PerKeyPlacementCompactionPickerTest,
       LastLevelOnlyConflictWithOngoingUniversal) {
  // This is to test last_level only compaction still unable to do the
  // penultimate level compaction if there's already an ongoing compaction to
  // the penultimate level
  if (enable_per_key_placement_) {
    ioptions_.preclude_last_level_data_seconds = 10000;
  }

  int num_levels = ioptions_.num_levels;
  ioptions_.compaction_style = kCompactionStyleUniversal;
  UniversalCompactionPicker universal_compaction_picker(ioptions_, &icmp_);
  NewVersionStorage(num_levels, kCompactionStyleUniversal);

  // L4:   [200, 220]  [230, 250]       [360, 380]
  // L5:
  // L6: [101,                    351]
  Add(4, 40U, "200", "220", 60000000U);
  Add(4, 41U, "230", "250", 60000000U);
  Add(4, 42U, "360", "380", 60000000U);
  Add(6, 60U, "101", "351", 60000000U);
  UpdateVersionStorageInfo();

  // create an ongoing compaction to L5 (penultimate level)
  CompactionOptions comp_options;
  std::unordered_set<uint64_t> input_set;
  input_set.insert(40);
  std::vector<CompactionInputFiles> input_files;
  ASSERT_OK(universal_compaction_picker.GetCompactionInputsFromFileNumbers(
      &input_files, &input_set, vstorage_.get(), comp_options));

  std::unique_ptr<Compaction> comp1(universal_compaction_picker.CompactFiles(
      comp_options, input_files, 5, vstorage_.get(), mutable_cf_options_,
      mutable_db_options_, 0));

  ASSERT_TRUE(comp1);
  ASSERT_EQ(comp1->GetPenultimateLevel(), Compaction::kInvalidLevel);

  input_set.clear();
  input_files.clear();
  input_set.insert(60);
  ASSERT_OK(universal_compaction_picker.GetCompactionInputsFromFileNumbers(
      &input_files, &input_set, vstorage_.get(), comp_options));

  ASSERT_EQ(enable_per_key_placement_,
            universal_compaction_picker.FilesRangeOverlapWithCompaction(
                input_files, 6,
                Compaction::EvaluatePenultimateLevel(vstorage_.get(), ioptions_,
                                                     6, 6)));

  if (!enable_per_key_placement_) {
    std::unique_ptr<Compaction> comp2(universal_compaction_picker.CompactFiles(
        comp_options, input_files, 6, vstorage_.get(), mutable_cf_options_,
        mutable_db_options_, 0));
    ASSERT_TRUE(comp2);
    ASSERT_EQ(Compaction::kInvalidLevel, comp2->GetPenultimateLevel());
  }
}

TEST_P(PerKeyPlacementCompactionPickerTest,
       LastLevelOnlyNoConflictWithOngoingUniversal) {
  // This is similar to `LastLevelOnlyConflictWithOngoingUniversal`, the only
  // change is the ongoing compaction to L5 has no overlap with the last level
  // compaction, so it's safe to move data from the last level to the
  // penultimate level.
  if (enable_per_key_placement_) {
    ioptions_.preclude_last_level_data_seconds = 10000;
  }

  int num_levels = ioptions_.num_levels;
  ioptions_.compaction_style = kCompactionStyleUniversal;
  UniversalCompactionPicker universal_compaction_picker(ioptions_, &icmp_);
  NewVersionStorage(num_levels, kCompactionStyleUniversal);

  // L4:   [200, 220]  [230, 250]       [360, 380]
  // L5:
  // L6: [101,                    351]
  Add(4, 40U, "200", "220", 60000000U);
  Add(4, 41U, "230", "250", 60000000U);
  Add(4, 42U, "360", "380", 60000000U);
  Add(6, 60U, "101", "351", 60000000U);
  UpdateVersionStorageInfo();

  // create an ongoing compaction to L5 (penultimate level)
  CompactionOptions comp_options;
  std::unordered_set<uint64_t> input_set;
  input_set.insert(42);
  std::vector<CompactionInputFiles> input_files;
  ASSERT_OK(universal_compaction_picker.GetCompactionInputsFromFileNumbers(
      &input_files, &input_set, vstorage_.get(), comp_options));

  std::unique_ptr<Compaction> comp1(universal_compaction_picker.CompactFiles(
      comp_options, input_files, 5, vstorage_.get(), mutable_cf_options_,
      mutable_db_options_, 0));

  ASSERT_TRUE(comp1);
  ASSERT_EQ(comp1->GetPenultimateLevel(), Compaction::kInvalidLevel);

  input_set.clear();
  input_files.clear();
  input_set.insert(60);
  ASSERT_OK(universal_compaction_picker.GetCompactionInputsFromFileNumbers(
      &input_files, &input_set, vstorage_.get(), comp_options));

  // always safe to move data up
  ASSERT_FALSE(universal_compaction_picker.FilesRangeOverlapWithCompaction(
      input_files, 6,
      Compaction::EvaluatePenultimateLevel(vstorage_.get(), ioptions_, 6, 6)));

  // 2 compactions can be run in parallel
  std::unique_ptr<Compaction> comp2(universal_compaction_picker.CompactFiles(
      comp_options, input_files, 6, vstorage_.get(), mutable_cf_options_,
      mutable_db_options_, 0));
  ASSERT_TRUE(comp2);
  if (enable_per_key_placement_) {
    ASSERT_NE(Compaction::kInvalidLevel, comp2->GetPenultimateLevel());
  } else {
    ASSERT_EQ(Compaction::kInvalidLevel, comp2->GetPenultimateLevel());
  }
}

INSTANTIATE_TEST_CASE_P(PerKeyPlacementCompactionPickerTest,
                        PerKeyPlacementCompactionPickerTest, ::testing::Bool());


}  // namespace ROCKSDB_NAMESPACE

int main(int argc, char** argv) {
  ROCKSDB_NAMESPACE::port::InstallStackTraceHandler();
  ::testing::InitGoogleTest(&argc, argv);
  return RUN_ALL_TESTS();
}<|MERGE_RESOLUTION|>--- conflicted
+++ resolved
@@ -84,13 +84,9 @@
     options_.num_levels = num_levels;
     vstorage_.reset(new VersionStorageInfo(
         &icmp_, ucmp_, options_.num_levels, style, nullptr, false,
-<<<<<<< HEAD
-        EpochNumberRequirement::kMustPresent));
-=======
         EpochNumberRequirement::kMustPresent, ioptions_.clock,
         options_.bottommost_file_compaction_delay,
         OffpeakTimeOption(mutable_db_options_.daily_offpeak_time_utc)));
->>>>>>> 49ce8a10
     vstorage_->PrepareForVersionAppend(ioptions_, mutable_cf_options_);
   }
 
@@ -99,13 +95,9 @@
   void AddVersionStorage() {
     temp_vstorage_.reset(new VersionStorageInfo(
         &icmp_, ucmp_, options_.num_levels, ioptions_.compaction_style,
-<<<<<<< HEAD
-        vstorage_.get(), false, EpochNumberRequirement::kMustPresent));
-=======
         vstorage_.get(), false, EpochNumberRequirement::kMustPresent,
         ioptions_.clock, options_.bottommost_file_compaction_delay,
         OffpeakTimeOption(mutable_db_options_.daily_offpeak_time_utc)));
->>>>>>> 49ce8a10
   }
 
   void DeleteVersionStorage() {
@@ -165,12 +157,8 @@
         smallest_seq, largest_seq, marked_for_compact, temperature,
         kInvalidBlobFileNumber, kUnknownOldestAncesterTime,
         kUnknownFileCreationTime, epoch_number, kUnknownFileChecksum,
-<<<<<<< HEAD
-        kUnknownFileChecksumFuncName, kNullUniqueId64x2, 0);
-=======
         kUnknownFileChecksumFuncName, kNullUniqueId64x2, 0, 0,
         true /* user_defined_timestamps_persisted */);
->>>>>>> 49ce8a10
     f->compensated_file_size =
         (compensated_file_size != 0) ? compensated_file_size : file_size;
     f->oldest_ancester_time = oldest_ancestor_time;
@@ -3050,10 +3038,6 @@
   ASSERT_EQ(0, compaction->output_level());
 }
 
-<<<<<<< HEAD
-#ifndef ROCKSDB_LITE
-=======
->>>>>>> 49ce8a10
 TEST_F(CompactionPickerTest, UniversalMarkedCompactionFullOverlap) {
   const uint64_t kFileSize = 100000;
 
