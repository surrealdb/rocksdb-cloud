--- conflicted
+++ resolved
@@ -247,8 +247,6 @@
   // For TypedCacheInterface
   const Slice& ContentSlice() const { return contents_.data; }
 
-<<<<<<< HEAD
-=======
   // Initializes per key-value checksum protection.
   // After this method is called, each DataBlockIterator returned
   // by NewDataIterator will verify per key-value checksum for any key it read.
@@ -277,7 +275,6 @@
 
   const char* TEST_GetKVChecksum() const { return kv_checksum_; }
 
->>>>>>> 49ce8a10
  private:
   BlockContents contents_;
   const char* data_;         // contents_.data.data()
