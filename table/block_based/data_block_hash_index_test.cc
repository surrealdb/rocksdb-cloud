// Copyright (c) 2011-present, Facebook, Inc. All rights reserved.
//  This source code is licensed under both the GPLv2 (found in the
//  COPYING file in the root directory) and Apache 2.0 License
//  (found in the LICENSE.Apache file in the root directory).

#include "table/block_based/data_block_hash_index.h"

#include <cstdlib>
#include <string>
#include <unordered_map>

#include "db/table_properties_collector.h"
#include "rocksdb/slice.h"
#include "table/block_based/block.h"
#include "table/block_based/block_based_table_reader.h"
#include "table/block_based/block_builder.h"
#include "table/get_context.h"
#include "table/table_builder.h"
#include "test_util/testharness.h"
#include "test_util/testutil.h"
#include "util/random.h"

namespace ROCKSDB_NAMESPACE {

bool SearchForOffset(DataBlockHashIndex& index, const char* data,
                     uint16_t map_offset, const Slice& key,
                     uint8_t& restart_point) {
  uint8_t entry = index.Lookup(data, map_offset, key);
  if (entry == kCollision) {
    return true;
  }

  if (entry == kNoEntry) {
    return false;
  }

  return entry == restart_point;
}

std::string GenerateKey(int primary_key, int secondary_key, int padding_size,
                        Random* rnd) {
  char buf[50];
  char* p = &buf[0];
  snprintf(buf, sizeof(buf), "%6d%4d", primary_key, secondary_key);
  std::string k(p);
  if (padding_size) {
    k += rnd->RandomString(padding_size);
  }

  return k;
}

// Generate random key value pairs.
// The generated key will be sorted. You can tune the parameters to generated
// different kinds of test key/value pairs for different scenario.
void GenerateRandomKVs(std::vector<std::string>* keys,
                       std::vector<std::string>* values, const int from,
                       const int len, const int step = 1,
                       const int padding_size = 0,
                       const int keys_share_prefix = 1) {
  Random rnd(302);

  // generate different prefix
  for (int i = from; i < from + len; i += step) {
    // generating keys that shares the prefix
    for (int j = 0; j < keys_share_prefix; ++j) {
      keys->emplace_back(GenerateKey(i, j, padding_size, &rnd));

      // 100 bytes values
      values->emplace_back(rnd.RandomString(100));
    }
  }
}

TEST(DataBlockHashIndex, DataBlockHashTestSmall) {
  DataBlockHashIndexBuilder builder;
  builder.Initialize(0.75 /*util_ratio*/);
  for (int j = 0; j < 5; j++) {
    for (uint8_t i = 0; i < 2 + j; i++) {
      std::string key("key" + std::to_string(i));
      uint8_t restart_point = i;
      builder.Add(key, restart_point);
    }

    size_t estimated_size = builder.EstimateSize();

    std::string buffer("fake"), buffer2;
    size_t original_size = buffer.size();
    estimated_size += original_size;
    builder.Finish(buffer);

    ASSERT_EQ(buffer.size(), estimated_size);

    buffer2 = buffer;  // test for the correctness of relative offset

    Slice s(buffer2);
    DataBlockHashIndex index;
    uint16_t map_offset;
    index.Initialize(s.data(), static_cast<uint16_t>(s.size()), &map_offset);

    // the additional hash map should start at the end of the buffer
    ASSERT_EQ(original_size, map_offset);
    for (uint8_t i = 0; i < 2; i++) {
      std::string key("key" + std::to_string(i));
      uint8_t restart_point = i;
      ASSERT_TRUE(
          SearchForOffset(index, s.data(), map_offset, key, restart_point));
    }
    builder.Reset();
  }
}

TEST(DataBlockHashIndex, DataBlockHashTest) {
  // bucket_num = 200, #keys = 100. 50% utilization
  DataBlockHashIndexBuilder builder;
  builder.Initialize(0.75 /*util_ratio*/);

  for (uint8_t i = 0; i < 100; i++) {
    std::string key("key" + std::to_string(i));
    uint8_t restart_point = i;
    builder.Add(key, restart_point);
  }

  size_t estimated_size = builder.EstimateSize();

  std::string buffer("fake content"), buffer2;
  size_t original_size = buffer.size();
  estimated_size += original_size;
  builder.Finish(buffer);

  ASSERT_EQ(buffer.size(), estimated_size);

  buffer2 = buffer; // test for the correctness of relative offset

  Slice s(buffer2);
  DataBlockHashIndex index;
  uint16_t map_offset;
  index.Initialize(s.data(), static_cast<uint16_t>(s.size()), &map_offset);

  // the additional hash map should start at the end of the buffer
  ASSERT_EQ(original_size, map_offset);
  for (uint8_t i = 0; i < 100; i++) {
    std::string key("key" + std::to_string(i));
    uint8_t restart_point = i;
    ASSERT_TRUE(
        SearchForOffset(index, s.data(), map_offset, key, restart_point));
  }
}

TEST(DataBlockHashIndex, DataBlockHashTestCollision) {
  // bucket_num = 2. There will be intense hash collisions
  DataBlockHashIndexBuilder builder;
  builder.Initialize(0.75 /*util_ratio*/);

  for (uint8_t i = 0; i < 100; i++) {
    std::string key("key" + std::to_string(i));
    uint8_t restart_point = i;
    builder.Add(key, restart_point);
  }

  size_t estimated_size = builder.EstimateSize();

  std::string buffer("some other fake content to take up space"), buffer2;
  size_t original_size = buffer.size();
  estimated_size += original_size;
  builder.Finish(buffer);

  ASSERT_EQ(buffer.size(), estimated_size);

  buffer2 = buffer; // test for the correctness of relative offset

  Slice s(buffer2);
  DataBlockHashIndex index;
  uint16_t map_offset;
  index.Initialize(s.data(), static_cast<uint16_t>(s.size()), &map_offset);

  // the additional hash map should start at the end of the buffer
  ASSERT_EQ(original_size, map_offset);
  for (uint8_t i = 0; i < 100; i++) {
    std::string key("key" + std::to_string(i));
    uint8_t restart_point = i;
    ASSERT_TRUE(
        SearchForOffset(index, s.data(), map_offset, key, restart_point));
  }
}

TEST(DataBlockHashIndex, DataBlockHashTestLarge) {
  DataBlockHashIndexBuilder builder;
  builder.Initialize(0.75 /*util_ratio*/);
  std::unordered_map<std::string, uint8_t> m;

  for (uint8_t i = 0; i < 100; i++) {
    if (i % 2) {
      continue;  // leave half of the keys out
    }
    std::string key = "key" + std::to_string(i);
    uint8_t restart_point = i;
    builder.Add(key, restart_point);
    m[key] = restart_point;
  }

  size_t estimated_size = builder.EstimateSize();

  std::string buffer("filling stuff"), buffer2;
  size_t original_size = buffer.size();
  estimated_size += original_size;
  builder.Finish(buffer);

  ASSERT_EQ(buffer.size(), estimated_size);

  buffer2 = buffer; // test for the correctness of relative offset

  Slice s(buffer2);
  DataBlockHashIndex index;
  uint16_t map_offset;
  index.Initialize(s.data(), static_cast<uint16_t>(s.size()), &map_offset);

  // the additional hash map should start at the end of the buffer
  ASSERT_EQ(original_size, map_offset);
  for (uint8_t i = 0; i < 100; i++) {
    std::string key = "key" + std::to_string(i);
    uint8_t restart_point = i;
    if (m.count(key)) {
      ASSERT_TRUE(m[key] == restart_point);
      ASSERT_TRUE(
          SearchForOffset(index, s.data(), map_offset, key, restart_point));
    } else {
      // we allow false positve, so don't test the nonexisting keys.
      // when false positive happens, the search will continue to the
      // restart intervals to see if the key really exist.
    }
  }
}

TEST(DataBlockHashIndex, RestartIndexExceedMax) {
  DataBlockHashIndexBuilder builder;
  builder.Initialize(0.75 /*util_ratio*/);
  std::unordered_map<std::string, uint8_t> m;

  for (uint8_t i = 0; i <= 253; i++) {
    std::string key = "key" + std::to_string(i);
    uint8_t restart_point = i;
    builder.Add(key, restart_point);
  }
  ASSERT_TRUE(builder.Valid());

  builder.Reset();

  for (uint8_t i = 0; i <= 254; i++) {
    std::string key = "key" + std::to_string(i);
    uint8_t restart_point = i;
    builder.Add(key, restart_point);
  }

  ASSERT_FALSE(builder.Valid());

  builder.Reset();
  ASSERT_TRUE(builder.Valid());
}

TEST(DataBlockHashIndex, BlockRestartIndexExceedMax) {
  Options options = Options();

  BlockBuilder builder(1 /* block_restart_interval */,
                       true /* use_delta_encoding */,
                       false /* use_value_delta_encoding */,
                       BlockBasedTableOptions::kDataBlockBinaryAndHash);

  // #restarts <= 253. HashIndex is valid
  for (int i = 0; i <= 253; i++) {
    std::string ukey = "key" + std::to_string(i);
    InternalKey ikey(ukey, 0, kTypeValue);
    builder.Add(ikey.Encode().ToString(), "value");
  }

  {
    // read serialized contents of the block
    Slice rawblock = builder.Finish();

    // create block reader
    BlockContents contents;
    contents.data = rawblock;
    Block reader(std::move(contents));

    ASSERT_EQ(reader.IndexType(),
              BlockBasedTableOptions::kDataBlockBinaryAndHash);
  }

  builder.Reset();

  // #restarts > 253. HashIndex is not used
  for (int i = 0; i <= 254; i++) {
    std::string ukey = "key" + std::to_string(i);
    InternalKey ikey(ukey, 0, kTypeValue);
    builder.Add(ikey.Encode().ToString(), "value");
  }

  {
    // read serialized contents of the block
    Slice rawblock = builder.Finish();

    // create block reader
    BlockContents contents;
    contents.data = rawblock;
    Block reader(std::move(contents));

    ASSERT_EQ(reader.IndexType(),
              BlockBasedTableOptions::kDataBlockBinarySearch);
  }
}

TEST(DataBlockHashIndex, BlockSizeExceedMax) {
  Options options = Options();
  std::string ukey(10, 'k');
  InternalKey ikey(ukey, 0, kTypeValue);

  BlockBuilder builder(1 /* block_restart_interval */,
                       false /* use_delta_encoding */,
                       false /* use_value_delta_encoding */,
                       BlockBasedTableOptions::kDataBlockBinaryAndHash);

  {
    // insert a large value. The block size plus HashIndex is 65536.
    std::string value(65502, 'v');

    builder.Add(ikey.Encode().ToString(), value);

    // read serialized contents of the block
    Slice rawblock = builder.Finish();
    ASSERT_LE(rawblock.size(), kMaxBlockSizeSupportedByHashIndex);
    std::cerr << "block size: " << rawblock.size() << std::endl;

    // create block reader
    BlockContents contents;
    contents.data = rawblock;
    Block reader(std::move(contents));

    ASSERT_EQ(reader.IndexType(),
              BlockBasedTableOptions::kDataBlockBinaryAndHash);
  }

  builder.Reset();

  {
    // insert a large value. The block size plus HashIndex would be 65537.
    // This excceed the max block size supported by HashIndex (65536).
    // So when build finishes HashIndex will not be created for the block.
    std::string value(65503, 'v');

    builder.Add(ikey.Encode().ToString(), value);

    // read serialized contents of the block
    Slice rawblock = builder.Finish();
    ASSERT_LE(rawblock.size(), kMaxBlockSizeSupportedByHashIndex);
    std::cerr << "block size: " << rawblock.size() << std::endl;

    // create block reader
    BlockContents contents;
    contents.data = rawblock;
    Block reader(std::move(contents));

    // the index type have fallen back to binary when build finish.
    ASSERT_EQ(reader.IndexType(),
              BlockBasedTableOptions::kDataBlockBinarySearch);
  }
}

TEST(DataBlockHashIndex, BlockTestSingleKey) {
  Options options = Options();

  BlockBuilder builder(16 /* block_restart_interval */,
                       true /* use_delta_encoding */,
                       false /* use_value_delta_encoding */,
                       BlockBasedTableOptions::kDataBlockBinaryAndHash);

  std::string ukey("gopher");
  std::string value("gold");
  InternalKey ikey(ukey, 10, kTypeValue);
  builder.Add(ikey.Encode().ToString(), value /*value*/);

  // read serialized contents of the block
  Slice rawblock = builder.Finish();

  // create block reader
  BlockContents contents;
  contents.data = rawblock;
  Block reader(std::move(contents));

  const InternalKeyComparator icmp(BytewiseComparator());
<<<<<<< HEAD
  auto iter = reader.NewDataIterator(&icmp, icmp.user_comparator(),
=======
  auto iter = reader.NewDataIterator(icmp.user_comparator(),
>>>>>>> ed431616
                                     kDisableGlobalSequenceNumber);
  bool may_exist;
  // search in block for the key just inserted
  {
    InternalKey seek_ikey(ukey, 10, kValueTypeForSeek);
    may_exist = iter->SeekForGet(seek_ikey.Encode().ToString());
    ASSERT_TRUE(may_exist);
    ASSERT_TRUE(iter->Valid());
    ASSERT_EQ(
        options.comparator->Compare(iter->key(), ikey.Encode().ToString()), 0);
    ASSERT_EQ(iter->value(), value);
  }

  // search in block for the existing ukey, but with higher seqno
  {
    InternalKey seek_ikey(ukey, 20, kValueTypeForSeek);

    // HashIndex should be able to set the iter correctly
    may_exist = iter->SeekForGet(seek_ikey.Encode().ToString());
    ASSERT_TRUE(may_exist);
    ASSERT_TRUE(iter->Valid());

    // user key should match
    ASSERT_EQ(options.comparator->Compare(ExtractUserKey(iter->key()), ukey),
              0);

    // seek_key seqno number should be greater than that of iter result
    ASSERT_GT(GetInternalKeySeqno(seek_ikey.Encode()),
              GetInternalKeySeqno(iter->key()));

    ASSERT_EQ(iter->value(), value);
  }

  // Search in block for the existing ukey, but with lower seqno
  // in this case, hash can find the only occurrence of the user_key, but
  // ParseNextDataKey() will skip it as it does not have a older seqno.
  // In this case, GetForSeek() is effective to locate the user_key, and
  // iter->Valid() == false indicates that we've reached to the end of
  // the block and the caller should continue searching the next block.
  {
    InternalKey seek_ikey(ukey, 5, kValueTypeForSeek);
    may_exist = iter->SeekForGet(seek_ikey.Encode().ToString());
    ASSERT_TRUE(may_exist);
    ASSERT_FALSE(iter->Valid());  // should have reached to the end of block
  }

  delete iter;
}

TEST(DataBlockHashIndex, BlockTestLarge) {
  Random rnd(1019);
  Options options = Options();
  std::vector<std::string> keys;
  std::vector<std::string> values;

  BlockBuilder builder(16 /* block_restart_interval */,
                       true /* use_delta_encoding */,
                       false /* use_value_delta_encoding */,
                       BlockBasedTableOptions::kDataBlockBinaryAndHash);
  int num_records = 500;

  GenerateRandomKVs(&keys, &values, 0, num_records);

  // Generate keys. Adding a trailing "1" to indicate existent keys.
  // Later will Seeking for keys with a trailing "0" to test seeking
  // non-existent keys.
  for (int i = 0; i < num_records; i++) {
    std::string ukey(keys[i] + "1" /* existing key marker */);
    InternalKey ikey(ukey, 0, kTypeValue);
    builder.Add(ikey.Encode().ToString(), values[i]);
  }

  // read serialized contents of the block
  Slice rawblock = builder.Finish();

  // create block reader
  BlockContents contents;
  contents.data = rawblock;
  Block reader(std::move(contents));
  const InternalKeyComparator icmp(BytewiseComparator());

  // random seek existent keys
  for (int i = 0; i < num_records; i++) {
<<<<<<< HEAD
    auto iter = reader.NewDataIterator(&icmp, icmp.user_comparator(),
=======
    auto iter = reader.NewDataIterator(icmp.user_comparator(),
>>>>>>> ed431616
                                       kDisableGlobalSequenceNumber);
    // find a random key in the lookaside array
    int index = rnd.Uniform(num_records);
    std::string ukey(keys[index] + "1" /* existing key marker */);
    InternalKey ikey(ukey, 0, kTypeValue);

    // search in block for this key
    bool may_exist = iter->SeekForGet(ikey.Encode().ToString());
    ASSERT_TRUE(may_exist);
    ASSERT_TRUE(iter->Valid());
    ASSERT_EQ(values[index], iter->value());

    delete iter;
  }

  // random seek non-existent user keys
  // In this case A), the user_key cannot be found in HashIndex. The key may
  // exist in the next block. So the iter is set invalidated to tell the
  // caller to search the next block. This test case belongs to this case A).
  //
  // Note that for non-existent keys, there is possibility of false positive,
  // i.e. the key is still hashed into some restart interval.
  // Two additional possible outcome:
  // B) linear seek the restart interval and not found, the iter stops at the
  //    starting of the next restart interval. The key does not exist
  //    anywhere.
  // C) linear seek the restart interval and not found, the iter stops at the
  //    the end of the block, i.e. restarts_. The key may exist in the next
  //    block.
  // So these combinations are possible when searching non-existent user_key:
  //
  // case#    may_exist  iter->Valid()
  //     A         true          false
  //     B        false           true
  //     C         true          false

  for (int i = 0; i < num_records; i++) {
<<<<<<< HEAD
    auto iter = reader.NewDataIterator(&icmp, icmp.user_comparator(),
=======
    auto iter = reader.NewDataIterator(icmp.user_comparator(),
>>>>>>> ed431616
                                       kDisableGlobalSequenceNumber);
    // find a random key in the lookaside array
    int index = rnd.Uniform(num_records);
    std::string ukey(keys[index] + "0" /* non-existing key marker */);
    InternalKey ikey(ukey, 0, kTypeValue);

    // search in block for this key
    bool may_exist = iter->SeekForGet(ikey.Encode().ToString());
    if (!may_exist) {
      ASSERT_TRUE(iter->Valid());
    }
    if (!iter->Valid()) {
      ASSERT_TRUE(may_exist);
    }

    delete iter;
  }
}

// helper routine for DataBlockHashIndex.BlockBoundary
void TestBoundary(InternalKey& ik1, std::string& v1, InternalKey& ik2,
                  std::string& v2, InternalKey& seek_ikey,
                  GetContext& get_context, Options& options) {
  std::unique_ptr<WritableFileWriter> file_writer;
  std::unique_ptr<RandomAccessFileReader> file_reader;
  std::unique_ptr<TableReader> table_reader;
  int level_ = -1;

  std::vector<std::string> keys;
  const ImmutableCFOptions ioptions(options);
  const MutableCFOptions moptions(options);
  const InternalKeyComparator internal_comparator(options.comparator);

  EnvOptions soptions;

  soptions.use_mmap_reads = ioptions.allow_mmap_reads;
  file_writer.reset(
      test::GetWritableFileWriter(new test::StringSink(), "" /* don't care */));
  std::unique_ptr<TableBuilder> builder;
  std::vector<std::unique_ptr<IntTblPropCollectorFactory>>
      int_tbl_prop_collector_factories;
  std::string column_family_name;
  builder.reset(ioptions.table_factory->NewTableBuilder(
      TableBuilderOptions(ioptions, moptions, internal_comparator,
                          &int_tbl_prop_collector_factories,
                          options.compression, options.sample_for_compression,
                          CompressionOptions(), false /* skip_filters */,
                          column_family_name, level_),
      TablePropertiesCollectorFactory::Context::kUnknownColumnFamily,
      file_writer.get()));

  builder->Add(ik1.Encode().ToString(), v1);
  builder->Add(ik2.Encode().ToString(), v2);
  EXPECT_TRUE(builder->status().ok());

  Status s = builder->Finish();
  file_writer->Flush();
  EXPECT_TRUE(s.ok()) << s.ToString();

  EXPECT_EQ(
      test::GetStringSinkFromLegacyWriter(file_writer.get())->contents().size(),
      builder->FileSize());

  // Open the table
  file_reader.reset(test::GetRandomAccessFileReader(new test::StringSource(
      test::GetStringSinkFromLegacyWriter(file_writer.get())->contents(),
      0 /*uniq_id*/, ioptions.allow_mmap_reads)));
  const bool kSkipFilters = true;
  const bool kImmortal = true;
  ioptions.table_factory->NewTableReader(
      TableReaderOptions(ioptions, moptions.prefix_extractor.get(), soptions,
                         internal_comparator, !kSkipFilters, !kImmortal,
                         level_),
      std::move(file_reader),
      test::GetStringSinkFromLegacyWriter(file_writer.get())->contents().size(),
      &table_reader);
  // Search using Get()
  ReadOptions ro;

  ASSERT_OK(table_reader->Get(ro, seek_ikey.Encode().ToString(), &get_context,
                              moptions.prefix_extractor.get()));
}

TEST(DataBlockHashIndex, BlockBoundary) {
  BlockBasedTableOptions table_options;
  table_options.data_block_index_type =
      BlockBasedTableOptions::kDataBlockBinaryAndHash;
  table_options.block_restart_interval = 1;
  table_options.block_size = 4096;

  Options options;
  options.comparator = BytewiseComparator();

  options.table_factory.reset(NewBlockBasedTableFactory(table_options));

  // insert two large k/v pair. Given that the block_size is 4096, one k/v
  // pair will take up one block.
  // [    k1/v1   ][    k2/v2  ]
  // [   Block N  ][ Block N+1 ]

  {
    // [ "aab"@100 ][ "axy"@10  ]
    // | Block  N  ][ Block N+1 ]
    // seek for "axy"@60
    std::string uk1("aab");
    InternalKey ik1(uk1, 100, kTypeValue);
    std::string v1(4100, '1');  // large value

    std::string uk2("axy");
    InternalKey ik2(uk2, 10, kTypeValue);
    std::string v2(4100, '2');  // large value

    PinnableSlice value;
    std::string seek_ukey("axy");
    InternalKey seek_ikey(seek_ukey, 60, kTypeValue);
    GetContext get_context(options.comparator, nullptr, nullptr, nullptr,
                           GetContext::kNotFound, seek_ukey, &value, nullptr,
                           nullptr, true, nullptr, nullptr);

    TestBoundary(ik1, v1, ik2, v2, seek_ikey, get_context, options);
    ASSERT_EQ(get_context.State(), GetContext::kFound);
    ASSERT_EQ(value, v2);
    value.Reset();
  }

  {
    // [ "axy"@100 ][ "axy"@10  ]
    // | Block  N  ][ Block N+1 ]
    // seek for "axy"@60
    std::string uk1("axy");
    InternalKey ik1(uk1, 100, kTypeValue);
    std::string v1(4100, '1');  // large value

    std::string uk2("axy");
    InternalKey ik2(uk2, 10, kTypeValue);
    std::string v2(4100, '2');  // large value

    PinnableSlice value;
    std::string seek_ukey("axy");
    InternalKey seek_ikey(seek_ukey, 60, kTypeValue);
    GetContext get_context(options.comparator, nullptr, nullptr, nullptr,
                           GetContext::kNotFound, seek_ukey, &value, nullptr,
                           nullptr, true, nullptr, nullptr);

    TestBoundary(ik1, v1, ik2, v2, seek_ikey, get_context, options);
    ASSERT_EQ(get_context.State(), GetContext::kFound);
    ASSERT_EQ(value, v2);
    value.Reset();
  }

  {
    // [ "axy"@100 ][ "axy"@10  ]
    // | Block  N  ][ Block N+1 ]
    // seek for "axy"@120
    std::string uk1("axy");
    InternalKey ik1(uk1, 100, kTypeValue);
    std::string v1(4100, '1');  // large value

    std::string uk2("axy");
    InternalKey ik2(uk2, 10, kTypeValue);
    std::string v2(4100, '2');  // large value

    PinnableSlice value;
    std::string seek_ukey("axy");
    InternalKey seek_ikey(seek_ukey, 120, kTypeValue);
    GetContext get_context(options.comparator, nullptr, nullptr, nullptr,
                           GetContext::kNotFound, seek_ukey, &value, nullptr,
                           nullptr, true, nullptr, nullptr);

    TestBoundary(ik1, v1, ik2, v2, seek_ikey, get_context, options);
    ASSERT_EQ(get_context.State(), GetContext::kFound);
    ASSERT_EQ(value, v1);
    value.Reset();
  }

  {
    // [ "axy"@100 ][ "axy"@10  ]
    // | Block  N  ][ Block N+1 ]
    // seek for "axy"@5
    std::string uk1("axy");
    InternalKey ik1(uk1, 100, kTypeValue);
    std::string v1(4100, '1');  // large value

    std::string uk2("axy");
    InternalKey ik2(uk2, 10, kTypeValue);
    std::string v2(4100, '2');  // large value

    PinnableSlice value;
    std::string seek_ukey("axy");
    InternalKey seek_ikey(seek_ukey, 5, kTypeValue);
    GetContext get_context(options.comparator, nullptr, nullptr, nullptr,
                           GetContext::kNotFound, seek_ukey, &value, nullptr,
                           nullptr, true, nullptr, nullptr);

    TestBoundary(ik1, v1, ik2, v2, seek_ikey, get_context, options);
    ASSERT_EQ(get_context.State(), GetContext::kNotFound);
    value.Reset();
  }
}

}  // namespace ROCKSDB_NAMESPACE

int main(int argc, char** argv) {
  ::testing::InitGoogleTest(&argc, argv);
  return RUN_ALL_TESTS();
}<|MERGE_RESOLUTION|>--- conflicted
+++ resolved
@@ -387,11 +387,7 @@
   Block reader(std::move(contents));
 
   const InternalKeyComparator icmp(BytewiseComparator());
-<<<<<<< HEAD
-  auto iter = reader.NewDataIterator(&icmp, icmp.user_comparator(),
-=======
   auto iter = reader.NewDataIterator(icmp.user_comparator(),
->>>>>>> ed431616
                                      kDisableGlobalSequenceNumber);
   bool may_exist;
   // search in block for the key just inserted
@@ -475,11 +471,7 @@
 
   // random seek existent keys
   for (int i = 0; i < num_records; i++) {
-<<<<<<< HEAD
-    auto iter = reader.NewDataIterator(&icmp, icmp.user_comparator(),
-=======
     auto iter = reader.NewDataIterator(icmp.user_comparator(),
->>>>>>> ed431616
                                        kDisableGlobalSequenceNumber);
     // find a random key in the lookaside array
     int index = rnd.Uniform(num_records);
@@ -517,11 +509,7 @@
   //     C         true          false
 
   for (int i = 0; i < num_records; i++) {
-<<<<<<< HEAD
-    auto iter = reader.NewDataIterator(&icmp, icmp.user_comparator(),
-=======
     auto iter = reader.NewDataIterator(icmp.user_comparator(),
->>>>>>> ed431616
                                        kDisableGlobalSequenceNumber);
     // find a random key in the lookaside array
     int index = rnd.Uniform(num_records);
