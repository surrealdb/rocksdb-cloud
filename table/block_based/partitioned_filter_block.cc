--- conflicted
+++ resolved
@@ -238,11 +238,7 @@
   const InternalKeyComparator* const comparator = internal_comparator();
   Statistics* kNullStats = nullptr;
   filter_block.GetValue()->NewIndexIterator(
-<<<<<<< HEAD
-      comparator, comparator->user_comparator(),
-=======
       comparator->user_comparator(),
->>>>>>> ed431616
       table()->get_rep()->get_global_seqno(BlockType::kFilter), &iter,
       kNullStats, true /* total_order_seek */, false /* have_first_key */,
       index_key_includes_seq(), index_value_is_full());
@@ -445,17 +441,10 @@
   const InternalKeyComparator* const comparator = internal_comparator();
   Statistics* kNullStats = nullptr;
   filter_block.GetValue()->NewIndexIterator(
-<<<<<<< HEAD
-      comparator, comparator->user_comparator(),
-      rep->get_global_seqno(BlockType::kFilter), &biter, kNullStats,
-      true /* total_order_seek */, false /* have_first_key */,
-      index_key_includes_seq(), index_value_is_full());
-=======
       comparator->user_comparator(), rep->get_global_seqno(BlockType::kFilter),
       &biter, kNullStats, true /* total_order_seek */,
       false /* have_first_key */, index_key_includes_seq(),
       index_value_is_full());
->>>>>>> ed431616
   // Index partitions are assumed to be consecuitive. Prefetch them all.
   // Read the first block offset
   biter.SeekToFirst();
